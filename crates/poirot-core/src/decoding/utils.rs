--- conflicted
+++ resolved
@@ -58,10 +58,6 @@
 }
 
 /// statically decodes call data using the abi bindings
-<<<<<<< HEAD
-// pub(crate) fn static_decode() -> Result<StructuredTrace, TraceParseError> {}
-=======
->>>>>>> ce81e4fe
 
 pub(crate) fn handle_empty_input(
     abi: &JsonAbi,
