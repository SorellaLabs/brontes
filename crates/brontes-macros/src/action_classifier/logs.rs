use itertools::{multizip, Itertools};
use proc_macro2::{Ident, Span, TokenStream};
use quote::{quote, ToTokens};
use syn::{Index, Path};

pub struct LogConfig {
    pub can_repeat:    bool,
    pub ignore_before: bool,
    pub log_ident:     Ident,
}

pub struct ParsedLogConfig {
    check_indexes:   Vec<Index>,
    is_repeatings:   Vec<bool>,
    ignore_befores:  Vec<bool>,
    log_field_names: Vec<Ident>,
    log_names:       Vec<Ident>,
}

pub struct LogData<'a> {
    exchange_name: &'a Ident,
    action_type:   &'a Ident,
    mod_path:      Path,
    log_config:    &'a [LogConfig],
}

impl<'a> LogData<'a> {
    pub fn new(
        exchange_name: &'a Ident,
        action_type: &'a Ident,
        fn_call_path: &'a Path,
        log_config: &'a [LogConfig],
    ) -> Self {
        let mut mod_path = fn_call_path.clone();
        mod_path.segments.pop().unwrap();
        mod_path.segments.pop_punct();

        Self { action_type, exchange_name, log_config, mod_path }
    }

    fn parse_log_config(&self) -> ParsedLogConfig {
        let (check_indexes, is_repeatings, ignore_befores, log_field_names, log_names): (
            Vec<_>,
            Vec<_>,
            Vec<_>,
            Vec<_>,
            Vec<_>,
        ) = self
            .log_config
            .iter()
            .enumerate()
            .map(|(i, LogConfig { can_repeat, log_ident, ignore_before })| {
                // is possible, need to increment count

                let idx = if *ignore_before { Index::from(0) } else { Index::from(i) };
                (
                    idx,
                    *can_repeat,
                    *ignore_before,
                    Ident::new(&(log_ident.to_string() + "_field"), Span::call_site()),
                    log_ident.clone(),
                )
            })
            .multiunzip();

        ParsedLogConfig { log_names, log_field_names, check_indexes, is_repeatings, ignore_befores }
    }

    fn generate_decoded_log_struct(
        &self,
        log_ident: &[Ident],
        log_field: &[Ident],
        log_repeating: &[bool],
    ) -> (TokenStream, Ident) {
        let mod_path = &self.mod_path;

        let log_return_struct_name =
            Ident::new(&(self.exchange_name.to_string() + "Logs"), Span::call_site());

        let log_return_builder_struct_name = Ident::new(
            &(self.exchange_name.to_string() + &self.action_type.to_string() + "Builder"),
            Span::call_site(),
        );

        let res_struct_fields = log_ident
            .iter()
            .zip(log_repeating.iter())
            .map(|(name, repeating)| {
                let field = Ident::new(&(name.to_string() + "_field"), Span::call_site());

                let data_type = if *repeating {
                    quote!(Vec<#mod_path::#name>)
                } else {
                    quote!(#mod_path::#name)
                };

                quote!(#field : #data_type)
            })
            .collect_vec();

        let return_struct_build_fields = log_ident
            .iter()
            .map(|name| {
                let field = Ident::new(&(name.to_string() + "_field"), Span::call_site());
                quote!(#field : self.#field.unwrap())
            })
            .collect_vec();

        let log_field_ty =
            log_repeating
                .iter()
                .zip(log_ident.iter())
                .map(|(repeating, name)| {
                    if *repeating {
                        quote!(Vec<#mod_path::#name>)
                    } else {
                        quote!(#mod_path::#name)
                    }
                })
                .collect_vec();

        (
            quote!(
                struct #log_return_builder_struct_name {
                    #(
                        #log_field: Option<#log_field_ty>
                    ),*
                }

                struct #log_return_struct_name {
                    #(#res_struct_fields),*
                }

                impl #log_return_builder_struct_name {
                    fn new() -> Self {
                        Self {
                            #(
                                #log_field: None
                            ),*
                        }
                    }

                    fn build(self) -> #log_return_struct_name {
                        #log_return_struct_name {
                            #(
                                #return_struct_build_fields
                            ),*
                        }
                    }
                }
            ),
            log_return_builder_struct_name,
        )
    }

    fn parse_ignore_before(
        &self,
        next_log: Option<&Ident>,
        log_name: &Ident,
        index: &Index,
        on_result: TokenStream,
    ) -> TokenStream {
        let mod_path = &self.mod_path;

        let has_next_log = if let Some(next_log) = next_log {
            quote!(
             if <#mod_path::#next_log
                as ::alloy_sol_types::SolEvent>
                    ::decode_log_data(&log.data, false).ok().is_some()
                    && started {
                    break
                }
            )
        } else {
            quote!()
        };

        quote!(
            let mut i = 0usize;
            let mut started = false;
            loop {
                if let Some(log) = &call_info.logs.get(#index + repeating_modifier + i) {
                    if let Some(decoded_result) = <#mod_path::#log_name
                        as ::alloy_sol_types::SolEvent>
                            ::decode_log_data(&log.data, false).ok() {
                            started = true;
                            #on_result
                    };

                    #has_next_log

                } else {
                    break
                }

                i += 1;
            }
            // move the index to where we finished
            repeating_modifier += i - 1;
        )
    }

    fn parse_different_paths(&self, config: &ParsedLogConfig) -> TokenStream {
        let ParsedLogConfig {
            check_indexes,
            log_field_names,
            log_names,
            is_repeatings,
            ignore_befores,
            ..
        } = config;

        let mod_path = &self.mod_path;
        let mut stream = TokenStream::new();

        for (enum_i, (indexes, log_field_name, log_name, repeating, ignore_before)) in
            multizip((check_indexes, log_field_names, log_names, is_repeatings, ignore_befores))
                .enumerate()
        {
            let res = if *repeating {
                if *ignore_before {
                    let next_log = log_names.get(enum_i + 1);

                    let parse = self.parse_ignore_before(
                        next_log,
                        log_name,
                        indexes,
                        quote!( log_result.push(decoded_result);),
                    );

                    quote!(
                        let mut log_result = Vec::new();
                        #parse
                        log_res.#log_field_name = Some(log_result);
                    )

                // repeating not ignore before
                } else {
                    quote!(
                        let mut repeating_results = Vec::new();
                        let mut i = 0usize;
                            let mut started = false;
                            loop {
                                if let Some(log) = &call_info.logs.get(
                                    #indexes + repeating_modifier + i) {
                                    if let Some(decoded) =
                                        <#mod_path::#log_name as
                                        ::alloy_sol_types::SolEvent>
                                        ::decode_log_data(&log.data, false).ok() {
                                            started = true;
                                            repeating_results.push(decoded);
                                    } else if started  {
                                        break
                                    }
                                } else {
                                    break
                                }

                                i += 1;
                            }

                            repeating_modifier += repeating_results.len();
                            log_res.#log_field_name = Some(repeating_results);
                    )
                }
            } else if *ignore_before {
                let next_log = log_names.get(enum_i + 1);
                self.parse_ignore_before(
                    next_log,
                    log_name,
                    indexes,
                    quote!(
                    log_res.#log_field_name = Some(decoded_result);
                    ),
                )
            } else {
                quote!(
                'possible: {
<<<<<<< HEAD
                        if let Some(log) = &logs.get(#indexes + repeating_modifier) {
=======
                        if let Some(log) = &call_info.logs.get(#indexes + repeating_modifier) {
>>>>>>> 07704936
                            if let Some(decoded) = <#mod_path::#log_name
                                as ::alloy_sol_types::SolEvent>
                                ::decode_log_data(&log.data, false).ok() {
                                    log_res.#log_field_name = Some(decoded);
                                    break 'possible
                            }
                            else {
<<<<<<< HEAD
                                ::tracing::error!(?from_address,
                                                  ?target_address,
=======
                                ::tracing::error!(?call_info.from_address,
                                                  ?call_info.target_address,
>>>>>>> 07704936
                                                  ?self,
                                                  "decoding a default log failed, this should never occur,
                                                  please make a issue if you come across this"
                                );
                            }
                        }
                    }
                )
            };

            stream.extend(res);
        }

        stream
    }
}

impl ToTokens for LogData<'_> {
    fn to_tokens(&self, tokens: &mut proc_macro2::TokenStream) {
        let config = self.parse_log_config();
        let parsed_paths = self.parse_different_paths(&config);

        let ParsedLogConfig { log_field_names, log_names, is_repeatings, .. } = config;

        let (struct_parsing, log_builder_struct) =
            self.generate_decoded_log_struct(&log_names, &log_field_names, &is_repeatings);

        let log_result = quote!(
            #struct_parsing

            let mut log_res = #log_builder_struct::new();
            let mut repeating_modifier = 0usize;

            #parsed_paths

            let log_data = log_res.build();
        );

        tokens.extend(log_result)
    }
}<|MERGE_RESOLUTION|>--- conflicted
+++ resolved
@@ -276,11 +276,7 @@
             } else {
                 quote!(
                 'possible: {
-<<<<<<< HEAD
-                        if let Some(log) = &logs.get(#indexes + repeating_modifier) {
-=======
                         if let Some(log) = &call_info.logs.get(#indexes + repeating_modifier) {
->>>>>>> 07704936
                             if let Some(decoded) = <#mod_path::#log_name
                                 as ::alloy_sol_types::SolEvent>
                                 ::decode_log_data(&log.data, false).ok() {
@@ -288,13 +284,8 @@
                                     break 'possible
                             }
                             else {
-<<<<<<< HEAD
-                                ::tracing::error!(?from_address,
-                                                  ?target_address,
-=======
                                 ::tracing::error!(?call_info.from_address,
                                                   ?call_info.target_address,
->>>>>>> 07704936
                                                   ?self,
                                                   "decoding a default log failed, this should never occur,
                                                   please make a issue if you come across this"
