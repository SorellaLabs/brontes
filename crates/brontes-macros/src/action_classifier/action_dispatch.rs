--- conflicted
+++ resolved
@@ -38,55 +38,6 @@
         let match_stmt = expand_match_dispatch(&rest, &var_name, i);
 
         Ok(quote!(
-<<<<<<< HEAD
-            #[derive(Default, Debug)]
-            pub struct #struct_name(#(pub #name,)*);
-
-            impl crate::ActionCollection for #struct_name {
-                fn dispatch<DB: ::brontes_database::libmdbx::LibmdbxReader> (
-                    &self,
-                    call_info: ::brontes_types::structured_trace::CallFrameInfo<'_>,
-                    db_tx: &DB,
-                    block: u64,
-                    tx_idx: u64,
-                ) -> Option<(
-                        ::brontes_pricing::types::PoolUpdate,
-                        ::brontes_types::normalized_actions::Actions
-                    )> {
-
-
-                    let protocol_byte = db_tx.get_protocol(call_info.target_address)
-                        .map_err(|e| {
-                            tracing::info!(%e);
-                            e
-                        })
-                        .ok()?.to_byte();
-
-                    if call_info.call_data.len() < 4 {
-                        return None
-                    }
-
-                    let hex_selector = ::alloy_primitives::Bytes::copy_from_slice(
-                        &call_info.call_data[0..4]);
-
-                    let sig = ::alloy_primitives::FixedBytes::<4>::from_slice(
-                        &call_info.call_data[0..4]).0;
-
-                    let mut sig_w_byte= [0u8; 5];
-                    sig_w_byte[0..4].copy_from_slice(&sig);
-                    sig_w_byte[4] = protocol_byte;
-
-
-                    #(
-                        const #var_name: [u8; 5] = #const_fns();
-                    )*;
-
-                    #match_stmt
-
-                }
-            }
-        ))
-=======
                     #[derive(Default, Debug)]
                     pub struct #struct_name(#(pub #name,)*);
 
@@ -136,7 +87,6 @@
                         }
                     }
                 ))
->>>>>>> 3fdb4d25
     }
 }
 
