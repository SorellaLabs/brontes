--- conflicted
+++ resolved
@@ -15,14 +15,4 @@
 const TARDIS_QUOTES_QUOTES: &str = "tardis_quotes";
 const TARDIS_QUOTES_TRADES: &str = "tardis_trades";
 
-<<<<<<< HEAD
 
-=======
-#[derive(Default)]
-pub struct InspectorDataClient {
-    client: ClickhouseClient,
-}
-
-
->>>>>>> 7f5307ed
-
