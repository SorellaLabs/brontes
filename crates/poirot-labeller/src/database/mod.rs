--- conflicted
+++ resolved
@@ -1,10 +1,6 @@
 pub mod errors;
 pub(crate) mod serialize;
 pub mod types;
-<<<<<<< HEAD
-
-use sorella_db_clients::databases::clickhouse::ClickhouseClient;
-=======
 use sorella_db_clients::databases::clickhouse::ClickhouseClient;
 use sorella_db_clients::errors::DatabaseError;
 use hyper_tls::HttpsConnector;
@@ -12,8 +8,6 @@
 use reth_primitives::{U256, Address, TxHash};
 use std::collections::{HashMap, HashSet};
 use malachite::Rational;
-
->>>>>>> 2f662b47
 
 const RELAYS_TABLE: &str = "relays";
 const MEMPOOL_TABLE: &str = "chainbound_mempool";
@@ -26,9 +20,6 @@
     client: ClickhouseClient,
 }
 
-<<<<<<< HEAD
-impl InspectorDataClient {}
-=======
 impl Default for Database {
     fn default() -> Self {
         Self { client: ClickhouseClient::default() }
@@ -59,4 +50,3 @@
 
     
 }
->>>>>>> 2f662b47
