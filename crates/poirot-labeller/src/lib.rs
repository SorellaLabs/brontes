use std::{
    collections::{HashMap, HashSet},
    future::Future,
    pin::Pin,
};

use database::Database;
use malachite::Rational;
use poirot_metrics::PoirotMetricEvents;
use reth_primitives::{Address, TxHash, U256};
use tokio::sync::mpsc::UnboundedSender;

pub mod database;

#[derive(Debug)]
pub struct Metadata {
    pub block_num:              u64,
    pub block_hash:             U256,
    pub relay_timestamp:        u64,
    pub p2p_timestamp:          u64,
    pub proposer_fee_recipient: Address,
    pub proposer_mev_reward:    u64,
    pub token_prices:           HashMap<Address, (Rational, Rational)>,
    pub eth_prices:             (Rational, Rational),
    pub mempool_flow:           HashSet<TxHash>,
}

impl Metadata {
    pub fn new(
        block_num: u64,
        block_hash: U256,
        relay_timestamp: u64,
        p2p_timestamp: u64,
        proposer_fee_recipient: Address,
        proposer_mev_reward: u64,
        token_prices: HashMap<Address, (Rational, Rational)>,
        eth_prices: (Rational, Rational),
        mempool_flow: HashSet<TxHash>,
    ) -> Self {
        Self {
            block_num,
            block_hash,
            relay_timestamp,
            p2p_timestamp,
            token_prices,
            eth_prices,
            proposer_fee_recipient,
            proposer_mev_reward,
            mempool_flow,
        }
    }
}
pub struct Labeller<'a> {
    pub client:            &'a Database,
<<<<<<< HEAD
    pub(crate) metrics_tx: UnboundedSender<PoirotMetricEvents>,
=======
    #[allow(dead_code)]
    pub(crate) metrics_tx: UnboundedSender<PoirotMetricEvents>
>>>>>>> ea6c7b83
}

impl<'a> Labeller<'a> {
    pub fn new(metrics_tx: UnboundedSender<PoirotMetricEvents>, database: &'a Database) -> Self {
        Self { client: database, metrics_tx }
    }

    pub fn get_metadata(
        &self,
        block_num: u64,
        block_hash: U256,
    ) -> Pin<Box<dyn Future<Output = Metadata> + Send + 'a>> {
        Box::pin(self.client.get_metadata(block_num, block_hash))
    }
}<|MERGE_RESOLUTION|>--- conflicted
+++ resolved
@@ -52,12 +52,8 @@
 }
 pub struct Labeller<'a> {
     pub client:            &'a Database,
-<<<<<<< HEAD
+    #[allow(dead_code)]
     pub(crate) metrics_tx: UnboundedSender<PoirotMetricEvents>,
-=======
-    #[allow(dead_code)]
-    pub(crate) metrics_tx: UnboundedSender<PoirotMetricEvents>
->>>>>>> ea6c7b83
 }
 
 impl<'a> Labeller<'a> {
