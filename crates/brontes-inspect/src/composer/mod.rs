--- conflicted
+++ resolved
@@ -75,11 +75,7 @@
         let processing = pre_process(tree.clone(), meta_data.clone());
         let meta_data_clone = meta_data.clone();
         let future = Box::pin(async move {
-<<<<<<< HEAD
             let mut scope: TokioScope<'a, Vec<(ClassifiedMev, SpecificMev)>> =
-=======
-            let mut scope: TokioScope<'_, Vec<(ClassifiedMev, Box<dyn SpecificMev>)>> =
->>>>>>> 7cc3c493
                 unsafe { Scope::create() };
             orchestra.iter().for_each(|inspector| {
                 scope.spawn(inspector.process_tree(tree.clone(), meta_data.clone()))
