--- conflicted
+++ resolved
@@ -182,15 +182,9 @@
 fn update_mev_count(mev_count: &mut MevCount, mev_type: MevType, count: u64) {
     match mev_type {
         MevType::Sandwich => mev_count.sandwich_count = Some(count),
-<<<<<<< HEAD
-        MevType::CexDex | MevType::JitCexDex | MevType::RfqCexDex => {
-            mev_count.cex_dex_count = Some(count)
-        }
-=======
         MevType::CexDex => mev_count.cex_dex_count = Some(count),
         MevType::JitCexDex => mev_count.jit_cex_dex_count = Some(count),
         MevType::RfqCexDex => mev_count.rfq_cex_dex_count = Some(count),
->>>>>>> 371dd9eb
         MevType::Jit => mev_count.jit_count = Some(count),
         MevType::JitSandwich => mev_count.jit_sandwich_count = Some(count),
         MevType::AtomicArb => mev_count.atomic_backrun_count = Some(count),
