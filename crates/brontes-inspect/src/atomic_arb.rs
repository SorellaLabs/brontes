--- conflicted
+++ resolved
@@ -166,11 +166,7 @@
         let is_profitable = profit > Rational::ZERO;
 
         if is_profitable {
-<<<<<<< HEAD
             Some(rev_usd - gas_used_usd)
-=======
-            return Some(rev_usd - gas_used_usd)
->>>>>>> 52c01333
         } else {
             // If the arb is not profitable, check if this is a know searcher or if the tx
             // is private or coinbase.transfers to the builder
@@ -213,11 +209,7 @@
         let is_profitable = profit > Rational::ZERO;
 
         if is_profitable || is_stable_arb {
-<<<<<<< HEAD
             Some(rev_usd - gas_used_usd)
-=======
-            return Some(rev_usd - gas_used_usd)
->>>>>>> 52c01333
         } else {
             // If the arb is not profitable, check if this is a know searcher or if the tx
             // is private or coinbase.transfers to the builder
