--- conflicted
+++ resolved
@@ -22,11 +22,11 @@
 }
 
 pub struct PossibleSandwich {
-    eoa: Address,
-    tx0: H256,
-    tx1: H256,
+    eoa:      Address,
+    tx0:      H256,
+    tx1:      H256,
     mev_addr: Address,
-    victims: Vec<H256>,
+    victims:  Vec<H256>,
 }
 
 #[async_trait::async_trait]
@@ -206,20 +206,20 @@
             .collect_vec();
 
         let sandwich = Sandwich {
-            frontrun_tx_hash: txes[0],
-            frontrun_gas_details: searcher_gas_details[0],
-            frontrun_swaps_index: frontrun_swaps.iter().map(|s| s.index).collect::<Vec<_>>(),
-            frontrun_swaps_from: frontrun_swaps.iter().map(|s| s.from).collect::<Vec<_>>(),
-            frontrun_swaps_pool: frontrun_swaps.iter().map(|s| s.pool).collect::<Vec<_>>(),
-            frontrun_swaps_token_in: frontrun_swaps
+            frontrun_tx_hash:          txes[0],
+            frontrun_gas_details:      searcher_gas_details[0],
+            frontrun_swaps_index:      frontrun_swaps.iter().map(|s| s.index).collect::<Vec<_>>(),
+            frontrun_swaps_from:       frontrun_swaps.iter().map(|s| s.from).collect::<Vec<_>>(),
+            frontrun_swaps_pool:       frontrun_swaps.iter().map(|s| s.pool).collect::<Vec<_>>(),
+            frontrun_swaps_token_in:   frontrun_swaps
                 .iter()
                 .map(|s| s.token_in)
                 .collect::<Vec<_>>(),
-            frontrun_swaps_token_out: frontrun_swaps
+            frontrun_swaps_token_out:  frontrun_swaps
                 .iter()
                 .map(|s| s.token_out)
                 .collect::<Vec<_>>(),
-            frontrun_swaps_amount_in: frontrun_swaps
+            frontrun_swaps_amount_in:  frontrun_swaps
                 .iter()
                 .map(|s| s.amount_in.to())
                 .collect::<Vec<_>>(),
@@ -228,19 +228,9 @@
                 .map(|s| s.amount_out.to())
                 .collect::<Vec<_>>(),
 
-<<<<<<< HEAD
             victim_tx_hashes:        victim_txes.clone(),
             victim_swaps_tx_hash:    victim_txes,
             victim_swaps_index:      searcher_actions
-=======
-            victim_tx_hashes: victim_txes.clone(),
-            victim_swaps_tx_hash: victim_txes
-                .iter()
-                .enumerate()
-                .flat_map(|(idx, tx)| vec![*tx].repeat(searcher_actions[idx].len()))
-                .collect_vec(),
-            victim_swaps_index: searcher_actions
->>>>>>> 66a0cebb
                 .iter()
                 .flat_map(|swap| {
                     swap.into_iter()
@@ -248,7 +238,7 @@
                         .collect_vec()
                 })
                 .collect(),
-            victim_swaps_from: searcher_actions
+            victim_swaps_from:       searcher_actions
                 .iter()
                 .flat_map(|swap| {
                     swap.into_iter()
@@ -256,7 +246,7 @@
                         .collect_vec()
                 })
                 .collect(),
-            victim_swaps_pool: searcher_actions
+            victim_swaps_pool:       searcher_actions
                 .iter()
                 .flat_map(|swap| {
                     swap.into_iter()
@@ -264,7 +254,7 @@
                         .collect_vec()
                 })
                 .collect(),
-            victim_swaps_token_in: searcher_actions
+            victim_swaps_token_in:   searcher_actions
                 .iter()
                 .flat_map(|swap| {
                     swap.into_iter()
@@ -272,7 +262,7 @@
                         .collect_vec()
                 })
                 .collect(),
-            victim_swaps_token_out: searcher_actions
+            victim_swaps_token_out:  searcher_actions
                 .iter()
                 .flat_map(|swap| {
                     swap.into_iter()
@@ -280,7 +270,7 @@
                         .collect_vec()
                 })
                 .collect(),
-            victim_swaps_amount_in: searcher_actions
+            victim_swaps_amount_in:  searcher_actions
                 .iter()
                 .flat_map(|swap| {
                     swap.into_iter()
@@ -384,7 +374,7 @@
         // assert!(
         //     mev[0].0.tx_hash
         //         == H256::from_str(
-        //             
+        //
         // "0x80b53e5e9daa6030d024d70a5be237b4b3d5e05d30fdc7330b62c53a5d3537de"
         //         )
         //         .unwrap()
