--- conflicted
+++ resolved
@@ -153,10 +153,7 @@
         victim_gas: Vec<GasDetails>,
     ) -> Option<(ClassifiedMev, Box<dyn SpecificMev>)> {
         let deltas = self.inner.calculate_swap_deltas(&searcher_actions);
-<<<<<<< HEAD
         println!("{:#?}", deltas);
-=======
->>>>>>> f1f29921
 
         let appearance_usd_deltas = self.inner.get_best_usd_delta(
             deltas.clone(),
