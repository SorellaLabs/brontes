--- conflicted
+++ resolved
@@ -2,10 +2,7 @@
 use brontes_classifier::test_utils::{ClassifierTestUtils, ClassifierTestUtilsError};
 use brontes_core::TraceLoaderError;
 use brontes_types::{
-<<<<<<< HEAD
-=======
     classified_mev::{Bundle, MevType},
->>>>>>> 4fe5b6c3
     db::{dex::DexQuotes, metadata::MetadataCombined},
     mev::{BundleData, MevType},
     normalized_actions::Actions,
