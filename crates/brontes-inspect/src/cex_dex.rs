use std::sync::Arc;

use brontes_database::libmdbx::LibmdbxReader;
use brontes_types::{
    db::cex::CexExchange,
    mev::{
        Bundle, BundleData, CexDex, MevType, StatArbDetails, StatArbPnl, TokenProfit, TokenProfits,
    },
    normalized_actions::{Actions, NormalizedSwap},
    pair::Pair,
    tree::{BlockTree, GasDetails},
    Root, ToFloatNearest,
};
use malachite::{
    num::basic::traits::{Two, Zero},
    Rational,
};
use rayon::iter::{IntoParallelIterator, ParallelIterator};
use reth_primitives::Address;
use tracing::debug;

use crate::{shared_utils::SharedInspectorUtils, BundleHeader, Inspector, MetadataCombined};

pub struct CexDexInspector<'db, DB: LibmdbxReader> {
    inner:         SharedInspectorUtils<'db, DB>,
    cex_exchanges: Vec<CexExchange>,
}

impl<'db, DB: LibmdbxReader> CexDexInspector<'db, DB> {
    pub fn new(quote: Address, db: &'db DB, cex_exchanges: &Vec<CexExchange>) -> Self {
        Self {
            inner:         SharedInspectorUtils::new(quote, db),
            cex_exchanges: cex_exchanges.clone(),
        }
    }
}

#[async_trait::async_trait]
impl<DB: LibmdbxReader> Inspector for CexDexInspector<'_, DB> {
    async fn process_tree(
        &self,
        tree: Arc<BlockTree<Actions>>,
        meta_data: Arc<MetadataCombined>,
    ) -> Vec<Bundle> {
        // Get all normalized swaps by tx
        let intersting_state = tree.collect_all(|node| {
            (node.data.is_swap(), node.subactions.iter().any(|action| action.is_swap()))
        });

        intersting_state
            .into_par_iter()
            .filter(|(_, swaps)| !swaps.is_empty())
            .filter_map(|(tx, swaps)| {
                let root = tree.get_root(tx)?;

                self.process_swaps(root, meta_data.clone(), swaps)
            })
            .collect::<Vec<_>>()
    }
}

impl<DB: LibmdbxReader> CexDexInspector<'_, DB> {
    fn process_swaps(
        &self,
        root: &Root<Actions>,
        metadata: Arc<MetadataCombined>,
        swaps: Vec<Actions>,
    ) -> Option<Bundle> {
        let tx_index = root.get_block_position();
        let gas_details = root.gas_details;
        let mev_contract = root.head.data.get_to_address();
        let eoa = root.head.address;

        let swaps_with_profit_by_exchange: Vec<(
            NormalizedSwap,
            Vec<(CexExchange, Rational, StatArbPnl)>,
        )> = swaps
            .into_iter()
            .filter_map(|action| {
                let swap = action.force_swap();

                let cex_dex_opportunity =
                    self.detect_cex_dex_opportunity(&swap, metadata.as_ref())?;

                Some((swap, cex_dex_opportunity))
            })
            .collect();

        let possible_cex_dex =
            self.gas_accounting(swaps_with_profit_by_exchange, &gas_details, &metadata.eth_prices);

        let cex_dex = self.filter_possible_cex_dex(&possible_cex_dex, root)?;

        let gas_finalized = metadata.get_gas_price_usd(gas_details.gas_paid());

        //TODO: this is an ugly hack, will have to refactor so we don't reclone the
        // swaps
        let deltas = self.inner.calculate_token_deltas(&vec![possible_cex_dex
            .swaps
            .iter()
            .map(|s| Actions::Swap(s.clone()))
            .collect()]);

        let addr_usd_deltas =
            self.inner
<<<<<<< HEAD
                .usd_delta_by_address(idx, true, &deltas, metadata.clone(), true)?;
=======
                .usd_delta_by_address(tx_index, &deltas, metadata.clone(), true)?;
>>>>>>> 12aa6e82

        let mev_profit_collector = self.inner.profit_collectors(&addr_usd_deltas);

        let token_profits = TokenProfits {
            profits: mev_profit_collector
                .iter()
                .filter_map(|address| deltas.get(address).map(|d| (address, d)))
                .flat_map(|(address, delta)| {
                    delta.iter().map(|(token, amount)| {
                        let usd_value = metadata
                            .cex_quotes
                            .get_quote(&Pair(*token, self.inner.quote), &CexExchange::Binance)
                            .unwrap_or_default()
                            .price
                            .1
                            .to_float()
                            * amount.clone().to_float();
                        TokenProfit {
                            profit_collector: *address,
                            token: *token,
                            amount: amount.clone().to_float(),
                            usd_value,
                        }
                    })
                })
                .collect(),
        };

        //TODO: Add clean bundle header contructor in shared utils
        let header = BundleHeader {
            tx_index: tx_index as u64,
            mev_profit_collector,
            tx_hash: root.tx_hash,
            mev_contract,
            eoa,
            block_number: metadata.block_num,
            mev_type: MevType::CexDex,
            profit_usd: 0.0,
            token_profits,
            bribe_usd: gas_finalized.to_float(),
        };

        Some(Bundle { header, data: cex_dex })
    }

    pub fn detect_cex_dex_opportunity(
        &self,
        swap: &NormalizedSwap,
        metadata: &MetadataCombined,
    ) -> Option<Vec<(CexExchange, Rational, StatArbPnl)>> {
        let cex_prices = self.cex_quotes_for_swap(swap, metadata)?;

        let opportunities = cex_prices
            .into_iter()
            .map(|(exchange, price, is_direct_pair)| {
                self.profit_classifier(swap, (exchange, price, is_direct_pair))
            })
            .collect();

        Some(opportunities)
    }

    fn profit_classifier(
        &self,
        swap: &NormalizedSwap,
        exchange_cex_price: (CexExchange, Rational, bool),
    ) -> (CexExchange, Rational, StatArbPnl) {
        // A positive delta indicates potential profit from buying on DEX
        // and selling on CEX.
        let delta_price = &exchange_cex_price.1 - swap.swap_rate();

        // Accounts for Cex Maker & Taker fees
        if exchange_cex_price.2 {
            // Direct pair
            (
                exchange_cex_price.0,
                exchange_cex_price.1,
                StatArbPnl {
                    maker_profit: &delta_price * &swap.amount_out
                        - &swap.amount_out * exchange_cex_price.0.fees().0,
                    taker_profit: delta_price * &swap.amount_out
                        - &swap.amount_out * exchange_cex_price.0.fees().1,
                },
            )
        } else {
            // Indirect pair pays twice the fee
            (
                exchange_cex_price.0,
                exchange_cex_price.1,
                StatArbPnl {
                    maker_profit: &delta_price * &swap.amount_out
                        - &swap.amount_out * exchange_cex_price.0.fees().0 * Rational::TWO,
                    taker_profit: delta_price * &swap.amount_out
                        - &swap.amount_out * exchange_cex_price.0.fees().1 * Rational::TWO,
                },
            )
        }
    }

    /// Gets the Cex quote for a Dex swap by exchange
    /// Retrieves CEX quotes for a DEX swap, grouped by exchange.
    /// If the quote is not found for a given exchange, it will try to find a
    /// quote via an intermediary token. Direct quotes are marked as
    /// `true`, intermediary quotes are marked as `false`. Which allows us to
    /// account for the additional fees.
    fn cex_quotes_for_swap(
        &self,
        swap: &NormalizedSwap,
        metadata: &MetadataCombined,
    ) -> Option<Vec<(CexExchange, Rational, bool)>> {
        let pair = Pair(swap.token_in.address, swap.token_out.address).ordered();
        let quotes = self
            .cex_exchanges
            .iter()
            .filter_map(|&exchange| {
                metadata
                    .db
                    .cex_quotes
                    .get_quote(&pair, &exchange)
                    .map(|cex_quote| (exchange, cex_quote.price.0, true))
                    .or_else(|| {
                        metadata
                            .db
                            .cex_quotes
                            .get_quote_via_intermediary(&pair, &exchange)
                            .map(|cex_quote| (exchange, cex_quote.price.0, false))
                    })
                    .or_else(|| {
                        debug!(
                            "No CEX quote found for pair: {}, {} at exchange: {:?}",
                            swap.token_in, swap.token_out, exchange
                        );
                        None
                    })
            })
            .collect::<Vec<_>>();

        if quotes.is_empty() {
            None
        } else {
            Some(quotes)
        }
    }

    fn gas_accounting(
        &self,
<<<<<<< HEAD
        swap: &NormalizedSwap,
        dex_price: &Rational,
        cex_price: &Rational,
    ) -> Option<Rational> {
        // Calculate the price differences between DEX and CEX
        let delta_price = cex_price - dex_price;
        // Calculate the potential profit
        let Ok(Some(decimals_in)) = self.inner.db.try_get_token_decimals(swap.token_in) else {
            error!(missing_token=?swap.token_in, "missing token in token to decimal map");
            return None
=======
        swaps_with_profit_by_exchange: Vec<(
            NormalizedSwap,
            Vec<(CexExchange, Rational, StatArbPnl)>,
        )>,
        gas_details: &GasDetails,
        eth_price: &Rational,
    ) -> PossibleCexDex {
        // Get the maximally profitable sequence of Cex arbs by picking the most
        // profitable exchange to execute the arb for each swap (taker profits)
        let (swaps, arb_details, total_arb_pre_gas) = swaps_with_profit_by_exchange
            .into_iter()
            .filter_map(|(swap, net_profits_by_exchange)| {
                net_profits_by_exchange
                    .into_iter()
                    .max_by(|(_, _, profit1), (_, _, profit2)| {
                        profit1.taker_profit.cmp(&profit2.taker_profit)
                    }) // Compare based on maker_profit
                    .map(|(exchange, cex_price, profit)| (swap, exchange, cex_price, profit))
            })
            .fold(
                (Vec::new(), Vec::new(), StatArbPnl::default()),
                |(mut swaps, mut arb_details, mut total_profit),
                 (swap, exchange, cex_price, profit)| {
                    swaps.push(swap.clone());
                    arb_details.push(StatArbDetails {
                        cex_exchange: exchange,
                        cex_price,
                        dex_exchange: swap.protocol,
                        dex_price: swap.swap_rate(),
                        pnl_pre_gas: profit.clone(),
                    });
                    total_profit.maker_profit += profit.maker_profit;
                    total_profit.taker_profit += profit.taker_profit;
                    (swaps, arb_details, total_profit)
                },
            );

        let gas_cost = Rational::from_unsigneds(gas_details.gas_paid(), 10u128.pow(18)) * eth_price;
        let pnl = StatArbPnl {
            maker_profit: total_arb_pre_gas.maker_profit - &gas_cost,
            taker_profit: total_arb_pre_gas.taker_profit - gas_cost,
>>>>>>> 12aa6e82
        };

        PossibleCexDex { swaps, arb_details, gas_details: gas_details.clone(), pnl }
    }

    fn filter_possible_cex_dex(
        &self,
<<<<<<< HEAD
        tx_idx: usize,
        swap: &Actions,
        metadata: &MetadataCombined,
    ) -> Option<(Rational, Rational)> {
        let Actions::Swap(swap) = swap else { return None };

        let pair_in = Pair(swap.token_in, self.inner.quote);
        let pair_out = Pair(swap.token_out, self.inner.quote);

        let in_usd = metadata
            .dex_quotes
            .price_at_or_before(pair_in, tx_idx)?
            .post_state;
        let out_usd = metadata
            .dex_quotes
            .price_at_or_before(pair_out, tx_idx)?
            .post_state;

        let dex_usd_price = out_usd / in_usd;

        let cex_best_ask = match (
            metadata.cex_quotes.get_quote(&pair_in),
            metadata.cex_quotes.get_quote(&pair_out),
        ) {
            (Some(token_in_price), Some(token_out_price)) => {
                trace!(
                    "CEX quote found for pair: {}, {} at block: {}",
                    swap.token_in,
                    swap.token_out,
                    metadata.block_num
                );
                token_out_price.best_ask() / token_in_price.best_ask()
            }
            (..) => {
                debug!(
                    "No CEX quote found for pair: {}, {} at block: {}",
                    swap.token_in, swap.token_out, metadata.block_num
                );
                return None
            }
        };
=======
        possible_cex_dex: &PossibleCexDex,
        root: &Root<Actions>,
    ) -> Option<BundleData> {
        // Check for positive pnl (either maker or taker profit)
        let has_positive_pnl = possible_cex_dex.pnl.maker_profit > Rational::ZERO
            || possible_cex_dex.pnl.taker_profit > Rational::ZERO;

        // A cex-dex bot will never be verified, so if the top level call is classified
        // this is false positive
        let is_unclassified_action = root.head.data.is_unclassified();

        // Check if it is a known cex_dex contract / contract call
        let is_known_cex_dex_contract =
            matches!(&root.head.data, Actions::Unclassified(data) if data.is_cex_dex_call());

        if (has_positive_pnl || possible_cex_dex.gas_details.coinbase_transfer.is_some())
            && is_unclassified_action
            || is_known_cex_dex_contract
        {
            Some(possible_cex_dex.build_cex_dex_type(root))
        } else {
            None
        }
    }
}

pub struct PossibleCexDex {
    pub swaps:       Vec<NormalizedSwap>,
    pub arb_details: Vec<StatArbDetails>,
    pub gas_details: GasDetails,
    pub pnl:         StatArbPnl,
}
>>>>>>> 12aa6e82

impl PossibleCexDex {
    pub fn build_cex_dex_type(&self, root: &Root<Actions>) -> BundleData {
        BundleData::CexDex(CexDex {
            tx_hash:          root.tx_hash,
            gas_details:      self.gas_details.clone(),
            swaps:            self.swaps.clone(),
            stat_arb_details: self.arb_details.clone(),
            pnl:              self.pnl.clone(),
        })
    }
}

#[cfg(test)]
mod tests {
    use std::{
        collections::{HashMap, HashSet},
        str::FromStr,
    };

    use alloy_primitives::{hex, B256, U256};
    use brontes_types::db::cex::{CexPriceMap, CexQuote};
    use malachite::num::arithmetic::traits::Reciprocal;
    use serial_test::serial;

    use super::*;
    use crate::{
        test_utils::{InspectorTestUtils, InspectorTxRunConfig, USDC_ADDRESS},
        Inspectors,
    };

    #[tokio::test]
    #[serial]
    async fn test_cex_dex() {
        // sold eth to buy usdc on chain
        let tx_hash =
            B256::from_str("0x21b129d221a4f169de0fc391fe0382dbde797b69300a9a68143487c54d620295")
                .unwrap();

        // reciprocal because we store the prices as usdc / eth due to pair ordering
        let eth_price = Rational::try_from_float_simplest(1665.81)
            .unwrap()
            .reciprocal();
        let eth_cex = Rational::try_from_float_simplest(1645.81)
            .unwrap()
            .reciprocal();

        let eth_usdc = Pair(
            hex!("c02aaa39b223fe8d0a0e5c4f27ead9083c756cc2").into(),
            hex!("a0b86991c6218b36c1d19d4a2e9eb0ce3606eb48").into(),
        );
        let mut cex_map = HashMap::new();
        cex_map.insert(
            eth_usdc.ordered(),
            vec![CexQuote {
                price: (eth_cex.clone(), eth_cex),
                token0: Address::new(hex!("c02aaa39b223fe8d0a0e5c4f27ead9083c756cc2")),
                ..Default::default()
            }],
        );

        let cex_quotes = CexPriceMap(cex_map);

        let metadata = MetadataCombined {
            dex_quotes: brontes_types::db::dex::DexQuotes(vec![Some({
                let mut map = HashMap::new();
                map.insert(eth_usdc, eth_price.clone());
                map
            })]),
            db:         brontes_types::db::metadata::MetadataNoDex {
                block_num: 18264694,
                block_hash: U256::from_be_bytes(hex!(
                    "57968198764731c3fcdb0caff812559ce5035aabade9e6bcb2d7fcee29616729"
                )),
                block_timestamp: 0,
                relay_timestamp: None,
                p2p_timestamp: None,
                proposer_fee_recipient: Some(
                    hex!("95222290DD7278Aa3Ddd389Cc1E1d165CC4BAfe5").into(),
                ),
                proposer_mev_reward: None,
                cex_quotes,
                eth_prices: eth_price.reciprocal(),
                private_flow: HashSet::new(),
            },
        };

        let test_utils = InspectorTestUtils::new(USDC_ADDRESS, 2.0);

        let config = InspectorTxRunConfig::new(Inspectors::CexDex)
            .with_metadata_override(metadata)
            .with_mev_tx_hashes(vec![tx_hash])
            .with_gas_paid_usd(79836.4183)
            .with_expected_profit_usd(21270.966);

        test_utils.run_inspector(config, None).await.unwrap();
    }
}<|MERGE_RESOLUTION|>--- conflicted
+++ resolved
@@ -103,11 +103,7 @@
 
         let addr_usd_deltas =
             self.inner
-<<<<<<< HEAD
-                .usd_delta_by_address(idx, true, &deltas, metadata.clone(), true)?;
-=======
                 .usd_delta_by_address(tx_index, &deltas, metadata.clone(), true)?;
->>>>>>> 12aa6e82
 
         let mev_profit_collector = self.inner.profit_collectors(&addr_usd_deltas);
 
@@ -254,18 +250,6 @@
 
     fn gas_accounting(
         &self,
-<<<<<<< HEAD
-        swap: &NormalizedSwap,
-        dex_price: &Rational,
-        cex_price: &Rational,
-    ) -> Option<Rational> {
-        // Calculate the price differences between DEX and CEX
-        let delta_price = cex_price - dex_price;
-        // Calculate the potential profit
-        let Ok(Some(decimals_in)) = self.inner.db.try_get_token_decimals(swap.token_in) else {
-            error!(missing_token=?swap.token_in, "missing token in token to decimal map");
-            return None
-=======
         swaps_with_profit_by_exchange: Vec<(
             NormalizedSwap,
             Vec<(CexExchange, Rational, StatArbPnl)>,
@@ -307,7 +291,6 @@
         let pnl = StatArbPnl {
             maker_profit: total_arb_pre_gas.maker_profit - &gas_cost,
             taker_profit: total_arb_pre_gas.taker_profit - gas_cost,
->>>>>>> 12aa6e82
         };
 
         PossibleCexDex { swaps, arb_details, gas_details: gas_details.clone(), pnl }
@@ -315,49 +298,6 @@
 
     fn filter_possible_cex_dex(
         &self,
-<<<<<<< HEAD
-        tx_idx: usize,
-        swap: &Actions,
-        metadata: &MetadataCombined,
-    ) -> Option<(Rational, Rational)> {
-        let Actions::Swap(swap) = swap else { return None };
-
-        let pair_in = Pair(swap.token_in, self.inner.quote);
-        let pair_out = Pair(swap.token_out, self.inner.quote);
-
-        let in_usd = metadata
-            .dex_quotes
-            .price_at_or_before(pair_in, tx_idx)?
-            .post_state;
-        let out_usd = metadata
-            .dex_quotes
-            .price_at_or_before(pair_out, tx_idx)?
-            .post_state;
-
-        let dex_usd_price = out_usd / in_usd;
-
-        let cex_best_ask = match (
-            metadata.cex_quotes.get_quote(&pair_in),
-            metadata.cex_quotes.get_quote(&pair_out),
-        ) {
-            (Some(token_in_price), Some(token_out_price)) => {
-                trace!(
-                    "CEX quote found for pair: {}, {} at block: {}",
-                    swap.token_in,
-                    swap.token_out,
-                    metadata.block_num
-                );
-                token_out_price.best_ask() / token_in_price.best_ask()
-            }
-            (..) => {
-                debug!(
-                    "No CEX quote found for pair: {}, {} at block: {}",
-                    swap.token_in, swap.token_out, metadata.block_num
-                );
-                return None
-            }
-        };
-=======
         possible_cex_dex: &PossibleCexDex,
         root: &Root<Actions>,
     ) -> Option<BundleData> {
@@ -390,7 +330,6 @@
     pub gas_details: GasDetails,
     pub pnl:         StatArbPnl,
 }
->>>>>>> 12aa6e82
 
 impl PossibleCexDex {
     pub fn build_cex_dex_type(&self, root: &Root<Actions>) -> BundleData {
