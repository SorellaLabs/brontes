--- conflicted
+++ resolved
@@ -8,14 +8,11 @@
 use brontes_metrics::inspectors::OutlierMetrics;
 use brontes_types::{
     db::cex::{
-<<<<<<< HEAD
-        config::CexDexTradeConfig,
-        optimistic::OptimisticPrice,
-        time_window_vwam::{ExchangePath, WindowExchangePrice},
-=======
-        quotes::FeeAdjustedQuote,
-        trades::{CexDexTradeConfig, ExchangePrice, MakerTaker, MakerTakerWindowVWAP},
->>>>>>> 9c494fd9
+        trades::{
+            config::CexDexTradeConfig,
+            optimistic::OptimisticPrice,
+            time_window_vwam::{ExchangePath, WindowExchangePrice},
+        },
         CexExchange,
     },
     display::utils::format_etherscan_url,
