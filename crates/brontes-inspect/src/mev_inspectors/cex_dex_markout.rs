use std::sync::Arc;

use brontes_database::libmdbx::LibmdbxReader;
use brontes_types::{
    db::{cex::CexExchange, cex_trades::ExchangePrice, dex::PriceAt},
    mev::{Bundle, BundleData, CexDex, MevType, StatArbDetails, StatArbPnl},
    normalized_actions::{accounting::ActionAccounting, Actions, NormalizedSwap},
    pair::Pair,
    tree::{BlockTree, GasDetails},
    ActionIter, ToFloatNearest, TreeSearchBuilder, TxInfo,
};
use malachite::{num::basic::traits::Zero, Rational};
use reth_primitives::Address;

// The threshold for the number of CEX-DEX trades an address is required to make
// to classify a a negative pnl cex-dex trade as a CEX-DEX trade
pub const FILTER_THRESHOLD: u64 = 20;

use crate::{shared_utils::SharedInspectorUtils, Inspector, Metadata};

pub struct CexDexMarkoutInspector<'db, DB: LibmdbxReader> {
    utils:         SharedInspectorUtils<'db, DB>,
    cex_exchanges: Vec<CexExchange>,
}

impl<'db, DB: LibmdbxReader> CexDexMarkoutInspector<'db, DB> {
    pub fn new(quote: Address, db: &'db DB, cex_exchanges: &[CexExchange]) -> Self {
        Self {
            utils:         SharedInspectorUtils::new(quote, db),
            cex_exchanges: cex_exchanges.to_owned(),
        }
    }
}

impl<DB: LibmdbxReader> Inspector for CexDexMarkoutInspector<'_, DB> {
    type Result = Vec<Bundle>;

    fn get_id(&self) -> &str {
        "CexDexMarkout"
    }

    fn process_tree(&self, tree: Arc<BlockTree<Actions>>, metadata: Arc<Metadata>) -> Self::Result {
        if metadata.cex_trades.is_none() {
            panic!("no cex trades");
        }

        let trades = metadata.cex_trades.clone().unwrap();

        let swap_txes = tree
            .clone()
            .collect_all(TreeSearchBuilder::default().with_actions([
                Actions::is_swap,
                Actions::is_transfer,
                Actions::is_eth_transfer,
            ]));

        swap_txes
            .filter_map(|(tx, swaps)| {
                let tx_info = tree.get_tx_info(tx, self.utils.db)?;

                // Return early if the tx is a solver settling trades
                if let Some(contract_type) = tx_info.contract_type.as_ref() {
                    if contract_type.is_solver_settlement() {
                        return None;
                    }
                }

                let deltas = swaps.clone().into_iter().account_for_actions();
                let swaps = swaps
                    .into_iter()
                    .collect_action_vec(Actions::try_swaps_merged);

                // For each swap in the transaction, detect potential CEX-DEX
                let cex_dex_legs: Vec<PossibleCexDexLeg> =
                    self.detect_cex_dex(swaps, metadata.as_ref())?;

                let possible_cex_dex =
                    self.gas_accounting(cex_dex_legs, &tx_info.gas_details, metadata.clone())?;

                let cex_dex =
                    self.filter_possible_cex_dex(&possible_cex_dex, &tx_info, metadata.clone())?;

                //TODO: When you build the header, you are using quotes for pricing instead of
                // using the VMAP
                let header = self.utils.build_bundle_header(
                    vec![deltas],
                    vec![tx_info.tx_hash],
                    &tx_info,
                    possible_cex_dex.pnl.taker_profit.clone().to_float(),
                    PriceAt::After,
                    &[tx_info.gas_details],
                    metadata.clone(),
                    MevType::CexDex,
                    false,
                );

                Some(Bundle { header, data: cex_dex })
            })
            .collect::<Vec<_>>()
    }
}

impl<DB: LibmdbxReader> CexDexMarkoutInspector<'_, DB> {
    pub fn detect_cex_dex(
        &self,
        swaps: Vec<NormalizedSwap>,
        metadata: &Metadata,
    ) -> Option<Vec<PossibleCexDexLeg>> {
        swaps.into_iter().try_fold(Vec::new(), |mut acc, swap| {
            match self.detect_cex_dex_opportunity(swap, metadata) {
                Some(leg) => {
                    acc.push(leg);
                    Some(acc)
                }
                None => None,
            }
        })
    }

    /// Detects potential CEX-DEX arbitrage opportunities for a given swap.
    ///
    /// # Arguments
    ///
    /// * `swap` - The swap action to analyze.
    /// * `metadata` - Combined metadata for additional context in analysis.
    ///
    /// # Returns
    ///
    /// An option containing a `PossibleCexDexLeg` if an opportunity is found,
    /// otherwise `None`.
    pub fn detect_cex_dex_opportunity(
        &self,
        swap: NormalizedSwap,
        metadata: &Metadata,
    ) -> Option<PossibleCexDexLeg> {
        let pair = Pair(swap.token_out.address, swap.token_in.address);
        tracing::info!(?pair, "fetching price");

        let (maker_price, taker_price) = metadata.cex_trades.as_ref()?.get_price(
            &self.cex_exchanges,
            &pair,
            // we always are buying amount in on cex
            &swap.amount_in,
            // arbitrary for now
            25,
            // add lookup
            None,
        )?;
<<<<<<< HEAD

        tracing::info!(?maker_price, ?taker_price, "got price");
        let leg = self.profit_classifier(swap, maker_price, taker_price);
=======
        let leg = self.profit_classifier(&swap, maker_price, taker_price);
>>>>>>> 87fd5cb9

        Some(PossibleCexDexLeg { swap, leg })
    }

    /// For a given swap & CEX quote, calculates the potential profit from
    /// buying on DEX and selling on CEX. This function also accounts for CEX
    /// trading fees.
    fn profit_classifier(
        &self,
        swap: &NormalizedSwap,
        maker_price: ExchangePrice,
        taker_price: ExchangePrice,
    ) -> SwapLeg {
        // A positive delta indicates potential profit from buying on DEX
        // and selling on CEX.
        let rate = swap.swap_rate();
        let maker_delta = &maker_price.price - &rate;
        let taker_delta = &taker_price.price - &rate;

        let (maker_profit, taker_profit) = (
            // prices are fee adjusted already so no need to calculate fees here
            maker_delta * &swap.amount_out * &maker_price.price,
            taker_delta * &swap.amount_out * &taker_price.price,
        );

        SwapLeg { taker_price, maker_price, pnl: StatArbPnl { maker_profit, taker_profit } }
    }

    /// Accounts for gas costs in the calculation of potential arbitrage
    /// profits. This function calculates the final pnl for the transaction by
    /// subtracting gas costs from the total potential arbitrage profits.
    ///
    /// # Arguments
    /// * `swaps_with_profit_by_exchange` - A vector of `PossibleCexDexLeg`
    ///   instances to be analyzed.
    /// * `gas_details` - Details of the gas costs associated with the
    ///   transaction.
    /// * `metadata` - Shared metadata providing additional context and price
    ///   data.
    ///
    /// # Returns
    /// A `PossibleCexDex` instance representing the finalized arbitrage
    /// opportunity after accounting for gas costs.

    fn gas_accounting(
        &self,
        swaps_with_profit_by_exchange: Vec<PossibleCexDexLeg>,
        gas_details: &GasDetails,
        metadata: Arc<Metadata>,
    ) -> Option<PossibleCexDex> {
        let mut swaps = Vec::new();
        let mut arb_details = Vec::new();
        let mut total_arb_pre_gas = StatArbPnl::default();

        swaps_with_profit_by_exchange
            .iter()
            .for_each(|swap_with_profit| {
                let most_profitable_leg = &swap_with_profit.leg;

                swaps.push(swap_with_profit.swap.clone());
                arb_details.push(StatArbDetails {
                    cex_exchange: most_profitable_leg.maker_price.exchanges[0].0,

                    cex_price:    most_profitable_leg.maker_price.price.clone(),
                    dex_exchange: swap_with_profit.swap.protocol,
                    dex_price:    swap_with_profit.swap.swap_rate(),
                    pnl_pre_gas:  most_profitable_leg.pnl.clone(),
                });

                total_arb_pre_gas.maker_profit += &most_profitable_leg.pnl.maker_profit;
                total_arb_pre_gas.taker_profit += &most_profitable_leg.pnl.taker_profit;
            });

        if swaps.is_empty() {
            return None
        }

        let gas_cost = metadata.get_gas_price_usd(gas_details.gas_paid(), self.utils.quote);

        let pnl = StatArbPnl {
            maker_profit: total_arb_pre_gas.maker_profit - &gas_cost,
            taker_profit: total_arb_pre_gas.taker_profit - gas_cost,
        };

        Some(PossibleCexDex { swaps, arb_details, gas_details: *gas_details, pnl })
    }

    /// Filters and validates identified CEX-DEX arbitrage opportunities to
    /// minimize false positives.
    ///
    /// # Arguments
    /// * `possible_cex_dex` - The arbitrage opportunity being validated.
    /// * `info` - Transaction info providing additional context for validation.
    ///
    /// # Returns
    /// An option containing `BundleData::CexDex` if a valid opportunity is
    /// identified, otherwise `None`.
    fn filter_possible_cex_dex(
        &self,
        possible_cex_dex: &PossibleCexDex,
        info: &TxInfo,
        metadata: Arc<Metadata>,
    ) -> Option<BundleData> {
        if self.is_triangular_arb(possible_cex_dex, info, metadata) {
            return None
        }

        let has_positive_pnl = possible_cex_dex.pnl.maker_profit > Rational::ZERO
            || possible_cex_dex.pnl.taker_profit > Rational::ZERO;

        if has_positive_pnl
            || (!info.is_classified
                && (possible_cex_dex.gas_details.coinbase_transfer.is_some()
                    && info.is_private
                    && info.is_searcher_of_type_with_count_threshold(
                        MevType::CexDex,
                        FILTER_THRESHOLD,
                    )
                    || info.is_cex_dex_call))
            || info.is_searcher_of_type_with_count_threshold(MevType::CexDex, FILTER_THRESHOLD * 3)
            || info.is_labelled_searcher_of_type(MevType::CexDex)
        {
            Some(possible_cex_dex.build_cex_dex_type(info))
        } else {
            None
        }
    }

    /// Filters out triangular arbitrage
    pub fn is_triangular_arb(
        &self,
        possible_cex_dex: &PossibleCexDex,
        tx_info: &TxInfo,
        metadata: Arc<Metadata>,
    ) -> bool {
        // Not enough swaps to form a cycle, thus cannot be arbitrage.
        if possible_cex_dex.swaps.len() < 2 {
            return false
        }

        let original_token = possible_cex_dex.swaps[0].token_in.address;
        let final_token = possible_cex_dex.swaps.last().unwrap().token_out.address;

        // Check if there is a cycle
        if original_token != final_token {
            return false
        }
        let deltas = possible_cex_dex
            .swaps
            .clone()
            .into_iter()
            .map(Actions::from)
            .account_for_actions();

        let addr_usd_deltas = self
            .utils
            .usd_delta_by_address(
                tx_info.tx_index,
                PriceAt::Average,
                &deltas,
                metadata.clone(),
                false,
            )
            .unwrap_or_default();

        let profit = addr_usd_deltas
            .values()
            .fold(Rational::ZERO, |acc, delta| acc + delta);

        profit - metadata.get_gas_price_usd(tx_info.gas_details.gas_paid(), self.utils.quote)
            > Rational::ZERO
    }
}

pub struct PossibleCexDex {
    pub swaps:       Vec<NormalizedSwap>,
    pub arb_details: Vec<StatArbDetails>,
    pub gas_details: GasDetails,
    pub pnl:         StatArbPnl,
}

impl PossibleCexDex {
    pub fn get_swaps(&self) -> Vec<Actions> {
        self.swaps
            .iter()
            .map(|s| Actions::Swap(s.clone()))
            .collect()
    }

    pub fn build_cex_dex_type(&self, info: &TxInfo) -> BundleData {
        BundleData::CexDex(CexDex {
            tx_hash:          info.tx_hash,
            gas_details:      self.gas_details,
            swaps:            self.swaps.clone(),
            stat_arb_details: self.arb_details.clone(),
            pnl:              self.pnl.clone(),
        })
    }
}

pub struct PossibleCexDexLeg {
    pub swap: NormalizedSwap,
    pub leg:  SwapLeg,
}

#[derive(Clone)]
pub struct SwapLeg {
    pub maker_price: ExchangePrice,
    pub taker_price: ExchangePrice,
    pub pnl:         StatArbPnl,
}

#[cfg(test)]
mod tests {

    use alloy_primitives::hex;
    use brontes_types::constants::USDT_ADDRESS;

    use crate::{
        test_utils::{InspectorTestUtils, InspectorTxRunConfig},
        Inspectors,
    };
    #[brontes_macros::test]
    async fn test_cex_dex_markout() {
        // https://etherscan.io/tx/0x6c9f2b9200d1f27501ad8bfc98fda659033e6242d3fd75f3f9c18e7fbc681ec2
        let inspector_util = InspectorTestUtils::new(USDT_ADDRESS, 0.5).await;

        let tx = hex!("6c9f2b9200d1f27501ad8bfc98fda659033e6242d3fd75f3f9c18e7fbc681ec2").into();

        let config = InspectorTxRunConfig::new(Inspectors::CexDexMarkout)
            .with_mev_tx_hashes(vec![tx])
            .with_expected_profit_usd(20.37)
            .with_gas_paid_usd(20.37);

        inspector_util.run_inspector(config, None).await.unwrap();
    }
}<|MERGE_RESOLUTION|>--- conflicted
+++ resolved
@@ -146,13 +146,8 @@
             // add lookup
             None,
         )?;
-<<<<<<< HEAD
-
         tracing::info!(?maker_price, ?taker_price, "got price");
         let leg = self.profit_classifier(swap, maker_price, taker_price);
-=======
-        let leg = self.profit_classifier(&swap, maker_price, taker_price);
->>>>>>> 87fd5cb9
 
         Some(PossibleCexDexLeg { swap, leg })
     }
