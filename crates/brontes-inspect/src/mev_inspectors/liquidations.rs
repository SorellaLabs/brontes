use std::sync::Arc;

use brontes_database::libmdbx::LibmdbxReader;
use brontes_types::{
    db::dex::PriceAt,
<<<<<<< HEAD
    mev::{Bundle, BundleData, Liquidation, MevType},
    normalized_actions::Actions,
    tree::BlockTree,
    ActionIter, ToFloatNearest, TreeSearchBuilder, TxInfo,
=======
    mev::{Bundle, BundleData, BundleHeader, Liquidation, MevType, TokenProfit, TokenProfits},
    normalized_actions::{Actions, NormalizedLiquidation, NormalizedSwap},
    pair::Pair,
    tree::{BlockTree, GasDetails, Node, Root},
    ActionIter, ToFloatNearest, TreeSearchArgs, TreeSearchBuilder, TxInfo,
>>>>>>> 7d5e4122
};
use malachite::Rational;
use rayon::iter::{IntoParallelIterator, IntoParallelRefIterator, ParallelIterator};
use reth_primitives::{b256, Address};

use crate::{shared_utils::SharedInspectorUtils, Inspector, Metadata};

pub struct LiquidationInspector<'db, DB: LibmdbxReader> {
    utils: SharedInspectorUtils<'db, DB>,
}

impl<'db, DB: LibmdbxReader> LiquidationInspector<'db, DB> {
    pub fn new(quote: Address, db: &'db DB) -> Self {
        Self { utils: SharedInspectorUtils::new(quote, db) }
    }
}

#[async_trait::async_trait]
impl<DB: LibmdbxReader> Inspector for LiquidationInspector<'_, DB> {
    type Result = Vec<Bundle>;

    async fn process_tree(
        &self,
        tree: Arc<BlockTree<Actions>>,
        metadata: Arc<Metadata>,
    ) -> Self::Result {
        let liq_txs = tree.collect_all(
            TreeSearchBuilder::default().with_actions([Actions::is_swap, Actions::is_liquidation]),
        );

        liq_txs
            .into_par_iter()
            .filter_map(|(tx_hash, liq)| {
                let info = tree.get_tx_info(tx_hash, self.utils.db)?;

                self.calculate_liquidation(tree.clone(), info, metadata.clone(), liq)
            })
            .collect::<Vec<_>>()
    }
}

impl<DB: LibmdbxReader> LiquidationInspector<'_, DB> {
    fn calculate_liquidation(
        &self,
        tree: Arc<BlockTree<Actions>>,
        info: TxInfo,
        metadata: Arc<Metadata>,
        actions: Vec<Actions>,
    ) -> Option<Bundle> {
        let (swaps, liqs): (Vec<_>, Vec<_>) = actions
            .clone()
            .into_iter()
<<<<<<< HEAD
            .action_split((Actions::split_swap, Actions::split_liquidation));
=======
            .action_split((Actions::try_swap, Actions::try_liquidation));
>>>>>>> 7d5e4122

        if liqs.is_empty() {
            return None
        }

        let liq_profit = liqs
            .par_iter()
            .filter_map(|liq| {
                let repaid_debt_usd = self.utils.get_token_value_dex(
                    info.tx_index as usize,
                    PriceAt::After,
                    liq.debt_asset.address,
                    &liq.covered_debt,
                    &metadata,
                )?;
                let collected_collateral = self.utils.get_token_value_dex(
                    info.tx_index as usize,
                    PriceAt::After,
                    liq.collateral_asset.address,
                    &liq.liquidated_collateral,
                    &metadata,
                )?;
                Some(collected_collateral - repaid_debt_usd)
            })
            .sum::<Rational>();

        let rev_usd = self.utils.get_dex_swaps_rev_usd(
            info.tx_index,
            PriceAt::After,
            &swaps,
            metadata.clone(),
        )? + liq_profit;

        let gas_finalized = metadata.get_gas_price_usd(info.gas_details.gas_paid());

        let profit_usd = (rev_usd - &gas_finalized).to_float();

        let header = self.utils.build_bundle_header(
            tree,
            vec![info.tx_hash],
            &info,
            profit_usd,
            PriceAt::After,
            &[info.gas_details],
            metadata,
            MevType::Liquidation,
        );

        let new_liquidation = Liquidation {
            liquidation_tx_hash: info.tx_hash,
            trigger:             b256!(),
            liquidation_swaps:   swaps,
            liquidations:        liqs,
            gas_details:         info.gas_details,
        };

        Some(Bundle { header, data: BundleData::Liquidation(new_liquidation) })
    }
}

#[cfg(test)]
mod tests {

    use alloy_primitives::hex;

    use crate::{
        test_utils::{InspectorTestUtils, InspectorTxRunConfig, USDC_ADDRESS},
        Inspectors,
    };

    #[brontes_macros::test]
    async fn test_aave_v3_liquidation() {
        let inspector_util = InspectorTestUtils::new(USDC_ADDRESS, 4.0).await;

        let config = InspectorTxRunConfig::new(Inspectors::Liquidations)
            .with_mev_tx_hashes(vec![hex!(
                "dd951e0fc5dc4c98b8daaccdb750ff3dc9ad24a7f689aad2a088757266ab1d55"
            )
            .into()])
            .needs_tokens(vec![
                hex!("2260fac5e5542a773aa44fbcfedf7c193bc2c599").into(),
                hex!("c02aaa39b223fe8d0a0e5c4f27ead9083c756cc2").into(),
            ])
            .with_dex_prices()
            .with_gas_paid_usd(2793.9)
            .with_expected_profit_usd(71.593);

        inspector_util.run_inspector(config, None).await.unwrap();
    }

    #[brontes_macros::test]
    async fn test_aave_v2_liquidation() {
        let inspector_util = InspectorTestUtils::new(USDC_ADDRESS, 1.0).await;

        let config = InspectorTxRunConfig::new(Inspectors::Liquidations)
            .with_mev_tx_hashes(vec![hex!(
                "725551f77f94f0ff01046aa4f4b93669d689f7eda6bb8cd87e2be780935eb2db"
            )
            .into()])
            .needs_token(hex!("c02aaa39b223fe8d0a0e5c4f27ead9083c756cc2").into())
            .with_dex_prices()
            .with_gas_paid_usd(636.54)
            .with_expected_profit_usd(129.23);

        inspector_util.run_inspector(config, None).await.unwrap();
    }
}<|MERGE_RESOLUTION|>--- conflicted
+++ resolved
@@ -3,18 +3,10 @@
 use brontes_database::libmdbx::LibmdbxReader;
 use brontes_types::{
     db::dex::PriceAt,
-<<<<<<< HEAD
     mev::{Bundle, BundleData, Liquidation, MevType},
     normalized_actions::Actions,
     tree::BlockTree,
     ActionIter, ToFloatNearest, TreeSearchBuilder, TxInfo,
-=======
-    mev::{Bundle, BundleData, BundleHeader, Liquidation, MevType, TokenProfit, TokenProfits},
-    normalized_actions::{Actions, NormalizedLiquidation, NormalizedSwap},
-    pair::Pair,
-    tree::{BlockTree, GasDetails, Node, Root},
-    ActionIter, ToFloatNearest, TreeSearchArgs, TreeSearchBuilder, TxInfo,
->>>>>>> 7d5e4122
 };
 use malachite::Rational;
 use rayon::iter::{IntoParallelIterator, IntoParallelRefIterator, ParallelIterator};
@@ -67,11 +59,7 @@
         let (swaps, liqs): (Vec<_>, Vec<_>) = actions
             .clone()
             .into_iter()
-<<<<<<< HEAD
-            .action_split((Actions::split_swap, Actions::split_liquidation));
-=======
             .action_split((Actions::try_swap, Actions::try_liquidation));
->>>>>>> 7d5e4122
 
         if liqs.is_empty() {
             return None
