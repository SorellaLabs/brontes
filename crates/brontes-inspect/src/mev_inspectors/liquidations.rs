use std::sync::Arc;

use brontes_database::libmdbx::LibmdbxReader;
use brontes_types::{
    db::dex::PriceAt,
<<<<<<< HEAD
    mev::{Bundle, BundleData, Liquidation, MevType},
    normalized_actions::Actions,
    tree::BlockTree,
    ToFloatNearest, TreeSearchBuilder, TxInfo,
=======
    mev::{Bundle, BundleData, BundleHeader, Liquidation, MevType, TokenProfit, TokenProfits},
    normalized_actions::{Actions, NormalizedLiquidation, NormalizedSwap},
    pair::Pair,
    tree::{BlockTree, GasDetails, Node, Root},
    ActionIter, ToFloatNearest, TreeSearchArgs, TreeSearchBuilder, TxInfo,
>>>>>>> 4f7837fd
};
use malachite::Rational;
use rayon::iter::{IntoParallelIterator, IntoParallelRefIterator, ParallelIterator};
use reth_primitives::{b256, Address};

use crate::{shared_utils::SharedInspectorUtils, Inspector, Metadata};

pub struct LiquidationInspector<'db, DB: LibmdbxReader> {
    utils: SharedInspectorUtils<'db, DB>,
}

impl<'db, DB: LibmdbxReader> LiquidationInspector<'db, DB> {
    pub fn new(quote: Address, db: &'db DB) -> Self {
        Self { utils: SharedInspectorUtils::new(quote, db) }
    }
}

#[async_trait::async_trait]
impl<DB: LibmdbxReader> Inspector for LiquidationInspector<'_, DB> {
    type Result = Vec<Bundle>;

    async fn process_tree(
        &self,
        tree: Arc<BlockTree<Actions>>,
        metadata: Arc<Metadata>,
    ) -> Self::Result {
        let liq_txs = tree.collect_all(
            TreeSearchBuilder::default().with_actions([Actions::is_swap, Actions::is_liquidation]),
        );

        liq_txs
            .into_par_iter()
            .filter_map(|(tx_hash, liq)| {
                let info = tree.get_tx_info(tx_hash, self.utils.db)?;

                self.calculate_liquidation(tree.clone(), info, metadata.clone(), liq)
            })
            .collect::<Vec<_>>()
    }
}

impl<DB: LibmdbxReader> LiquidationInspector<'_, DB> {
    fn calculate_liquidation(
        &self,
        tree: Arc<BlockTree<Actions>>,
        info: TxInfo,
        metadata: Arc<Metadata>,
        actions: Vec<Actions>,
    ) -> Option<Bundle> {
<<<<<<< HEAD
        let liqs = actions
            .iter()
            .filter_map(
                |action| {
                    if let Actions::Liquidation(liq) = action {
                        Some(liq)
                    } else {
                        None
                    }
                },
            )
            .cloned()
            .collect::<Vec<_>>();
=======
        let (swaps, liqs): (Vec<_>, Vec<_>) = actions
            .clone()
            .into_iter()
            .action_unzip((Actions::split_swap, Actions::split_liquidation));
>>>>>>> 4f7837fd

        if liqs.is_empty() {
            return None
        }

        let swaps = actions
            .iter()
            .filter_map(|action| if let Actions::Swap(swap) = action { Some(swap) } else { None })
            .cloned()
            .collect::<Vec<_>>();

        let liq_profit = liqs
            .par_iter()
            .filter_map(|liq| {
                let repaid_debt_usd = self.utils.get_token_value_dex(
                    info.tx_index as usize,
                    PriceAt::After,
                    liq.debt_asset.address,
                    &liq.covered_debt,
                    &metadata,
                )?;
                let collected_collateral = self.utils.get_token_value_dex(
                    info.tx_index as usize,
                    PriceAt::After,
                    liq.collateral_asset.address,
                    &liq.liquidated_collateral,
                    &metadata,
                )?;
                Some(collected_collateral - repaid_debt_usd)
            })
            .sum::<Rational>();

        let rev_usd = self.utils.get_dex_swaps_rev_usd(
            info.tx_index,
            PriceAt::After,
            &swaps,
            metadata.clone(),
        )? + liq_profit;

        let gas_finalized = metadata.get_gas_price_usd(info.gas_details.gas_paid());

        let profit_usd = (rev_usd - &gas_finalized).to_float();

        let header = self.utils.build_bundle_header(
            tree,
            vec![info.tx_hash],
            &info,
            profit_usd,
            PriceAt::After,
            &[info.gas_details],
            metadata,
            MevType::Liquidation,
        );

        let new_liquidation = Liquidation {
            liquidation_tx_hash: info.tx_hash,
            trigger:             b256!(),
            liquidation_swaps:   swaps,
            liquidations:        liqs,
            gas_details:         info.gas_details,
        };

        Some(Bundle { header, data: BundleData::Liquidation(new_liquidation) })
    }
}

#[cfg(test)]
mod tests {

    use alloy_primitives::hex;

    use crate::{
        test_utils::{InspectorTestUtils, InspectorTxRunConfig, USDC_ADDRESS},
        Inspectors,
    };

    #[brontes_macros::test]
    async fn test_aave_v3_liquidation() {
        let inspector_util = InspectorTestUtils::new(USDC_ADDRESS, 4.0).await;

        let config = InspectorTxRunConfig::new(Inspectors::Liquidations)
            .with_mev_tx_hashes(vec![hex!(
                "dd951e0fc5dc4c98b8daaccdb750ff3dc9ad24a7f689aad2a088757266ab1d55"
            )
            .into()])
            .needs_tokens(vec![
                hex!("2260fac5e5542a773aa44fbcfedf7c193bc2c599").into(),
                hex!("c02aaa39b223fe8d0a0e5c4f27ead9083c756cc2").into(),
            ])
            .with_dex_prices()
            .with_gas_paid_usd(2793.9)
            .with_expected_profit_usd(71.593);

        inspector_util.run_inspector(config, None).await.unwrap();
    }

    #[brontes_macros::test]
    async fn test_aave_v2_liquidation() {
        let inspector_util = InspectorTestUtils::new(USDC_ADDRESS, 1.0).await;

        let config = InspectorTxRunConfig::new(Inspectors::Liquidations)
            .with_mev_tx_hashes(vec![hex!(
                "725551f77f94f0ff01046aa4f4b93669d689f7eda6bb8cd87e2be780935eb2db"
            )
            .into()])
            .needs_token(hex!("c02aaa39b223fe8d0a0e5c4f27ead9083c756cc2").into())
            .with_dex_prices()
            .with_gas_paid_usd(636.54)
            .with_expected_profit_usd(129.23);

        inspector_util.run_inspector(config, None).await.unwrap();
    }
}<|MERGE_RESOLUTION|>--- conflicted
+++ resolved
@@ -3,18 +3,11 @@
 use brontes_database::libmdbx::LibmdbxReader;
 use brontes_types::{
     db::dex::PriceAt,
-<<<<<<< HEAD
-    mev::{Bundle, BundleData, Liquidation, MevType},
-    normalized_actions::Actions,
-    tree::BlockTree,
-    ToFloatNearest, TreeSearchBuilder, TxInfo,
-=======
     mev::{Bundle, BundleData, BundleHeader, Liquidation, MevType, TokenProfit, TokenProfits},
     normalized_actions::{Actions, NormalizedLiquidation, NormalizedSwap},
     pair::Pair,
     tree::{BlockTree, GasDetails, Node, Root},
     ActionIter, ToFloatNearest, TreeSearchArgs, TreeSearchBuilder, TxInfo,
->>>>>>> 4f7837fd
 };
 use malachite::Rational;
 use rayon::iter::{IntoParallelIterator, IntoParallelRefIterator, ParallelIterator};
@@ -64,26 +57,10 @@
         metadata: Arc<Metadata>,
         actions: Vec<Actions>,
     ) -> Option<Bundle> {
-<<<<<<< HEAD
-        let liqs = actions
-            .iter()
-            .filter_map(
-                |action| {
-                    if let Actions::Liquidation(liq) = action {
-                        Some(liq)
-                    } else {
-                        None
-                    }
-                },
-            )
-            .cloned()
-            .collect::<Vec<_>>();
-=======
         let (swaps, liqs): (Vec<_>, Vec<_>) = actions
             .clone()
             .into_iter()
             .action_unzip((Actions::split_swap, Actions::split_liquidation));
->>>>>>> 4f7837fd
 
         if liqs.is_empty() {
             return None
