--- conflicted
+++ resolved
@@ -227,12 +227,8 @@
         if smaller * Rational::from(3) < larger {
             tracing::info!(
                 "Filtered out possible CEX-DEX due to significant price delta.\n Price delta \
-<<<<<<< HEAD
-                 between CEX '{}' with price '{}' and DEX '{}' with price '{}' for token in '{:?}' and token out '{:?}'",
-=======
                  between CEX '{}' with price '{}' and DEX '{}' with price '{}' for token in \
                  '{:?}' and token out '{:?}'",
->>>>>>> de6ed7df
                 exchange_cex_price.0,
                 exchange_cex_price.1,
                 swap.protocol,
