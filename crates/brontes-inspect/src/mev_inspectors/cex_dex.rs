//! This module implements the `CexDexInspector`, a specialized inspector
//! designed to detect arbitrage opportunities between centralized
//! exchanges (CEXs) and decentralized exchanges (DEXs).
//!
//! ## Overview
//!
//! A Cex-Dex arbitrage occurs when a trader exploits the price difference
//! between a CEX and a DEX. The trader buys an undervalued asset on the DEX and
//! sells it on the CEX.
//!
//!
//! ## Methodology
//!
//! The `CexDexInspector` systematically identifies arbitrage opportunities
//! between CEXs and DEXs by analyzing transactions containing swap actions.
//!
//! ### Step 1: Collect Transactions
//! All transactions containing swap actions are collected from the block tree
//! using `collect_all`.
//!
//! ### Step 2: Detect Arbitrage Opportunities
//! For each transaction with swaps, the inspector:
//!   - Retrieves CEX quotes for the swapped tokens for each exchange with
//!     `cex_quotes_for_swap`.
//!   - Calculates PnL post Cex & Dex fee and identifies arbitrage legs with
//!     `detect_cex_dex_opportunity`, considering both direct and intermediary
//!     token quotes.
//!   - Assembles `PossibleCexDexLeg` instances, for each swap, containing the
//!     swap action and the potential arbitrage legs i.e the different
//!     arbitrages that can be done for each exchange.
//!
//! ### Step 3: Profit Calculation and Gas Accounting
//! The inspector filters for the most profitable arbitrage path per swap i.e
//! for a given swap it gets the exchange with the highest profit
//! through `filter_most_profitable_leg`. It then gets the total potential
//! profit, and accounts for gas costs with `gas_accounting` to calculate the
//! transactions final PnL.
//!
//! ### Step 4: Validation and Bundle Construction
//! Arbitrage opportunities are validated and false positives minimized in
//! `filter_possible_cex_dex`. Valid opportunities are bundled into
//! `BundleData::CexDex` instances.
use std::{
    cmp::{max, min},
    fmt,
    sync::Arc,
};

use brontes_database::libmdbx::LibmdbxReader;
use brontes_types::{
    db::{
        cex::{CexExchange, FeeAdjustedQuote},
        dex::PriceAt,
    },
    mev::{ArbDetails, ArbPnl, Bundle, BundleData, CexDex, MevType},
    normalized_actions::{accounting::ActionAccounting, Actions, NormalizedSwap},
    pair::Pair,
    tree::{BlockTree, GasDetails},
    ActionIter, ToFloatNearest, TreeSearchBuilder, TxInfo,
};
use malachite::{
    num::basic::traits::{Two, Zero},
    Rational,
};
use reth_primitives::{Address, TxHash};
use tracing::{debug, error};

use super::atomic_arb::is_stable_pair;

pub const FILTER_THRESHOLD: u64 = 20;
pub const HIGH_PROFIT_THRESHOLD: Rational = Rational::const_from_unsigned(10000);
use itertools::Itertools;

use crate::{shared_utils::SharedInspectorUtils, Inspector, Metadata};
pub struct CexDexInspector<'db, DB: LibmdbxReader> {
    utils:         SharedInspectorUtils<'db, DB>,
    cex_exchanges: Vec<CexExchange>,
}

impl<'db, DB: LibmdbxReader> CexDexInspector<'db, DB> {
    /// Constructs a new `CexDexInspector`.
    ///
    /// # Arguments
    ///
    /// * `quote` - The address of the quote asset
    /// * `db` - Database reader to our local libmdbx database
    /// * `cex_exchanges` - List of centralized exchanges to consider for
    ///   arbitrage.
    pub fn new(quote: Address, db: &'db DB, cex_exchanges: &[CexExchange]) -> Self {
        Self {
            utils:         SharedInspectorUtils::new(quote, db),
            cex_exchanges: cex_exchanges.to_owned(),
        }
    }
}

impl<DB: LibmdbxReader> Inspector for CexDexInspector<'_, DB> {
    type Result = Vec<Bundle>;

    fn get_id(&self) -> &str {
        "CexDex"
    }

    /// Processes the block tree to find CEX-DEX arbitrage
    /// opportunities. This is the entry point for the inspection process,
    /// identifying transactions that include swap actions.
    ///
    /// # Arguments
    /// * `tree` - A shared reference to the block tree.
    /// * `metadata` - Shared metadata struct containing:
    ///     - `cex_quotes` - CEX quotes
    ///     - `dex_quotes` - DEX quotes
    ///     - `private_flow` - Set of private transactions that were not seen in
    ///       the mempool
    ///     - `relay & p2p_timestamp` - When the block was first sent to a relay
    ///       & when it was first seen in the p2p network
    ///
    ///
    /// # Returns
    /// A vector of `Bundle` instances representing classified CEX-DEX arbitrage
    fn process_tree(&self, tree: Arc<BlockTree<Actions>>, metadata: Arc<Metadata>) -> Self::Result {
        tree.clone()
            .collect_all(TreeSearchBuilder::default().with_actions([
                Actions::is_swap,
                Actions::is_transfer,
                Actions::is_eth_transfer,
                Actions::is_aggregator,
            ]))
            .filter_map(|(tx, swaps)| {
                let tx_info = tree.get_tx_info(tx, self.utils.db)?;

                // Return early if the tx is a solver settling trades
                if let Some(contract_type) = tx_info.contract_type.as_ref() {
                    if contract_type.is_solver_settlement() || contract_type.is_defi_automation() {
                        return None
                    }
                }

                let deltas = swaps.clone().into_iter().account_for_actions();
                let dex_swaps = self
                    .utils
                    .flatten_nested_actions(swaps.into_iter(), &|action| action.is_swap())
                    .collect_action_vec(Actions::try_swaps_merged);

                // Early return to filter out triangular arbitrage
                if self.is_triangular_arb(&dex_swaps) {
                    return None
                }

                let mut possible_cex_dex: CexDexProcessing =
                    self.detect_cex_dex(dex_swaps, &metadata, &tx_info.tx_hash)?;

                self.gas_accounting(&mut possible_cex_dex, &tx_info.gas_details, metadata.clone());

                let (profit_usd, cex_dex) =
                    self.filter_possible_cex_dex(possible_cex_dex, &tx_info)?;

                let header = self.utils.build_bundle_header(
                    vec![deltas],
                    vec![tx_info.tx_hash],
                    &tx_info,
                    profit_usd,
                    PriceAt::After,
                    &[tx_info.gas_details],
                    metadata.clone(),
                    MevType::CexDex,
                    false,
                );

                Some(Bundle { header, data: cex_dex })
            })
            .collect::<Vec<_>>()
    }
}

impl<DB: LibmdbxReader> CexDexInspector<'_, DB> {
    pub fn detect_cex_dex(
        &self,
        dex_swaps: Vec<NormalizedSwap>,
        metadata: &Metadata,
        tx_hash: &TxHash,
    ) -> Option<CexDexProcessing> {
        let quotes = self
            .cex_exchanges
            .iter()
            .map(|exchange| self.cex_quotes_for_swap(&dex_swaps, metadata, exchange, tx_hash))
            .collect_vec();

        let mut transposed_quotes: Vec<Vec<&Option<FeeAdjustedQuote>>> =
            vec![Vec::new(); quotes[0].len()];

        quotes.iter().for_each(|q| {
            q.iter().enumerate().for_each(|(index, quote)| {
                transposed_quotes[index].push(quote);
            })
        });

<<<<<<< HEAD
        let quotes_vwam: Vec<Option<FeeAdjustedQuote>> = transposed_quotes
            .iter()
            .enumerate()
            .map(|(index, row)| {
                let some_quotes: Vec<&FeeAdjustedQuote> =
                    row.iter().filter_map(|quote| quote.as_ref()).collect();
                if some_quotes.is_empty() {
                    None
                } else {
                    metadata
                        .cex_quotes
                        .get_volume_weighted_quote(&some_quotes, &dex_swaps[index])
                }
            })
            .collect();
=======
        let mut quotes_vwam = Vec::new();

        for (index, quotes) in transposed_quotes.iter().enumerate() {
            let some_quotes: Vec<&FeeAdjustedQuote> =
                quotes.iter().filter_map(|quote| quote.as_ref()).collect();

            if some_quotes.is_empty() {
                return None;
            } else {
                quotes_vwam.push(
                    metadata
                        .cex_quotes
                        .get_volume_weighted_quote(&some_quotes, &dex_swaps[index]),
                );
            }
        }
>>>>>>> 37dce19c

        let global_vwam_cex_dex =
            self.detect_cex_dex_opportunity(&dex_swaps, quotes_vwam, metadata, tx_hash);

        let per_exchange_pnl = quotes
            .into_iter()
            .map(|quotes| self.detect_cex_dex_opportunity(&dex_swaps, quotes, metadata, tx_hash))
            .collect();

        let mut cex_dex = CexDexProcessing {
            dex_swaps,
            global_vmam_cex_dex: global_vwam_cex_dex,
            per_exchange_pnl,
            max_profit: None,
        };

        cex_dex.construct_max_profit_route()?;

        Some(cex_dex)
    }

    /// Detects potential CEX-DEX arbitrage opportunities for a sequence of
    /// swaps
    ///
    /// # Arguments
    ///
    /// * `dex_swaps` - The DEX swaps to analyze.
    /// * `metadata` - Combined metadata for additional context in analysis.
    /// * `cex_prices` - Fee adjusted CEX quotes for the corresponding swaps.
    ///
    /// # Returns
    ///
    /// An option containing a `PossibleCexDex` if an opportunity is found,
    /// otherwise `None`.
    pub fn detect_cex_dex_opportunity(
        &self,
        dex_swaps: &[NormalizedSwap],
        cex_prices: Vec<Option<FeeAdjustedQuote>>,
        metadata: &Metadata,
        tx_hash: &TxHash,
    ) -> Option<PossibleCexDex> {
        PossibleCexDex::from_exchange_legs(
            dex_swaps
                .iter()
                .zip(cex_prices)
<<<<<<< HEAD
                .map(|(swap, quote)| {
=======
                .map(|(dex_swap, quote)| {
>>>>>>> 37dce19c
                    if let Some(q) = quote {
                        self.profit_classifier(dex_swap, q, metadata, tx_hash)
                    } else {
                        None
                    }
                })
                .collect_vec(),
        )
    }

    /// For a given DEX swap & CEX quote, calculates the potential profit from
    /// buying on DEX and selling on CEX.
    fn profit_classifier(
        &self,
        dex_swap: &NormalizedSwap,
        cex_quote: FeeAdjustedQuote,
        metadata: &Metadata,
        tx_hash: &TxHash,
    ) -> Option<ExchangeLeg> {
        // If the price difference between the DEX and CEX is greater than 2x, the
        // quote is likely invalid.
        let dex_swap_rate = dex_swap.swap_rate();
        let smaller = min(&dex_swap_rate, &cex_quote.price_maker.1);
        let larger = max(&dex_swap_rate, &cex_quote.price_maker.1);

        if smaller * Rational::TWO < *larger {
            log_price_delta(
                dex_swap.token_in_symbol(),
                dex_swap.token_out_symbol(),
                &cex_quote.exchange,
                dex_swap.swap_rate().clone().to_float(),
                cex_quote.price_maker.1.clone().to_float(),
                &dex_swap.token_in.address,
                &dex_swap.token_out.address,
            );

            return None;
        }

        // A positive delta indicates potential profit from buying on DEX
        // and selling on CEX.
        let maker_taker_mid = cex_quote.maker_taker_mid();

        let maker_mid_delta = &maker_taker_mid.0 - &dex_swap_rate;
        let taker_mid_delta = &maker_taker_mid.1 - &dex_swap_rate;

        let token_price = metadata.cex_quotes.get_quote_direct_or_via_intermediary(
            &Pair(dex_swap.token_in.address, self.utils.quote),
            &cex_quote.exchange,
            None,
            Some(tx_hash),
        )?;

        let token_maker_taker_mid = token_price.maker_taker_mid();

        let pnl_mid = (
            &maker_mid_delta * &dex_swap.amount_out * &token_maker_taker_mid.0,
            &taker_mid_delta * &dex_swap.amount_out * &token_maker_taker_mid.1,
        );

        let maker_ask_delta = &cex_quote.price_maker.1 - &dex_swap_rate;
        let taker_ask_delta = &cex_quote.price_taker.1 - &dex_swap_rate;

        let token_maker_taker_ask = token_price.maker_taker_ask();

        let pnl_ask = (
            &maker_ask_delta * &dex_swap.amount_out * &token_maker_taker_ask.0,
            &taker_ask_delta * &dex_swap.amount_out * &token_maker_taker_ask.1,
        );

        Some(ExchangeLeg {
            cex_quote: cex_quote.clone(),
            pnl:       ArbPnl { maker_taker_mid: pnl_mid, maker_taker_ask: pnl_ask },
        })
    }

    /// Retrieves CEX quotes for a DEX swap, analyzing both direct and
    /// intermediary token pathways.
    fn cex_quotes_for_swap(
        &self,
        dex_swaps: &[NormalizedSwap],
        metadata: &Metadata,
        exchange: &CexExchange,
        tx_hash: &TxHash,
    ) -> Vec<Option<FeeAdjustedQuote>> {
        dex_swaps
            .iter()
            .map(|dex_swap| {
                let pair = Pair(dex_swap.token_out.address, dex_swap.token_in.address);

                metadata
                    .cex_quotes
<<<<<<< HEAD
                    .get_quote_direct_or_via_intermediary(&pair, exchange, Some(swap))
=======
                    .get_quote_direct_or_via_intermediary(
                        &pair,
                        exchange,
                        Some(dex_swap),
                        Some(tx_hash),
                    )
>>>>>>> 37dce19c
                    .or_else(|| {
                        debug!(
                            "No CEX quote found for pair: {}, {} at exchange: {:?}",
                            dex_swap.token_in_symbol(),
                            dex_swap.token_out_symbol(),
                            exchange
                        );
                        None
                    })
            })
            .collect()
    }

    /// Accounts for gas costs in the calculation of potential arbitrage
    /// profits. This function calculates the final pnl for the transaction by
    /// subtracting gas costs from the total potential arbitrage profits.
    fn gas_accounting(
        &self,
        cex_dex: &mut CexDexProcessing,
        gas_details: &GasDetails,
        metadata: Arc<Metadata>,
    ) {
        let gas_cost = metadata.get_gas_price_usd(gas_details.gas_paid(), self.utils.quote);

        cex_dex.adjust_for_gas_cost(&gas_cost);

        cex_dex.per_exchange_pnl.retain(|entry| entry.is_some());

        cex_dex.per_exchange_pnl.sort_by(|a, b| {
            b.as_ref()
                .unwrap()
                .aggregate_pnl
                .maker_taker_mid
                .1
                .cmp(&a.as_ref().unwrap().aggregate_pnl.maker_taker_mid.1)
        });
<<<<<<< HEAD

        println!("{}", cex_dex);
=======
>>>>>>> 37dce19c
    }

    /// Filters and validates identified CEX-DEX arbitrage opportunities to
    /// minimize false positives.
    ///
    /// # Arguments
    /// * `possible_cex_dex` - The arbitrage opportunity being validated.
    /// * `info` - Transaction info providing additional context for validation.
    ///
    /// # Returns
    /// An option containing `BundleData::CexDex` if a valid opportunity is
    /// identified, otherwise `None`.
    fn filter_possible_cex_dex(
        &self,
        possible_cex_dex: CexDexProcessing,
        info: &TxInfo,
    ) -> Option<(f64, BundleData)> {
        let sanity_check_arb = possible_cex_dex.arb_sanity_check();
        let is_profitable_outlier = sanity_check_arb.is_profitable_outlier();

        let is_cex_dex_bot_with_significant_activity =
            info.is_searcher_of_type_with_count_threshold(MevType::CexDex, FILTER_THRESHOLD * 2);
        let is_labelled_cex_dex_bot = info.is_labelled_searcher_of_type(MevType::CexDex);

<<<<<<< HEAD
        let has_outlier_pnl = sanity_check_arb.profitable_exchanges.len() < 2
            && !sanity_check_arb.profitable_exchanges.is_empty()
            && sanity_check_arb.profitable_exchanges[0].1.maker_taker_ask.1 > 10000
            && (sanity_check_arb.profitable_exchanges[0].0 == CexExchange::Kucoin
                || sanity_check_arb.profitable_exchanges[0].0 == CexExchange::Okex);

        let has_positive_exchange_pnl = !sanity_check_arb.profitable_exchanges.is_empty();

        if has_positive_exchange_pnl && !has_outlier_pnl
            || (!info.is_classified
                && (info.gas_details.coinbase_transfer.is_some()
                    && info.is_private
                    && info.is_searcher_of_type_with_count_threshold(
                        MevType::CexDex,
                        FILTER_THRESHOLD,
                    )
                    || info.is_cex_dex_call))
            || info.is_searcher_of_type_with_count_threshold(MevType::CexDex, FILTER_THRESHOLD * 5)
                && sanity_check_arb.profitable_cross_exchange
                && !sanity_check_arb.is_stable_swaps
            || info.is_searcher_of_type_with_count_threshold(MevType::CexDex, FILTER_THRESHOLD * 3)
                && has_outlier_pnl
                && !sanity_check_arb.is_stable_swaps
            || info.is_labelled_searcher_of_type(MevType::CexDex)
            || sanity_check_arb.global_profitability
                && sanity_check_arb.profitable_exchanges.len() > 3
=======
        let is_profitable_on_one_exchange = sanity_check_arb.profitable_exchanges_ask.len() == 1
            || sanity_check_arb.profitable_exchanges_mid.len() == 1;

        let should_include_based_on_pnl = sanity_check_arb.global_profitability.0
            || sanity_check_arb.global_profitability.1
            || sanity_check_arb.profitable_exchanges_ask.len() > 2
            || sanity_check_arb.profitable_exchanges_mid.len() > 2;

        let is_outlier_but_not_stable_swaps =
            is_profitable_outlier && !sanity_check_arb.is_stable_swaps;

        let is_profitable_one_exchange_but_not_stable_swaps =
            is_profitable_on_one_exchange && !sanity_check_arb.is_stable_swaps;

        let tx_attributes_meet_cex_dex_criteria = !info.is_classified
            && info.is_private
            && (info.is_searcher_of_type_with_count_threshold(MevType::CexDex, FILTER_THRESHOLD)
                || info
                    .contract_type
                    .as_ref()
                    .map_or(false, |contract_type| contract_type.could_be_mev_contract()));

        let is_cex_dex_based_on_historical_activity =
            is_cex_dex_bot_with_significant_activity || is_labelled_cex_dex_bot;

        if should_include_based_on_pnl
            || is_cex_dex_based_on_historical_activity
            || tx_attributes_meet_cex_dex_criteria
            || is_profitable_one_exchange_but_not_stable_swaps
            || is_outlier_but_not_stable_swaps
>>>>>>> 37dce19c
        {
            possible_cex_dex.into_bundle(info)
        } else {
            None
        }
    }

    /// Filters out triangular arbitrage
    pub fn is_triangular_arb(&self, dex_swaps: &[NormalizedSwap]) -> bool {
        // Not enough swaps to form a cycle, thus cannot be an atomic triangular
        // arbitrage.
        if dex_swaps.len() < 2 {
            return false
        }

        let original_token = dex_swaps[0].token_in.address;
        let final_token = dex_swaps.last().unwrap().token_out.address;

        original_token == final_token
    }
}

#[derive(Debug, Default)]
pub struct PossibleCexDex {
    pub arb_legs:      Vec<Option<ExchangeLeg>>,
    pub aggregate_pnl: ArbPnl,
}

impl PossibleCexDex {
    pub fn from_exchange_legs(mut exchange_legs: Vec<Option<ExchangeLeg>>) -> Option<Self> {
        if exchange_legs.iter().all(Option::is_none) {
            return None
        }
        let mut total_mid_maker = Rational::ZERO;
        let mut total_mid_taker = Rational::ZERO;
        let mut total_ask_maker = Rational::ZERO;
        let mut total_ask_taker = Rational::ZERO;

        for leg in exchange_legs.iter_mut().flatten() {
            total_mid_maker += &leg.pnl.maker_taker_mid.0;
            total_mid_taker += &leg.pnl.maker_taker_mid.1;
            total_ask_maker += &leg.pnl.maker_taker_ask.0;
            total_ask_taker += &leg.pnl.maker_taker_ask.1;
        }

        let aggregate_pnl = ArbPnl {
            maker_taker_mid: (total_mid_maker, total_mid_taker),
            maker_taker_ask: (total_ask_maker, total_ask_taker),
        };

        Some(PossibleCexDex { arb_legs: exchange_legs, aggregate_pnl })
    }

    pub fn adjust_for_gas_cost(&mut self, gas_cost: &Rational) {
        self.aggregate_pnl.maker_taker_mid.0 -= gas_cost;
        self.aggregate_pnl.maker_taker_mid.1 -= gas_cost;
        self.aggregate_pnl.maker_taker_ask.0 -= gas_cost;
        self.aggregate_pnl.maker_taker_ask.1 -= gas_cost;
    }

    pub fn generate_arb_details(&self, normalized_swaps: &[NormalizedSwap]) -> Vec<ArbDetails> {
        self.arb_legs
            .iter()
            .enumerate()
            .filter_map(|(index, arb_leg)| {
                arb_leg.as_ref().and_then(|leg| {
                    normalized_swaps.get(index).map(|swap| ArbDetails {
                        cex_exchange:   leg.cex_quote.exchange,
                        best_bid_maker: leg.cex_quote.price_maker.0.clone(),
                        best_ask_maker: leg.cex_quote.price_maker.1.clone(),
                        best_bid_taker: leg.cex_quote.price_taker.0.clone(),
                        best_ask_taker: leg.cex_quote.price_taker.1.clone(),
                        dex_exchange:   swap.protocol,
                        dex_price:      swap.swap_rate(),
                        dex_amount:     swap.amount_out.clone(),
                        pnl_pre_gas:    leg.pnl.clone(),
                    })
                })
            })
            .collect::<Vec<_>>()
    }
}

#[derive(Debug)]
pub struct CexDexProcessing {
    pub dex_swaps:           Vec<NormalizedSwap>,
    pub global_vmam_cex_dex: Option<PossibleCexDex>,
    pub per_exchange_pnl:    Vec<Option<PossibleCexDex>>,
    pub max_profit:          Option<PossibleCexDex>,
}

impl CexDexProcessing {
    pub fn construct_max_profit_route(&mut self) -> Option<()> {
        if self.per_exchange_pnl.iter().all(Option::is_none) {
            return None;
        }

        let mut transposed_arb_leg: Vec<Vec<&ExchangeLeg>> = vec![Vec::new(); self.dex_swaps.len()];
        let mut incomplete_routes: Vec<usize> = Vec::new();

        for (index, p) in self
            .per_exchange_pnl
            .iter()
            .enumerate()
            .filter_map(|(i, opt)| opt.as_ref().map(|p| (i, p)))
        {
            let mut is_complete = true;
            for (i, arb_leg) in p.arb_legs.iter().enumerate() {
                if let Some(arb) = arb_leg {
                    transposed_arb_leg[i].push(arb);
                } else {
                    is_complete = false;
                }
            }

            if !is_complete {
                incomplete_routes.push(index);
            }
        }

        let best_pnls: Vec<Option<ExchangeLeg>> = transposed_arb_leg
            .into_iter()
            .map(|arb_legs| {
                arb_legs
                    .into_iter()
                    .max_by_key(|arb_leg| arb_leg.pnl.clone())
                    .cloned()
            })
            .collect();

        let aggregate_pnl = best_pnls
            .iter()
            .filter_map(|p| p.as_ref())
            .map(|x| x.pnl.clone())
            .reduce(|acc, x| acc + x)
            .unwrap_or_default();

        self.max_profit = Some(PossibleCexDex { arb_legs: best_pnls, aggregate_pnl });

        incomplete_routes.iter().rev().for_each(|i| {
            self.per_exchange_pnl.remove(*i);
        });

        Some(())
    }

    pub fn adjust_for_gas_cost(&mut self, gas_cost: &Rational) {
        self.per_exchange_pnl.iter_mut().for_each(|exchange_arb| {
            if let Some(arb) = exchange_arb {
                arb.adjust_for_gas_cost(gas_cost);
            }
        });

<<<<<<< HEAD
        if let Some(arb) = self.max_profit.as_mut() {
            arb.adjust_for_gas_cost(gas_cost)
        }
=======
        if let Some(mp) = self.max_profit.as_mut() {
            mp.adjust_for_gas_cost(gas_cost)
        };
>>>>>>> 37dce19c

        if let Some(arb) = self.global_vmam_cex_dex.as_mut() {
            arb.adjust_for_gas_cost(gas_cost)
        }
    }

    pub fn into_bundle(self, tx_info: &TxInfo) -> Option<(f64, BundleData)> {
        Some((
            self.max_profit
                .as_ref()?
                .aggregate_pnl
                .maker_taker_mid
                .0
                .clone()
                .to_float(),
            BundleData::CexDex(CexDex {
                tx_hash:             tx_info.tx_hash,
                global_vmap_pnl:     self.global_vmam_cex_dex.as_ref()?.aggregate_pnl.clone(),
                global_vmap_details: self
                    .global_vmam_cex_dex?
                    .generate_arb_details(&self.dex_swaps),

                optimal_route_details: self
                    .max_profit
                    .as_ref()?
                    .generate_arb_details(&self.dex_swaps),
                optimal_route_pnl:     self.max_profit.as_ref().unwrap().aggregate_pnl.clone(),
                per_exchange_pnl:      self
                    .per_exchange_pnl
                    .iter()
                    .map(|p| p.as_ref().unwrap())
                    .map(|p| {
                        let leg = p.arb_legs.first().unwrap();
                        (leg.clone(), p.aggregate_pnl.clone())
                    })
                    .map(|(leg, pnl)| (leg.unwrap().cex_quote.exchange, pnl))
                    .collect(),

                per_exchange_details: self
                    .per_exchange_pnl
                    .iter()
                    .filter_map(|p| p.as_ref().map(|p| p.generate_arb_details(&self.dex_swaps)))
                    .collect(),

                gas_details: tx_info.gas_details,
                swaps:       self.dex_swaps,
            }),
        ))
    }

    fn arb_sanity_check(&self) -> ArbSanityCheck {
        let (profitable_exchanges_mid, profitable_exchanges_ask) = self
            .per_exchange_pnl
            .iter()
            .filter_map(|p| p.as_ref())
            .fold((Vec::new(), Vec::new()), |(mut mid, mut ask), p| {
                if p.aggregate_pnl.maker_taker_mid.0 > Rational::ZERO {
                    mid.push((
                        p.arb_legs[0].as_ref().unwrap().cex_quote.exchange,
                        p.aggregate_pnl.clone(),
                    ));
                }
                if p.aggregate_pnl.maker_taker_ask.0 > Rational::ZERO {
                    ask.push((
                        p.arb_legs[0].as_ref().unwrap().cex_quote.exchange,
                        p.aggregate_pnl.clone(),
                    ));
                }
                (mid, ask)
            });

        let profitable_cross_exchange = {
            let mid_price_profitability = self
                .max_profit
                .as_ref()
                .expect(
                    "Max profit should always exist, CexDex inspector should have returned early",
                )
                .aggregate_pnl
                .maker_taker_mid
                .0
                > Rational::ZERO;

            let ask_price_profitability = self
                .max_profit
                .as_ref()
                .unwrap()
                .aggregate_pnl
                .maker_taker_ask
                .0
                > Rational::ZERO;

            (mid_price_profitability, ask_price_profitability)
        };

        let global_profitability =
            self.global_vmam_cex_dex
                .as_ref()
                .map_or((false, false), |global| {
                    (
                        global.aggregate_pnl.maker_taker_mid.0 > Rational::ZERO,
                        global.aggregate_pnl.maker_taker_ask.0 > Rational::ZERO,
                    )
                });

        let is_stable_swaps = self.is_stable_swaps();

        ArbSanityCheck {
            profitable_exchanges_mid,
            profitable_exchanges_ask,
            profitable_cross_exchange,
            global_profitability,
            is_stable_swaps,
        }
    }

    fn is_stable_swaps(&self) -> bool {
        self.dex_swaps
            .iter()
            .all(|swap| is_stable_pair(swap.token_in_symbol(), swap.token_out_symbol()))
    }
}

#[derive(Debug, Default)]
pub struct ArbSanityCheck {
    pub profitable_exchanges_mid:  Vec<(CexExchange, ArbPnl)>,
    pub profitable_exchanges_ask:  Vec<(CexExchange, ArbPnl)>,
    pub profitable_cross_exchange: (bool, bool),
    pub global_profitability:      (bool, bool),
    pub is_stable_swaps:           bool,
}

impl ArbSanityCheck {
    /// Determines if the CEX-DEX arbitrage is a highly profitable outlier.
    ///
    /// This function checks if the arbitrage is only profitable on a single
    /// exchange based on the ask price, and if the profit on this exchange
    /// exceeds a high profit threshold (e.g., $10,000). Additionally, it
    /// verifies if the exchange is either Kucoin or Okex.
    ///
    /// Returns `true` if all conditions are met, indicating a highly profitable
    /// outlier.
    pub fn is_profitable_outlier(&self) -> bool {
        !self.profitable_exchanges_ask.is_empty()
            && self.profitable_exchanges_ask.len() == 1
            && self.profitable_exchanges_ask[0].1.maker_taker_ask.1 > HIGH_PROFIT_THRESHOLD
            && (self.profitable_exchanges_ask[0].0 == CexExchange::Kucoin
                || self.profitable_exchanges_ask[0].0 == CexExchange::Okex)
    }
}

impl fmt::Display for ArbSanityCheck {
    fn fmt(&self, f: &mut fmt::Formatter<'_>) -> fmt::Result {
        writeln!(f, "\x1b[1m\x1b[4mCex Dex Sanity Check\x1b[0m\x1b[24m")?;

        writeln!(f, "Profitable Exchanges Based on Mid Price:")?;
        for (index, (exchange, pnl)) in self.profitable_exchanges_mid.iter().enumerate() {
            writeln!(f, "    - Exchange {}: {}", index + 1, exchange)?;
            writeln!(f, "        - ARB PNL: {}", pnl)?;
        }

        writeln!(f, "Profitable Exchanges Based on Ask Price:")?;
        for (index, (exchange, pnl)) in self.profitable_exchanges_ask.iter().enumerate() {
            writeln!(f, "    - Exchange {}: {}", index + 1, exchange)?;
            writeln!(f, "        - ARB PNL: {}", pnl)?;
        }

        writeln!(
            f,
            "Is profitable cross exchange (Mid Price): {}",
            if self.profitable_cross_exchange.0 { "Yes" } else { "No" }
        )?;
        writeln!(
            f,
            "Is profitable cross exchange (Ask Price): {}",
            if self.profitable_cross_exchange.1 { "Yes" } else { "No" }
        )?;

        writeln!(
            f,
            "Is globally profitable based on cross exchange VMAP (Mid Price): {}",
            if self.global_profitability.0 { "Yes" } else { "No" }
        )?;
        writeln!(
            f,
            "Is globally profitable based on cross exchange VMAP (Ask Price): {}",
            if self.global_profitability.1 { "Yes" } else { "No" }
        )?;

        if self.is_stable_swaps {
            writeln!(f, "Is a stable swap")?;
        } else {
            writeln!(f, "Is not a stable swap")?;
        }

        Ok(())
    }
}

#[derive(Clone, Debug)]
pub struct ExchangeLeg {
    pub cex_quote: FeeAdjustedQuote,
    pub pnl:       ArbPnl,
}

fn log_price_delta(
    token_in_symbol: &str,
    token_out_symbol: &str,
    exchange: &CexExchange,
    dex_swap_rate: f64,
    cex_price: f64,
    token_in_address: &Address,
    token_out_address: &Address,
) {
    error!(
        "\n\x1b[1;35mDetected significant price delta for direct pair for {} - {} on {}:\x1b[0m\n\
         - \x1b[1;36mDEX Swap Rate:\x1b[0m {:.7}\n\
         - \x1b[1;36mCEX Price:\x1b[0m {:.7}\n\
         - Token Contracts:\n\
           * Token In: https://etherscan.io/address/{}\n\
           * Token Out: https://etherscan.io/address/{}",
        token_in_symbol,
        token_out_symbol,
        exchange,
        dex_swap_rate,
        cex_price,
        token_in_address,
        token_out_address
    );
}

#[cfg(test)]
mod tests {

    use alloy_primitives::hex;
    use brontes_types::constants::{USDT_ADDRESS, WBTC_ADDRESS, WETH_ADDRESS};

    use crate::{
        test_utils::{InspectorTestUtils, InspectorTxRunConfig},
        Inspectors,
    };

    //TODO: Joe I am changing this for now because your quotes data seems to still
    // be incorrect. Please fix it, the previous value was 6772.69
    #[brontes_macros::test]
    async fn test_cex_dex() {
        let inspector_util = InspectorTestUtils::new(USDT_ADDRESS, 0.5).await;

        let tx = hex!("21b129d221a4f169de0fc391fe0382dbde797b69300a9a68143487c54d620295").into();

        let config = InspectorTxRunConfig::new(Inspectors::CexDex)
            .with_mev_tx_hashes(vec![tx])
            .with_expected_profit_usd(7054.49)
            .with_gas_paid_usd(78711.5);

        inspector_util.run_inspector(config, None).await.unwrap();
    }
    //TODO: Joe I am changing this for now because your quotes data seems to still
    // be incorrect. Please fix it, the previous value was 7201.40
    #[brontes_macros::test]
    async fn test_eoa_cex_dex() {
        let inspector_util = InspectorTestUtils::new(USDT_ADDRESS, 0.5).await;

        let tx = hex!("dfe3152caaf92e5a9428827ea94eff2a822ddcb22129499da4d5b6942a7f203e").into();

        let config = InspectorTxRunConfig::new(Inspectors::CexDex)
            .with_mev_tx_hashes(vec![tx])
            .with_expected_profit_usd(9595.80)
            .with_gas_paid_usd(6238.738);

        inspector_util.run_inspector(config, None).await.unwrap();
    }

    #[brontes_macros::test]
    async fn test_not_triangular_arb_false_positive() {
        let inspector_util = InspectorTestUtils::new(USDT_ADDRESS, 0.5).await;

        let tx = hex!("3329c54fef27a24cef640fbb28f11d3618c63662bccc4a8c5a0d53d13267652f").into();

        let config = InspectorTxRunConfig::new(Inspectors::CexDex)
            .with_mev_tx_hashes(vec![tx])
            .needs_tokens(vec![WETH_ADDRESS, WBTC_ADDRESS]);

        inspector_util.assert_no_mev(config).await.unwrap();
    }

    #[brontes_macros::test]
    async fn test_not_triangular_arb_false_positive_simple() {
        let inspector_util = InspectorTestUtils::new(USDT_ADDRESS, 0.5).await;

        let tx = hex!("31a1572dad67e949cff13d6ede0810678f25a30c6a3c67424453133bb822bd26").into();

        let config = InspectorTxRunConfig::new(Inspectors::CexDex)
            .with_mev_tx_hashes(vec![tx])
            .needs_token(hex!("aa7a9ca87d3694b5755f213b5d04094b8d0f0a6f").into());

        inspector_util.assert_no_mev(config).await.unwrap();
    }
}<|MERGE_RESOLUTION|>--- conflicted
+++ resolved
@@ -195,23 +195,6 @@
             })
         });
 
-<<<<<<< HEAD
-        let quotes_vwam: Vec<Option<FeeAdjustedQuote>> = transposed_quotes
-            .iter()
-            .enumerate()
-            .map(|(index, row)| {
-                let some_quotes: Vec<&FeeAdjustedQuote> =
-                    row.iter().filter_map(|quote| quote.as_ref()).collect();
-                if some_quotes.is_empty() {
-                    None
-                } else {
-                    metadata
-                        .cex_quotes
-                        .get_volume_weighted_quote(&some_quotes, &dex_swaps[index])
-                }
-            })
-            .collect();
-=======
         let mut quotes_vwam = Vec::new();
 
         for (index, quotes) in transposed_quotes.iter().enumerate() {
@@ -228,7 +211,6 @@
                 );
             }
         }
->>>>>>> 37dce19c
 
         let global_vwam_cex_dex =
             self.detect_cex_dex_opportunity(&dex_swaps, quotes_vwam, metadata, tx_hash);
@@ -274,11 +256,7 @@
             dex_swaps
                 .iter()
                 .zip(cex_prices)
-<<<<<<< HEAD
-                .map(|(swap, quote)| {
-=======
                 .map(|(dex_swap, quote)| {
->>>>>>> 37dce19c
                     if let Some(q) = quote {
                         self.profit_classifier(dex_swap, q, metadata, tx_hash)
                     } else {
@@ -371,16 +349,12 @@
 
                 metadata
                     .cex_quotes
-<<<<<<< HEAD
-                    .get_quote_direct_or_via_intermediary(&pair, exchange, Some(swap))
-=======
                     .get_quote_direct_or_via_intermediary(
                         &pair,
                         exchange,
                         Some(dex_swap),
                         Some(tx_hash),
                     )
->>>>>>> 37dce19c
                     .or_else(|| {
                         debug!(
                             "No CEX quote found for pair: {}, {} at exchange: {:?}",
@@ -417,11 +391,6 @@
                 .1
                 .cmp(&a.as_ref().unwrap().aggregate_pnl.maker_taker_mid.1)
         });
-<<<<<<< HEAD
-
-        println!("{}", cex_dex);
-=======
->>>>>>> 37dce19c
     }
 
     /// Filters and validates identified CEX-DEX arbitrage opportunities to
@@ -446,34 +415,6 @@
             info.is_searcher_of_type_with_count_threshold(MevType::CexDex, FILTER_THRESHOLD * 2);
         let is_labelled_cex_dex_bot = info.is_labelled_searcher_of_type(MevType::CexDex);
 
-<<<<<<< HEAD
-        let has_outlier_pnl = sanity_check_arb.profitable_exchanges.len() < 2
-            && !sanity_check_arb.profitable_exchanges.is_empty()
-            && sanity_check_arb.profitable_exchanges[0].1.maker_taker_ask.1 > 10000
-            && (sanity_check_arb.profitable_exchanges[0].0 == CexExchange::Kucoin
-                || sanity_check_arb.profitable_exchanges[0].0 == CexExchange::Okex);
-
-        let has_positive_exchange_pnl = !sanity_check_arb.profitable_exchanges.is_empty();
-
-        if has_positive_exchange_pnl && !has_outlier_pnl
-            || (!info.is_classified
-                && (info.gas_details.coinbase_transfer.is_some()
-                    && info.is_private
-                    && info.is_searcher_of_type_with_count_threshold(
-                        MevType::CexDex,
-                        FILTER_THRESHOLD,
-                    )
-                    || info.is_cex_dex_call))
-            || info.is_searcher_of_type_with_count_threshold(MevType::CexDex, FILTER_THRESHOLD * 5)
-                && sanity_check_arb.profitable_cross_exchange
-                && !sanity_check_arb.is_stable_swaps
-            || info.is_searcher_of_type_with_count_threshold(MevType::CexDex, FILTER_THRESHOLD * 3)
-                && has_outlier_pnl
-                && !sanity_check_arb.is_stable_swaps
-            || info.is_labelled_searcher_of_type(MevType::CexDex)
-            || sanity_check_arb.global_profitability
-                && sanity_check_arb.profitable_exchanges.len() > 3
-=======
         let is_profitable_on_one_exchange = sanity_check_arb.profitable_exchanges_ask.len() == 1
             || sanity_check_arb.profitable_exchanges_mid.len() == 1;
 
@@ -504,7 +445,6 @@
             || tx_attributes_meet_cex_dex_criteria
             || is_profitable_one_exchange_but_not_stable_swaps
             || is_outlier_but_not_stable_swaps
->>>>>>> 37dce19c
         {
             possible_cex_dex.into_bundle(info)
         } else {
@@ -658,15 +598,9 @@
             }
         });
 
-<<<<<<< HEAD
-        if let Some(arb) = self.max_profit.as_mut() {
-            arb.adjust_for_gas_cost(gas_cost)
-        }
-=======
         if let Some(mp) = self.max_profit.as_mut() {
             mp.adjust_for_gas_cost(gas_cost)
         };
->>>>>>> 37dce19c
 
         if let Some(arb) = self.global_vmam_cex_dex.as_mut() {
             arb.adjust_for_gas_cost(gas_cost)
