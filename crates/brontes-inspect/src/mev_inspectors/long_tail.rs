--- conflicted
+++ resolved
@@ -21,13 +21,7 @@
 
 impl<'db, DB: LibmdbxReader> LongTailInspector<'db, DB> {
     pub fn new(quote: Address, db: &'db DB) -> Self {
-<<<<<<< HEAD
-        Self {
-            utils: SharedInspectorUtils::new(quote, db),
-        }
-=======
-        Self { _inner: SharedInspectorUtils::new(quote, db) }
->>>>>>> 4c3fd3a3
+        Self { utils: SharedInspectorUtils::new(quote, db) }
     }
 }
 
