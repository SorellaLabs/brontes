use core::hash::Hash;
use std::{
    collections::{hash_map::Entry, HashMap, HashSet},
    sync::Arc,
};

use alloy_primitives::{Address, FixedBytes};
use brontes_database::libmdbx::LibmdbxReader;
use brontes_types::{
    db::{cex::CexExchange, dex::PriceAt, metadata::Metadata},
    mev::{AddressBalanceDeltas, BundleHeader, MevType, TokenBalanceDelta, TransactionAccounting},
    normalized_actions::{
        Actions, NormalizedBatch, NormalizedBurn, NormalizedCollect, NormalizedFlashLoan,
        NormalizedLiquidation, NormalizedMint, NormalizedSwap, NormalizedTransfer,
    },
    pair::Pair,
    utils::ToFloatNearest,
    BlockTree, GasDetails, TreeCollect, TreeSearchBuilder, TxInfo,
};
use malachite::{
    num::basic::traits::{One, Zero},
    Rational,
};
use rayon::iter::{IndexedParallelIterator, IntoParallelIterator, ParallelIterator};
use reth_primitives::TxHash;

#[derive(Debug)]
pub struct SharedInspectorUtils<'db, DB: LibmdbxReader> {
    pub(crate) quote: Address,
    #[allow(dead_code)]
    pub(crate) db:    &'db DB,
}

impl<'db, DB: LibmdbxReader> SharedInspectorUtils<'db, DB> {
    pub fn new(quote_address: Address, db: &'db DB) -> Self {
        SharedInspectorUtils { quote: quote_address, db }
    }
}
type TokenDeltas = HashMap<Address, Rational>;
type AddressDeltas = HashMap<Address, TokenDeltas>;

/* TODO: Ludwig
pub struct AddressWithContext {
    pub address:      Address,
    pub address_type: AddressType,
}

pub enum AddressType {
    Pool,
    MEV,

} */

impl<DB: LibmdbxReader> SharedInspectorUtils<'_, DB> {
    /// Calculates the token balance deltas by address for a given set of swaps
    /// Note this does not account for the pool delta's, only the swapper and
    /// recipient delta's
    pub(crate) fn calculate_swap_deltas(&self, swaps: &[NormalizedSwap]) -> AddressDeltas {
        // Address and there token delta's
        let mut deltas: AddressDeltas = HashMap::new();
        swaps
            .iter()
            .for_each(|swap| swap.apply_token_deltas(&mut deltas));

        deltas
    }

    /// Calculates the token balance deltas by address for a given set of
    /// transfers
    pub fn calculate_transfer_deltas(&self, transfers: &[NormalizedTransfer]) -> AddressDeltas {
        let mut deltas: AddressDeltas = HashMap::new();
        transfers
            .iter()
            .for_each(|transfer| transfer.apply_token_deltas(&mut deltas));

        deltas
    }

    /// Calculates the USD value of the token balance deltas by address
    pub fn usd_delta_by_address(
        &self,
        tx_position: u64,
        at: PriceAt,
        deltas: &AddressDeltas,
        metadata: Arc<Metadata>,
        cex: bool,
    ) -> Option<HashMap<Address, Rational>> {
        let mut usd_deltas = HashMap::new();

        for (address, token_deltas) in deltas {
            for (token_addr, amount) in token_deltas {
                let pair = Pair(*token_addr, self.quote);
                let price = if cex {
                    metadata.cex_quotes.get_binance_quote(&pair)?.best_ask()
                } else {
                    metadata
                        .dex_quotes
                        .as_ref()?
                        .price_at_or_before(pair, tx_position as usize)
                        .map(|price| price.get_price(at))?
                        .clone()
                };

                let usd_amount = amount.clone() * price.clone();

                *usd_deltas.entry(*address).or_insert(Rational::ZERO) += usd_amount;
            }
        }

        Some(usd_deltas)
    }

    pub fn get_token_value_dex(
        &self,
        tx_index: usize,
        at: PriceAt,
        token_address: Address,
        amount: &Rational,
        metadata: &Arc<Metadata>,
    ) -> Option<Rational> {
        if token_address == self.quote {
            return Some(amount.clone())
        }
        let price = self.get_token_price_on_dex(tx_index, at, token_address, metadata)?;
        Some(price * amount)
    }

    pub fn get_token_price_on_dex(
        &self,
        tx_index: usize,
        at: PriceAt,
        token_address: Address,
        metadata: &Arc<Metadata>,
    ) -> Option<Rational> {
        if token_address == self.quote {
            return Some(Rational::ONE)
        }

        let pair = Pair(token_address, self.quote);

        Some(
            metadata
                .dex_quotes
                .as_ref()?
                .price_at_or_before(pair, tx_index)?
                .get_price(at),
        )
    }

    fn get_token_value_cex(
        &self,
        token: Address,
        amount: Rational,
        metadata: &Metadata,
    ) -> Option<Rational> {
        Some(
            metadata
                .cex_quotes
                .get_quote(&Pair(token, self.quote), &CexExchange::Binance)?
                .price
                .1
                * amount,
        )
    }

    pub fn build_bundle_header(
        &self,
        tree: Arc<BlockTree<Actions>>,
        bundle_txes: Vec<TxHash>,
        info: &TxInfo,
        profit_usd: f64,
        at: PriceAt,
        gas_details: &[GasDetails],
        metadata: Arc<Metadata>,
        mev_type: MevType,
    ) -> BundleHeader {
        let bundle_transfers = tree.collect_action_range_filter(
            &bundle_txes,
            TreeSearchBuilder::default().with_action(Actions::is_transfer),
            Actions::try_transfer,
        );

        let balance_deltas = self.get_bundle_accounting(
            bundle_txes,
            bundle_transfers,
            info.tx_index,
            at,
            metadata.clone(),
            mev_type.use_cex_pricing_for_deltas(),
        );

        let bribe_usd = gas_details
            .iter()
            .map(|details| metadata.get_gas_price_usd(details.gas_paid()).to_float())
            .sum::<f64>();

        BundleHeader {
            block_number: metadata.block_num,
            tx_index: info.tx_index,
            tx_hash: info.tx_hash,
            eoa: info.eoa,
            mev_contract: info.mev_contract,
            profit_usd,
            bribe_usd,
            mev_type,
            balance_deltas,
        }
    }

    pub fn get_dex_swaps_rev_usd(
        &self,
        tx_index: u64,
        at: PriceAt,
        swaps: &[NormalizedSwap],
        metadata: Arc<Metadata>,
    ) -> Option<Rational> {
        let deltas = self.calculate_swap_deltas(swaps);

        let addr_usd_deltas =
            self.usd_delta_by_address(tx_index, at, &deltas, metadata.clone(), false)?;
        Some(
            addr_usd_deltas
                .values()
                .fold(Rational::ZERO, |acc, delta| acc + delta),
        )
    }

    pub fn get_transfers_deltas_usd(
        &self,
        tx_index: u64,
        at: PriceAt,
        mev_addresses: HashSet<Address>,
        transfers: &[NormalizedTransfer],
        metadata: Arc<Metadata>,
    ) -> Option<Rational> {
        let deltas = self.calculate_transfer_deltas(transfers);

        let addr_usd_deltas =
            self.usd_delta_by_address(tx_index, at, &deltas, metadata.clone(), false)?;

        #[allow(clippy::if_same_then_else)]
        #[allow(clippy::unnecessary_filter_map)]
        //Temporary, waiting on deduplication fix for proper accounting
        let sum = addr_usd_deltas
            .iter()
            .filter_map(
                |(address, delta)| {
                    if mev_addresses.contains(address) {
                        Some(delta)
                    } else {
                        Some(delta)
                    }
                },
            )
            .fold(Rational::ZERO, |acc, delta| acc + delta);

        Some(sum)
    }

    pub fn get_bundle_accounting(
        &self,
        bundle_txes: Vec<FixedBytes<32>>,
        bundle_transfers: Vec<Vec<NormalizedTransfer>>,
        tx_index_for_pricing: u64,
        at: PriceAt,
        metadata: Arc<Metadata>,
        pricing: bool,
    ) -> Vec<TransactionAccounting> {
        bundle_txes
            .into_par_iter()
            .zip(bundle_transfers.into_par_iter())
            .map(|(tx_hash, tx_transfers)| {
                let deltas = self.calculate_transfer_deltas(&tx_transfers);

                let address_deltas: Vec<AddressBalanceDeltas> = deltas
                    .into_iter()
                    .map(|(address, token_deltas)| {
                        let deltas: Vec<TokenBalanceDelta> = token_deltas
                            .into_iter()
                            .map(|(token, amount)| {
                                let usd_value = if pricing {
                                    self.get_token_value_cex(token, amount.clone(), &metadata)
                                        .unwrap_or(Rational::ZERO)
                                } else {
                                    self.get_token_value_dex(
                                        tx_index_for_pricing as usize,
                                        at,
                                        token,
                                        &amount,
                                        &metadata,
                                    )
                                    .unwrap_or(Rational::ZERO)
                                };

                                TokenBalanceDelta {
                                    token:     self
                                        .db
                                        .try_fetch_token_info(token)
                                        .ok()
                                        .unwrap_or_default(),
                                    amount:    amount.clone().to_float(),
                                    usd_value: usd_value.to_float(),
                                }
                            })
                            .collect();

                        let name = self.fetch_address_name(address);

                        AddressBalanceDeltas { address, name, token_deltas: deltas }
                    })
                    .collect();

                TransactionAccounting { tx_hash, address_deltas }
            })
            .collect()
    }

    pub fn fetch_address_name(&self, address: Address) -> Option<String> {
        let protocol_name = self
            .db
            .get_protocol_details(address)
            .ok()
            .map(|protocol| protocol.protocol.to_string());

        protocol_name.or_else(|| {
            self.db
                .try_fetch_searcher_info(address, Some(address))
                .ok()
                .and_then(|(searcher_eoa, searcher_contract)| {
                    searcher_eoa
                        .map(|eoa| eoa.describe())
                        .or_else(|| searcher_contract.map(|contract| contract.describe()))
                })
                .or_else(|| {
                    self.db
                        .try_fetch_builder_info(address)
                        .ok()
                        .and_then(|builder_info| builder_info.map(|info| info.describe()))
                })
                .or_else(|| {
                    self.db
                        .try_fetch_address_metadata(address)
                        .ok()
                        .and_then(|metadata| metadata.map(|info| info.describe()))?
                })
        })
    }
}

pub trait TokenAccounting {
    fn apply_token_deltas(&self, delta_map: &mut AddressDeltas);
}

impl TokenAccounting for Actions {
    fn apply_token_deltas(&self, delta_map: &mut AddressDeltas) {
        match self {
            Actions::Swap(swap) => swap.apply_token_deltas(delta_map),
            Actions::Transfer(transfer) => transfer.apply_token_deltas(delta_map),
            Actions::FlashLoan(flash_loan) => flash_loan.apply_token_deltas(delta_map),
            Actions::Liquidation(liquidation) => liquidation.apply_token_deltas(delta_map),
            Actions::Batch(batch) => batch.apply_token_deltas(delta_map),
            Actions::Burn(burn) => burn.apply_token_deltas(delta_map),
            Actions::Mint(mint) => mint.apply_token_deltas(delta_map),
            Actions::SwapWithFee(swap_with_fee) => swap_with_fee.swap.apply_token_deltas(delta_map),
            Actions::Collect(collect) => collect.apply_token_deltas(delta_map),
            Actions::Unclassified(_) => (), /* Potentially no token deltas to apply, adjust as */
            // necessary
            Actions::SelfDestruct(_self_destruct) => (),
            Actions::EthTransfer(_eth_transfer) => (),
            Actions::NewPool(_new_pool) => (),
            Actions::PoolConfigUpdate(_pool_update) => (),
            Actions::Revert => (), // No token deltas to apply for a revert
        }
    }
}

impl TokenAccounting for NormalizedFlashLoan {
    fn apply_token_deltas(&self, delta_map: &mut AddressDeltas) {
        self.child_actions
            .iter()
            .for_each(|action| action.apply_token_deltas(delta_map))
    }
}

impl TokenAccounting for NormalizedLiquidation {
    fn apply_token_deltas(&self, delta_map: &mut AddressDeltas) {
        let debt_covered = self.covered_debt.clone();
        // Liquidator sends debt_asset to the pool, effectively swapping the debt asset
        // for the liquidatee's collateral
        apply_delta(self.pool, self.debt_asset.address, debt_covered.clone(), delta_map);
        apply_delta(self.liquidator, self.debt_asset.address, -debt_covered, delta_map);

        // Pool sends collateral to the liquidator
        apply_delta(
            self.pool,
            self.collateral_asset.address,
            -self.liquidated_collateral.clone(),
            delta_map,
        );

        // Liquidator gains collateral asset
        apply_delta(
            self.liquidator,
            self.collateral_asset.address,
            self.liquidated_collateral.clone(),
            delta_map,
        )
    }
}

impl TokenAccounting for NormalizedBatch {
    fn apply_token_deltas(&self, delta_map: &mut AddressDeltas) {
        self.user_swaps.iter().for_each(|swap| {
            apply_delta(self.solver, swap.token_in.address, swap.amount_in.clone(), delta_map);
            apply_delta(self.solver, swap.token_out.address, -swap.amount_out.clone(), delta_map);

            swap.apply_token_deltas(delta_map);
        });

        if let Some(swaps) = &self.solver_swaps {
            swaps
                .iter()
                .for_each(|swap| swap.apply_token_deltas(delta_map));
        }
    }
}

<<<<<<< HEAD
<<<<<<< Updated upstream
fn apply_entry<K: PartialEq + Hash + Eq>(
=======
=======
>>>>>>> 72c804b6
impl TokenAccounting for NormalizedSwap {
    /// Note that we skip the pool deltas accounting to focus solely on the
    /// swapper & recipients delta. We might want to change this in the
    /// future.
    fn apply_token_deltas(&self, delta_map: &mut AddressDeltas) {
        let amount_in = -self.amount_in.clone();
        let amount_out = self.amount_out.clone();

        apply_delta(self.from, self.token_in.address, amount_in, delta_map);
        apply_delta(self.recipient, self.token_out.address, amount_out, delta_map);
    }
}

impl TokenAccounting for NormalizedTransfer {
    fn apply_token_deltas(&self, delta_map: &mut AddressDeltas) {
        let amount_sent = &self.amount + &self.fee;

        apply_delta(self.from, self.token.address, -amount_sent.clone(), delta_map);
        apply_delta(self.to, self.token.address, self.amount.clone(), delta_map);
    }
}
impl TokenAccounting for NormalizedBurn {
    fn apply_token_deltas(&self, delta_map: &mut AddressDeltas) {
        self.amount.iter().enumerate().for_each(|(index, amount)| {
            let amount_burned = -amount.clone();
            apply_delta(self.pool, self.token[index].address, amount_burned, delta_map);
            apply_delta(self.recipient, self.token[index].address, amount.clone(), delta_map);
        });
    }
}

impl TokenAccounting for NormalizedMint {
    fn apply_token_deltas(&self, delta_map: &mut AddressDeltas) {
        self.amount.iter().enumerate().for_each(|(index, amount)| {
            let amount_minted = -amount.clone();
            apply_delta(self.from, self.token[index].address, amount_minted, delta_map);
            apply_delta(self.pool, self.token[index].address, amount.clone(), delta_map);
        });
    }
}

impl TokenAccounting for NormalizedCollect {
    fn apply_token_deltas(&self, delta_map: &mut AddressDeltas) {
        self.amount.iter().enumerate().for_each(|(index, amount)| {
            let amount_collected = -amount.clone();
            apply_delta(self.pool, self.token[index].address, amount_collected, delta_map);
            apply_delta(self.recipient, self.token[index].address, amount.clone(), delta_map);
        });
    }
}

fn apply_delta<K: PartialEq + Hash + Eq>(
    address: K,
<<<<<<< HEAD
>>>>>>> Stashed changes
=======
>>>>>>> 72c804b6
    token: K,
    amount: Rational,
    delta_map: &mut HashMap<K, HashMap<K, Rational>>,
) {
    match delta_map.entry(address).or_default().entry(token) {
        Entry::Occupied(mut o) => {
            *o.get_mut() += amount;
        }
        Entry::Vacant(v) => {
            v.insert(amount);
        }
    }
}<|MERGE_RESOLUTION|>--- conflicted
+++ resolved
@@ -374,6 +374,59 @@
     }
 }
 
+impl TokenAccounting for NormalizedSwap {
+    /// Note that we skip the pool deltas accounting to focus solely on the
+    /// swapper & recipients delta. We might want to change this in the
+    /// future.
+    fn apply_token_deltas(&self, delta_map: &mut AddressDeltas) {
+        let amount_in = -self.amount_in.clone();
+        let amount_out = self.amount_out.clone();
+
+        apply_delta(self.from, self.token_in.address, amount_in, delta_map);
+        apply_delta(self.recipient, self.token_out.address, amount_out, delta_map);
+    }
+}
+
+impl TokenAccounting for NormalizedTransfer {
+    fn apply_token_deltas(&self, delta_map: &mut AddressDeltas) {
+        let amount_sent = &self.amount + &self.fee;
+
+        apply_delta(self.from, self.token.address, -amount_sent.clone(), delta_map);
+        apply_delta(self.to, self.token.address, self.amount.clone(), delta_map);
+    }
+}
+impl TokenAccounting for NormalizedBurn {
+    fn apply_token_deltas(&self, delta_map: &mut AddressDeltas) {
+        self.amount.iter().enumerate().for_each(|(index, amount)| {
+            let amount_burned = -amount.clone();
+            apply_delta(self.pool, self.token[index].address, amount_burned, delta_map);
+            apply_delta(self.recipient, self.token[index].address, amount.clone(), delta_map);
+        });
+    }
+}
+
+impl TokenAccounting for NormalizedMint {
+    fn apply_token_deltas(&self, delta_map: &mut AddressDeltas) {
+        self.amount.iter().enumerate().for_each(|(index, amount)| {
+            let amount_minted = -amount.clone();
+            apply_delta(self.from, self.token[index].address, amount_minted, delta_map);
+            apply_delta(self.pool, self.token[index].address, amount.clone(), delta_map);
+        });
+    }
+}
+
+impl TokenAccounting for NormalizedCollect {
+    fn apply_token_deltas(&self, delta_map: &mut AddressDeltas) {
+        self.amount.iter().enumerate().for_each(|(index, amount)| {
+            let amount_collected = -amount.clone();
+            apply_delta(self.pool, self.token[index].address, amount_collected, delta_map);
+            apply_delta(self.recipient, self.token[index].address, amount.clone(), delta_map);
+        });
+    }
+}
+
+// fn apply_delta<K: PartialEq + Hash + Eq>(
+//     address: K,
 impl TokenAccounting for NormalizedFlashLoan {
     fn apply_token_deltas(&self, delta_map: &mut AddressDeltas) {
         self.child_actions
@@ -425,69 +478,8 @@
     }
 }
 
-<<<<<<< HEAD
-<<<<<<< Updated upstream
-fn apply_entry<K: PartialEq + Hash + Eq>(
-=======
-=======
->>>>>>> 72c804b6
-impl TokenAccounting for NormalizedSwap {
-    /// Note that we skip the pool deltas accounting to focus solely on the
-    /// swapper & recipients delta. We might want to change this in the
-    /// future.
-    fn apply_token_deltas(&self, delta_map: &mut AddressDeltas) {
-        let amount_in = -self.amount_in.clone();
-        let amount_out = self.amount_out.clone();
-
-        apply_delta(self.from, self.token_in.address, amount_in, delta_map);
-        apply_delta(self.recipient, self.token_out.address, amount_out, delta_map);
-    }
-}
-
-impl TokenAccounting for NormalizedTransfer {
-    fn apply_token_deltas(&self, delta_map: &mut AddressDeltas) {
-        let amount_sent = &self.amount + &self.fee;
-
-        apply_delta(self.from, self.token.address, -amount_sent.clone(), delta_map);
-        apply_delta(self.to, self.token.address, self.amount.clone(), delta_map);
-    }
-}
-impl TokenAccounting for NormalizedBurn {
-    fn apply_token_deltas(&self, delta_map: &mut AddressDeltas) {
-        self.amount.iter().enumerate().for_each(|(index, amount)| {
-            let amount_burned = -amount.clone();
-            apply_delta(self.pool, self.token[index].address, amount_burned, delta_map);
-            apply_delta(self.recipient, self.token[index].address, amount.clone(), delta_map);
-        });
-    }
-}
-
-impl TokenAccounting for NormalizedMint {
-    fn apply_token_deltas(&self, delta_map: &mut AddressDeltas) {
-        self.amount.iter().enumerate().for_each(|(index, amount)| {
-            let amount_minted = -amount.clone();
-            apply_delta(self.from, self.token[index].address, amount_minted, delta_map);
-            apply_delta(self.pool, self.token[index].address, amount.clone(), delta_map);
-        });
-    }
-}
-
-impl TokenAccounting for NormalizedCollect {
-    fn apply_token_deltas(&self, delta_map: &mut AddressDeltas) {
-        self.amount.iter().enumerate().for_each(|(index, amount)| {
-            let amount_collected = -amount.clone();
-            apply_delta(self.pool, self.token[index].address, amount_collected, delta_map);
-            apply_delta(self.recipient, self.token[index].address, amount.clone(), delta_map);
-        });
-    }
-}
-
 fn apply_delta<K: PartialEq + Hash + Eq>(
     address: K,
-<<<<<<< HEAD
->>>>>>> Stashed changes
-=======
->>>>>>> 72c804b6
     token: K,
     amount: Rational,
     delta_map: &mut HashMap<K, HashMap<K, Rational>>,
