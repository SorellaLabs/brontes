use std::sync::Arc;

use alloy_primitives::{Address, FixedBytes};
use brontes_database::libmdbx::LibmdbxReader;
#[cfg(not(feature = "pretty-print"))]
use brontes_types::db::token_info::TokenInfoWithAddress;
use brontes_types::{
    db::{
        cex::CexExchange,
        dex::{BlockPrice, PriceAt},
        metadata::Metadata,
    },
    mev::{AddressBalanceDeltas, BundleHeader, MevType, TokenBalanceDelta, TransactionAccounting},
    normalized_actions::{Actions, NormalizedAggregator, NormalizedBatch, NormalizedFlashLoan},
    pair::Pair,
    utils::ToFloatNearest,
    ActionIter, FastHashMap, FastHashSet, GasDetails, TxInfo,
};
use malachite::{
    num::basic::traits::{One, Zero},
    Rational,
};
use rayon::iter::{IndexedParallelIterator, IntoParallelIterator, ParallelIterator};
use reth_primitives::TxHash;

#[derive(Debug)]
pub struct SharedInspectorUtils<'db, DB: LibmdbxReader> {
    pub(crate) quote: Address,
    #[allow(dead_code)]
    pub(crate) db:    &'db DB,
}

impl<'db, DB: LibmdbxReader> SharedInspectorUtils<'db, DB> {
    pub fn new(quote_address: Address, db: &'db DB) -> Self {
        SharedInspectorUtils { quote: quote_address, db }
    }
}
type TokenDeltas = FastHashMap<Address, Rational>;
type AddressDeltas = FastHashMap<Address, TokenDeltas>;

impl<DB: LibmdbxReader> SharedInspectorUtils<'_, DB> {
    /// Calculates the USD value of the token balance deltas by address
    pub fn usd_delta_by_address(
        &self,
        tx_position: u64,
        at: PriceAt,
        deltas: &AddressDeltas,
        metadata: Arc<Metadata>,
        cex: bool,
        at_or_before: bool,
    ) -> Option<FastHashMap<Address, Rational>> {
        let mut usd_deltas = FastHashMap::default();

        for (address, token_deltas) in deltas {
            for (token_addr, amount) in token_deltas {
                if amount == &Rational::ZERO {
                    continue
                }

                let pair = Pair(*token_addr, self.quote);
                let price = if cex {
<<<<<<< HEAD
                    metadata.cex_quotes.get_binance_quote(&pair)?.price_maker.1
=======
                    metadata.cex_quotes.get_binance_quote(&pair)?.best_ask()
                } else if at_or_before {
                    metadata
                        .dex_quotes
                        .as_ref()?
                        .price_at_or_before(pair, tx_position as usize)
                        .map(|price| price.get_price(at))?
                        .clone()
>>>>>>> e20f538f
                } else {
                    metadata
                        .dex_quotes
                        .as_ref()?
                        .price_at(pair, tx_position as usize)
                        .map(|price| price.get_price(at))?
                        .clone()
                };

                let usd_amount = amount.clone() * price.clone();

                *usd_deltas.entry(*address).or_insert(Rational::ZERO) += usd_amount;
            }
        }

        Some(usd_deltas)
    }

    // will flatten nested and filter out actions that aren't swap, transfer or
    // eth_transfer
    pub fn flatten_nested_actions_default<'a>(
        &self,
        iter: impl Iterator<Item = Actions> + 'a,
    ) -> impl Iterator<Item = Actions> + 'a {
        self.flatten_nested_actions(iter, &|action| {
            action.is_swap() || action.is_transfer() || action.is_eth_transfer()
        })
    }

    pub fn flatten_nested_actions<'a, F>(
        &self,
        iter: impl Iterator<Item = Actions> + 'a,
        filter_actions: &'a F,
    ) -> impl Iterator<Item = Actions> + 'a
    where
        F: for<'b> Fn(&'b Actions) -> bool + 'a,
    {
        iter.flatten_specified(Actions::try_aggregator_ref, move |actions: NormalizedAggregator| {
            actions
                .child_actions
                .into_iter()
                .filter(&filter_actions)
                .collect::<Vec<_>>()
        })
        .flatten_specified(Actions::try_flash_loan_ref, move |action: NormalizedFlashLoan| {
            action
                .fetch_underlying_actions()
                .filter(&filter_actions)
                .collect::<Vec<_>>()
        })
        .flatten_specified(Actions::try_batch_ref, move |action: NormalizedBatch| {
            action
                .fetch_underlying_actions()
                .filter(&filter_actions)
                .collect::<Vec<_>>()
        })
    }

    /// defaults to zero for price if doesn't exist
    pub fn get_available_usd_deltas(
        &self,
        tx_index: u64,
        at: PriceAt,
        mev_addresses: &FastHashSet<Address>,
        deltas: &AddressDeltas,
        metadata: Arc<Metadata>,
    ) -> Rational {
        let mut usd_deltas = FastHashMap::default();

        for (address, token_deltas) in deltas {
            for (token_addr, amount) in token_deltas {
                if amount == &Rational::ZERO {
                    continue
                }

                let pair = Pair(*token_addr, self.quote);
                let price = metadata
                    .dex_quotes
                    .as_ref()
                    .and_then(|dq| {
                        dq.price_at(pair, tx_index as usize)
                            .map(|price| price.get_price(at))
                    })
                    .unwrap_or_default();

                let usd_amount = amount.clone() * price;

                *usd_deltas.entry(*address).or_insert(Rational::ZERO) += usd_amount;
            }
        }

        let sum = usd_deltas
            .iter()
            .filter_map(|(address, delta)| mev_addresses.contains(address).then_some(delta))
            .fold(Rational::ZERO, |acc, delta| acc + delta);

        sum
    }

    pub fn get_token_value_dex(
        &self,
        tx_index: usize,
        at: PriceAt,
        token_address: Address,
        amount: &Rational,
        metadata: &Arc<Metadata>,
    ) -> Option<Rational> {
        if token_address == self.quote {
            return Some(amount.clone())
        }
        let price = self.get_token_price_on_dex(tx_index, at, token_address, metadata)?;
        Some(price * amount)
    }

    pub fn get_token_value_dex_block(
        &self,
        block_price: BlockPrice,
        token_address: Address,
        amount: &Rational,
        metadata: &Arc<Metadata>,
    ) -> Option<Rational> {
        if token_address == self.quote {
            return Some(amount.clone())
        }
        let price = self.get_token_price_on_dex_block(block_price, token_address, metadata)?;
        Some(price * amount)
    }

    pub fn get_token_price_on_dex(
        &self,
        tx_index: usize,
        at: PriceAt,
        token_address: Address,
        metadata: &Arc<Metadata>,
    ) -> Option<Rational> {
        if token_address == self.quote {
            return Some(Rational::ONE)
        }

        let pair = Pair(token_address, self.quote);

        Some(
            metadata
                .dex_quotes
                .as_ref()?
                .price_at(pair, tx_index)?
                .get_price(at),
        )
    }

    pub fn get_token_price_on_dex_block(
        &self,
        block: BlockPrice,
        token_address: Address,
        metadata: &Arc<Metadata>,
    ) -> Option<Rational> {
        if token_address == self.quote {
            return Some(Rational::ONE)
        }

        let pair = Pair(token_address, self.quote);

        metadata.dex_quotes.as_ref()?.price_for_block(pair, block)
    }

    fn get_token_value_cex(
        &self,
        token: Address,
        amount: Rational,
        metadata: &Metadata,
    ) -> Option<Rational> {
        Some(
            metadata
                .cex_quotes
                .get_quote(&Pair(token, self.quote), &CexExchange::Binance)?
                .price_maker
                .1
                * amount,
        )
    }

    pub fn build_bundle_header_searcher_activity(
        &self,
        bundle_deltas: Vec<AddressDeltas>,
        bundle_txes: Vec<TxHash>,
        info: &TxInfo,
        mut profit_usd: f64,
        price_type: BlockPrice,
        gas_details: &[GasDetails],
        metadata: Arc<Metadata>,
        mev_type: MevType,
        no_pricing_calculated: bool,
    ) -> BundleHeader {
        if no_pricing_calculated {
            profit_usd = 0.0;
        }

        let balance_deltas = self.get_bundle_accounting(
            bundle_txes,
            bundle_deltas,
            info.tx_index,
            None,
            Some(price_type),
            metadata.clone(),
            mev_type.use_cex_pricing_for_deltas(),
        );

        let bribe_usd = gas_details
            .iter()
            .map(|details| {
                metadata
                    .get_gas_price_usd(details.gas_paid(), self.quote)
                    .to_float()
            })
            .sum::<f64>();

        BundleHeader {
            block_number: metadata.block_num,
            tx_index: info.tx_index,
            tx_hash: info.tx_hash,
            eoa: info.eoa,
            mev_contract: info.mev_contract,
            profit_usd,
            bribe_usd,
            mev_type,
            no_pricing_calculated,
            balance_deltas,
        }
    }

    pub fn build_bundle_header(
        &self,
        bundle_deltas: Vec<AddressDeltas>,
        bundle_txes: Vec<TxHash>,
        info: &TxInfo,
        mut profit_usd: f64,
        at: PriceAt,
        gas_details: &[GasDetails],
        metadata: Arc<Metadata>,
        mev_type: MevType,
        no_pricing_calculated: bool,
    ) -> BundleHeader {
        if no_pricing_calculated {
            profit_usd = 0.0;
        }

        let balance_deltas = self.get_bundle_accounting(
            bundle_txes,
            bundle_deltas,
            info.tx_index,
            Some(at),
            None,
            metadata.clone(),
            mev_type.use_cex_pricing_for_deltas(),
        );

        let bribe_usd = gas_details
            .iter()
            .map(|details| {
                metadata
                    .get_gas_price_usd(details.gas_paid(), self.quote)
                    .to_float()
            })
            .sum::<f64>();

        BundleHeader {
            block_number: metadata.block_num,
            tx_index: info.tx_index,
            tx_hash: info.tx_hash,
            eoa: info.eoa,
            mev_contract: info.mev_contract,
            profit_usd,
            bribe_usd,
            mev_type,
            no_pricing_calculated,
            balance_deltas,
        }
    }

    pub fn get_full_block_price(
        &self,
        price_type: BlockPrice,
        mev_addresses: FastHashSet<Address>,
        deltas: &AddressDeltas,
        metadata: Arc<Metadata>,
    ) -> Option<Rational> {
        let mut usd_deltas = FastHashMap::default();

        for (address, token_deltas) in deltas {
            for (token_addr, amount) in token_deltas {
                let pair = Pair(*token_addr, self.quote);
                let price = metadata
                    .dex_quotes
                    .as_ref()?
                    .price_for_block(pair, price_type)?;

                let usd_amount = amount.clone() * price.clone();

                *usd_deltas.entry(*address).or_insert(Rational::ZERO) += usd_amount;
            }
        }
        let sum = usd_deltas
            .iter()
            .filter_map(|(address, delta)| mev_addresses.contains(address).then_some(delta))
            .fold(Rational::ZERO, |acc, delta| acc + delta);

        Some(sum)
    }

    pub fn get_deltas_usd(
        &self,
        tx_index: u64,
        at: PriceAt,
        mev_addresses: &FastHashSet<Address>,
        deltas: &AddressDeltas,
        metadata: Arc<Metadata>,
        at_or_before: bool,
    ) -> Option<Rational> {
        let addr_usd_deltas =
            self.usd_delta_by_address(tx_index, at, deltas, metadata.clone(), false, at_or_before)?;

        let sum = addr_usd_deltas
            .iter()
            .filter_map(|(address, delta)| mev_addresses.contains(address).then_some(delta))
            .fold(Rational::ZERO, |acc, delta| acc + delta);

        Some(sum)
    }

    pub fn get_bundle_accounting(
        &self,
        bundle_txes: Vec<FixedBytes<32>>,
        bundle_deltas: Vec<AddressDeltas>,
        tx_index_for_pricing: u64,
        at: Option<PriceAt>,
        block_price: Option<BlockPrice>,
        metadata: Arc<Metadata>,
        pricing: bool,
    ) -> Vec<TransactionAccounting> {
        bundle_txes
            .into_par_iter()
            .zip(bundle_deltas.into_par_iter())
            .map(|(tx_hash, deltas)| {
                let address_deltas: Vec<AddressBalanceDeltas> = deltas
                    .into_iter()
                    .map(|(address, token_deltas)| {
                        let deltas: Vec<TokenBalanceDelta> = token_deltas
                            .into_iter()
                            .map(|(token, amount)| {
                                let usd_value = if pricing {
                                    self.get_token_value_cex(token, amount.clone(), &metadata)
                                        .unwrap_or(Rational::ZERO)
                                } else {
                                    at.map(|at| {
                                        self.get_token_value_dex(
                                            tx_index_for_pricing as usize,
                                            at,
                                            token,
                                            &amount,
                                            &metadata,
                                        )
                                    })
                                    .or_else(|| {
                                        let block = block_price.unwrap();
                                        Some(self.get_token_value_dex_block(
                                            block, token, &amount, &metadata,
                                        ))
                                    })
                                    .flatten()
                                    .unwrap_or(Rational::ZERO)
                                };
                                //TODO: Restructure code so I don't have to requery token deltas
                                TokenBalanceDelta {
                                    #[cfg(feature = "pretty-print")]
                                    token: self
                                        .db
                                        .try_fetch_token_info(token)
                                        .ok()
                                        .unwrap_or_default(),
                                    #[cfg(not(feature = "pretty-print"))]
                                    token: TokenInfoWithAddress::default(),
                                    amount: amount.clone().to_float(),
                                    usd_value: usd_value.to_float(),
                                }
                            })
                            .collect();

                        #[cfg(feature = "pretty-print")]
                        let name = self.fetch_address_name(address);
                        #[cfg(not(feature = "pretty-print"))]
                        let name = None;

                        AddressBalanceDeltas { address, name, token_deltas: deltas }
                    })
                    .collect();

                TransactionAccounting { tx_hash, address_deltas }
            })
            .collect()
    }

    pub fn fetch_address_name(&self, address: Address) -> Option<String> {
        let protocol_name = self
            .db
            .get_protocol_details(address)
            .ok()
            .map(|protocol| protocol.protocol.to_string());

        protocol_name.or_else(|| {
            self.db
                .try_fetch_searcher_info(address, Some(address))
                .ok()
                .and_then(|(searcher_eoa, searcher_contract)| {
                    searcher_eoa
                        .map(|eoa| eoa.describe())
                        .or_else(|| searcher_contract.map(|contract| contract.describe()))
                })
                .or_else(|| {
                    self.db
                        .try_fetch_builder_info(address)
                        .ok()
                        .and_then(|builder_info| builder_info.map(|info| info.describe()))
                })
                .or_else(|| {
                    self.db
                        .try_fetch_address_metadata(address)
                        .ok()
                        .and_then(|metadata| metadata.map(|info| info.describe()))?
                })
        })
    }
}<|MERGE_RESOLUTION|>--- conflicted
+++ resolved
@@ -59,10 +59,7 @@
 
                 let pair = Pair(*token_addr, self.quote);
                 let price = if cex {
-<<<<<<< HEAD
                     metadata.cex_quotes.get_binance_quote(&pair)?.price_maker.1
-=======
-                    metadata.cex_quotes.get_binance_quote(&pair)?.best_ask()
                 } else if at_or_before {
                     metadata
                         .dex_quotes
@@ -70,7 +67,6 @@
                         .price_at_or_before(pair, tx_position as usize)
                         .map(|price| price.get_price(at))?
                         .clone()
->>>>>>> e20f538f
                 } else {
                     metadata
                         .dex_quotes
