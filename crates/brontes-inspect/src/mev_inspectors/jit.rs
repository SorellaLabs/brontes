--- conflicted
+++ resolved
@@ -145,11 +145,7 @@
             .clone()
             .into_iter()
             .flatten()
-<<<<<<< HEAD
-            .action_split((Actions::split_mint, Actions::split_burn, Actions::split_collect));
-=======
             .action_split((Actions::try_mint, Actions::try_burn, Actions::try_collect));
->>>>>>> 7d5e4122
 
         if mints.is_empty() || burns.is_empty() {
             tracing::debug!("missing mints & burns");
