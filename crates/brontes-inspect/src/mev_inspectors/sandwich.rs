use std::{
    collections::{hash_map::Entry, HashMap, HashSet},
    hash::Hash,
    sync::Arc,
};

use brontes_database::libmdbx::LibmdbxReader;
use brontes_types::{
    db::dex::PriceAt,
    mev::{Bundle, BundleData, MevType, Sandwich},
    normalized_actions::{Actions, NormalizedSwap},
    tree::{BlockTree, GasDetails, TxInfo},
<<<<<<< HEAD
    ActionIter, ToFloatNearest, TreeSearchBuilder,
=======
    ActionIter, ToFloatNearest, TreeFilter, TreeSearchBuilder,
>>>>>>> 7d5e4122
};
use itertools::Itertools;
use reth_primitives::{Address, B256};

use crate::{shared_utils::SharedInspectorUtils, Inspector, Metadata};

pub struct SandwichInspector<'db, DB: LibmdbxReader> {
    utils: SharedInspectorUtils<'db, DB>,
}

impl<'db, DB: LibmdbxReader> SandwichInspector<'db, DB> {
    pub fn new(quote: Address, db: &'db DB) -> Self {
        Self { utils: SharedInspectorUtils::new(quote, db) }
    }
}

#[derive(Debug, PartialEq, Eq, Clone, Hash)]
pub struct PossibleSandwich {
    eoa:                   Address,
    possible_frontruns:    Vec<B256>,
    possible_backrun:      B256,
    mev_executor_contract: Address,
    // mapping of possible frontruns to set of possible victims
    // By definition the victims of latter txes are victims of the former
    victims:               Vec<Vec<B256>>,
}

#[async_trait::async_trait]
impl<DB: LibmdbxReader> Inspector for SandwichInspector<'_, DB> {
    type Result = Vec<Bundle>;

    async fn process_tree(
        &self,
        tree: Arc<BlockTree<Actions>>,
        metadata: Arc<Metadata>,
    ) -> Self::Result {
        let search_args =
            TreeSearchBuilder::default().with_actions([Actions::is_swap, Actions::is_transfer]);

        Self::get_possible_sandwich(tree.clone())
            .into_iter()
            .filter_map(
                |PossibleSandwich {
                     eoa: _,
                     possible_frontruns,
                     possible_backrun,
                     mev_executor_contract,
                     victims,
                 }| {
                    if victims.iter().flatten().count() == 0 {
                        return None
                    };

                    let victim_info = victims
                        .iter()
                        .map(|victims| {
                            victims
                                .iter()
                                .map(|v| tree.get_tx_info(*v, self.utils.db).unwrap())
                                .collect::<Vec<_>>()
                        })
                        .collect_vec();

                    let victim_actions = victims
                        .iter()
                        .map(|victim| tree.collect_txes(victim.clone(), search_args.clone()))
                        .collect::<Vec<_>>();

                    // if there are no victims in any part of sandwich, return
                    if victim_actions
                        .iter()
                        .flatten()
                        .flatten()
                        .filter(|f| f.is_swap())
                        .count()
                        == 0
                    {
                        return None
                    }

                    if victims
                        .iter()
                        .flatten()
                        .map(|v| tree.get_root(*v).unwrap().get_root_action())
                        .any(|d| d.is_revert() || mev_executor_contract == d.get_to_address())
                    {
                        return None
                    }

                    let frontrun_info = possible_frontruns
                        .iter()
                        .flat_map(|pf| tree.get_tx_info(*pf, self.utils.db))
                        .collect::<Vec<_>>();

                    let back_run_info = tree.get_tx_info(possible_backrun, self.utils.db)?;

                    let searcher_actions = tree.collect_txes_deduping(
                        possible_frontruns
                            .iter()
                            .copied()
                            .chain(vec![possible_backrun])
                            .collect(),
                        search_args.clone(),
                        (Actions::try_swap_dedup(),),
                        (Actions::try_transfer_dedup(),),
                    );

                    self.calculate_sandwich(
                        tree.clone(),
                        metadata.clone(),
                        frontrun_info,
                        back_run_info,
                        searcher_actions,
                        victim_info,
                        victim_actions,
                    )
                },
            )
            .collect::<Vec<_>>()
    }
}

impl<DB: LibmdbxReader> SandwichInspector<'_, DB> {
    fn calculate_sandwich(
        &self,
        tree: Arc<BlockTree<Actions>>,
        metadata: Arc<Metadata>,
        mut possible_front_runs_info: Vec<TxInfo>,
        backrun_info: TxInfo,
        mut searcher_actions: Vec<Vec<Actions>>,
        mut victim_info: Vec<Vec<TxInfo>>,
        mut victim_actions: Vec<Vec<Vec<Actions>>>,
    ) -> Option<Bundle> {
        let back_run_swaps: Vec<_> = searcher_actions
            .pop()?
            .into_iter()
<<<<<<< HEAD
            .action_split((Actions::split_swap,))
            .0;
=======
            .collect_action_vec(Actions::try_swap);
>>>>>>> 7d5e4122

        let front_run_swaps = searcher_actions
            .clone()
            .into_iter()
<<<<<<< HEAD
            .map(|action| action.into_iter().action_split((Actions::split_swap,)).0)
=======
            .map(|action| action.into_iter().collect_action_vec(Actions::try_swap))
>>>>>>> 7d5e4122
            .collect_vec();

        //TODO: Check later if this method correctly identifies an incorrect middle
        // front run that is unrelated
        if !Self::has_pool_overlap(&front_run_swaps, &back_run_swaps, &victim_actions, &victim_info)
        {
            // if we don't satisfy a sandwich but we have more than 1 possible front run
            // tx remaining, lets remove the false positive backrun tx and try again
            if possible_front_runs_info.len() > 1 {
                // remove dropped sandwiches
                victim_info.pop()?;
                victim_actions.pop()?;
                let back_run_info = possible_front_runs_info.pop()?;

                if victim_actions
                    .iter()
                    .flatten()
                    .flatten()
                    .filter(|f| f.is_swap())
                    .count()
                    == 0
                {
                    return None
                }

                return self.calculate_sandwich(
                    tree.clone(),
                    metadata.clone(),
                    possible_front_runs_info,
                    back_run_info,
                    searcher_actions,
                    victim_info,
                    victim_actions,
                )
            }

            return None
        }

        let victim_swaps = victim_actions
            .iter()
            .flatten()
            .map(|tx_actions| {
                tx_actions
                    .clone()
                    .into_iter()
<<<<<<< HEAD
                    .action_split((Actions::split_swap,))
                    .0
=======
                    .collect_action_vec(Actions::try_swap)
>>>>>>> 7d5e4122
            })
            .collect::<Vec<_>>();

        let (frontrun_tx_hash, frontrun_gas_details): (Vec<_>, Vec<_>) = possible_front_runs_info
            .clone()
            .into_iter()
            .map(|info| info.split_to_storage_info())
            .unzip();

        let (victim_swaps_tx_hashes, victim_swaps_gas_details): (Vec<_>, Vec<_>) = victim_info
            .clone()
            .into_iter()
            .map(|info| {
                info.into_iter()
                    .map(|info| info.split_to_storage_info())
                    .unzip::<B256, GasDetails, Vec<B256>, Vec<GasDetails>>()
            })
            .unzip();

        let gas_used = frontrun_gas_details
            .iter()
            .chain([backrun_info.gas_details].iter())
            .map(|g| g.gas_paid())
            .sum::<u128>();

        let gas_used = metadata.get_gas_price_usd(gas_used);

        let searcher_transfers = searcher_actions
            .into_iter()
            .flatten()
            .collect_action_vec(Actions::split_transfer);

        let rev_usd = self.utils.get_transfers_deltas_usd(
            backrun_info.tx_index,
            PriceAt::After,
            &searcher_transfers,
            metadata.clone(),
        )?;

        let profit_usd = (rev_usd - &gas_used).to_float();

        let gas_details: Vec<_> = possible_front_runs_info
            .iter()
            .chain(std::iter::once(&backrun_info))
            .map(|info| info.gas_details)
            .collect();

        let mut bundle_hashes = Vec::new();

        for (index, frontrun_hash) in frontrun_tx_hash.iter().enumerate() {
            bundle_hashes.push(*frontrun_hash);
            if let Some(victim_hashes) = victim_swaps_tx_hashes.get(index) {
                bundle_hashes.extend_from_slice(victim_hashes);
            }
        }
        bundle_hashes.push(backrun_info.tx_hash);

        let header = self.utils.build_bundle_header(
            tree,
            bundle_hashes,
            &backrun_info,
            profit_usd,
            PriceAt::After,
            &gas_details,
            metadata,
            MevType::Sandwich,
        );

        let sandwich = Sandwich {
            frontrun_tx_hash,
            frontrun_gas_details,
            frontrun_swaps: front_run_swaps,
            victim_swaps_tx_hashes,
            victim_swaps_gas_details: victim_swaps_gas_details.into_iter().flatten().collect(),
            victim_swaps,
            backrun_tx_hash: backrun_info.tx_hash,
            backrun_swaps: back_run_swaps,
            backrun_gas_details: backrun_info.gas_details,
        };

        Some(Bundle { header, data: BundleData::Sandwich(sandwich) })
    }

    fn has_pool_overlap(
        front_run_swaps: &[Vec<NormalizedSwap>],
        back_run_swaps: &[NormalizedSwap],
        victim_actions: &[Vec<Vec<Actions>>],
        victim_info: &[Vec<TxInfo>],
    ) -> bool {
        let front_run_pools = front_run_swaps
            .iter()
            .flatten()
            .map(|s| s.pool)
            .collect::<HashSet<_>>();

        let back_run_pools = back_run_swaps
            .iter()
            .map(|swap| swap.pool)
            .collect::<HashSet<_>>();

        // we group all victims by eoa, such that instead of a tx needing to be a
        // victim, a eoa needs to be a victim. this allows for more complex
        // detection such as having a approve and then a swap in different
        // transactions.
        let grouped_victims = victim_info
            .iter()
            .zip(victim_actions)
            .flat_map(|(info, actions)| info.iter().zip(actions))
            .map(|(info, actions)| (info.eoa, actions))
            .into_group_map();

        // for each victim eoa, ensure they are a victim of a frontrun and a backrun
        grouped_victims
            .into_values()
            .map(|v| {
                v.iter()
                    .cloned()
                    .flatten()
                    .filter(|action| action.is_swap())
                    .map(|f| f.force_swap_ref().pool)
                    .any(|pool| front_run_pools.contains(&pool))
                    && v.into_iter()
                        .flatten()
                        .filter(|action| action.is_swap())
                        .map(|f| f.force_swap_ref().pool)
                        .any(|pool| back_run_pools.contains(&pool))
            })
            .all(|was_victim| was_victim)
    }

    /// Aggregates potential sandwich attacks from both duplicate senders and
    /// MEV contracts.
    ///
    /// This higher-level function concurrently executes
    /// `get_possible_sandwich_duplicate_senders`
    /// and `get_possible_sandwich_duplicate_contracts` to gather a broad set of
    /// potential sandwich attacks. It aims to cover intricate scenarios,
    /// including multiple frontruns and backruns targeting different victims.
    ///
    /// The results from both functions are combined and deduplicated to form a
    /// comprehensive set of potential sandwich attacks.
    fn get_possible_sandwich(tree: Arc<BlockTree<Actions>>) -> Vec<PossibleSandwich> {
        if tree.tx_roots.len() < 3 {
            return vec![]
        }

        let tree_clone_for_senders = tree.clone();
        let tree_clone_for_contracts = tree.clone();

        // Using Rayon to execute functions in parallel
        let (result_senders, result_contracts) = rayon::join(
            || get_possible_sandwich_duplicate_senders(tree_clone_for_senders),
            || get_possible_sandwich_duplicate_contracts(tree_clone_for_contracts),
        );

        // Combine and deduplicate results
        let combined_results = result_senders.into_iter().chain(result_contracts);
        let unique_results: HashSet<_> = combined_results.collect();

        unique_results.into_iter().collect()
    }
}

fn get_possible_sandwich_duplicate_senders(tree: Arc<BlockTree<Actions>>) -> Vec<PossibleSandwich> {
    let mut duplicate_senders: HashMap<Address, B256> = HashMap::new();
    let mut possible_victims: HashMap<B256, Vec<B256>> = HashMap::new();
    let mut possible_sandwiches: HashMap<Address, PossibleSandwich> = HashMap::new();

    for root in tree.tx_roots.iter() {
        if root.get_root_action().is_revert() {
            continue
        }
        match duplicate_senders.entry(root.head.address) {
            // If we have not seen this sender before, we insert the tx hash into the map
            Entry::Vacant(v) => {
                v.insert(root.tx_hash);
                possible_victims.insert(root.tx_hash, vec![]);
            }
            Entry::Occupied(mut o) => {
                // Get's prev tx hash for this sender & replaces it with the current tx hash
                let prev_tx_hash = o.insert(root.tx_hash);
                if let Some(frontrun_victims) = possible_victims.remove(&prev_tx_hash) {
                    match possible_sandwiches.entry(root.head.address) {
                        Entry::Vacant(e) => {
                            e.insert(PossibleSandwich {
                                eoa:                   root.head.address,
                                possible_frontruns:    vec![prev_tx_hash],
                                possible_backrun:      root.tx_hash,
                                mev_executor_contract: root.get_to_address(),
                                victims:               vec![frontrun_victims],
                            });
                        }
                        Entry::Occupied(mut o) => {
                            let sandwich = o.get_mut();
                            sandwich.possible_frontruns.push(prev_tx_hash);
                            sandwich.possible_backrun = root.tx_hash;
                            sandwich.victims.push(frontrun_victims);
                        }
                    }
                }

                // Add current transaction hash to the list of transactions for this sender
                o.insert(root.tx_hash);
                possible_victims.insert(root.tx_hash, vec![]);
            }
        }

        // Now, for each existing entry in possible_victims, we add the current
        // transaction hash as a potential victim, if it is not the same as
        // the key (which represents another transaction hash)
        for (k, v) in possible_victims.iter_mut() {
            if k != &root.tx_hash {
                v.push(root.tx_hash);
            }
        }
    }
    possible_sandwiches.values().cloned().collect()
}

/// This function iterates through the block tree to identify potential
/// sandwiches by looking for a contract that is involved in multiple
/// transactions within a block.
///
/// The approach is aimed at uncovering not just standard sandwich attacks but
/// also complex scenarios like the "Big Mac Sandwich", where a sequence of
/// transactions exploits multiple victims with varying slippage tolerances.
fn get_possible_sandwich_duplicate_contracts(
    tree: Arc<BlockTree<Actions>>,
) -> Vec<PossibleSandwich> {
    let mut duplicate_mev_contracts: HashMap<Address, (B256, Address)> = HashMap::new();
    let mut possible_victims: HashMap<B256, Vec<B256>> = HashMap::new();
    let mut possible_sandwiches: HashMap<Address, PossibleSandwich> = HashMap::new();

    for root in tree.tx_roots.iter() {
        if root.get_root_action().is_revert() {
            continue
        }

        match duplicate_mev_contracts.entry(root.get_to_address()) {
            // If this contract has not been called within this block, we insert the tx hash
            // into the map
            Entry::Vacant(duplicate_mev_contract) => {
                duplicate_mev_contract.insert((root.tx_hash, root.head.address));
                possible_victims.insert(root.tx_hash, vec![]);
            }
            Entry::Occupied(mut o) => {
                // Get's prev tx hash &  for this sender & replaces it with the current tx hash
                let (prev_tx_hash, frontrun_eoa) = o.get_mut();

                if let Some(frontrun_victims) = possible_victims.remove(prev_tx_hash) {
                    match possible_sandwiches.entry(root.get_to_address()) {
                        Entry::Vacant(e) => {
                            e.insert(PossibleSandwich {
                                eoa:                   *frontrun_eoa,
                                possible_frontruns:    vec![*prev_tx_hash],
                                possible_backrun:      root.tx_hash,
                                mev_executor_contract: root.get_to_address(),
                                victims:               vec![frontrun_victims],
                            });
                        }
                        Entry::Occupied(mut o) => {
                            let sandwich = o.get_mut();
                            sandwich.possible_frontruns.push(*prev_tx_hash);
                            sandwich.possible_backrun = root.tx_hash;
                            sandwich.victims.push(frontrun_victims);
                        }
                    }
                }

                *prev_tx_hash = root.tx_hash;
                possible_victims.insert(root.tx_hash, vec![]);
            }
        }

        // Now, for each existing entry in possible_victims, we add the current
        // transaction hash as a potential victim, if it is not the same as
        // the key (which represents another transaction hash)
        for (k, v) in possible_victims.iter_mut() {
            if k != &root.tx_hash {
                v.push(root.tx_hash);
            }
        }
    }

    possible_sandwiches.values().cloned().collect()
}

//TODO: Add support for this type of flashloan sandwich

#[cfg(test)]
mod tests {

    use alloy_primitives::hex;
    use brontes_types::constants::WETH_ADDRESS;

    use super::*;
    use crate::{
        test_utils::{InspectorTestUtils, InspectorTxRunConfig, USDC_ADDRESS},
        Inspectors,
    };

    #[brontes_macros::test]
<<<<<<< HEAD
    async fn test_sandwich_different_contract_address() {
        let inspector_util = InspectorTestUtils::new(USDC_ADDRESS, 1.0).await;

        let config = InspectorTxRunConfig::new(Inspectors::Sandwich)
            .with_mev_tx_hashes(vec![
                hex!("056343cdc08500ea8c994b887aee346b7187ec6291d034512378f73743a700bc").into(),
                hex!("849c3cb1f299fa181e12b0506166e4aa221fce4384a710ac0d2e064c9b4e1c42").into(),
                hex!("055f8dd4eb02c15c1c1faa9b65da5521eaaff54f332e0fa311bc6ce6a4149d18").into(),
                hex!("ab765f128ae604fdf245c78c8d0539a85f0cf5dc7f83a2756890dea670138506").into(),
                hex!("06424e50ee53df1e06fa80a741d1549224e276aed08c3674b65eac9e97a39c45").into(),
                hex!("c0422b6abac94d29bc2a752aa26f406234d45e4f52256587be46255f7b861893").into(),
            ])
            .with_dex_prices()
            .needs_token(hex!("0588504472198e9296a248edca6ccdc40bd237cb").into())
            .with_gas_paid_usd(34.3368)
            .with_expected_profit_usd(15.43);

        inspector_util.run_inspector(config, None).await.unwrap();
    }

    #[brontes_macros::test]
=======
>>>>>>> 7d5e4122
    async fn test_sandwich_different_eoa() {
        let inspector_util = InspectorTestUtils::new(USDC_ADDRESS, 1.0).await;

        let config = InspectorTxRunConfig::new(Inspectors::Sandwich)
            .with_mev_tx_hashes(vec![
                hex!("ff79c471b191c0021cfb62408cb1d7418d09334665a02106191f6ed16a47e36c").into(),
                hex!("19122ffe65a714f0551edbb16a24551031056df16ccaab39db87a73ac657b722").into(),
                hex!("67771f2e3b0ea51c11c5af156d679ccef6933db9a4d4d6cd7605b4eee27f9ac8").into(),
            ])
            .with_dex_prices()
            .needs_token(Address::new(hex!("28cf5263108c1c40cf30e0fe390bd9ccf929bf82")))
            .with_gas_paid_usd(16.64)
            .with_expected_profit_usd(15.648);

        inspector_util.run_inspector(config, None).await.unwrap();
    }

    #[brontes_macros::test]
    // annoying
    async fn test_sandwich_part_of_jit_sandwich_simple() {
        let inspector_util = InspectorTestUtils::new(USDC_ADDRESS, 1.0).await;

        let config = InspectorTxRunConfig::new(Inspectors::Sandwich)
            .with_block(18500018)
            .with_dex_prices()
            .needs_token(hex!("8642a849d0dcb7a15a974794668adcfbe4794b56").into())
            .with_gas_paid_usd(40.26)
            .with_expected_profit_usd(-56.44);

        inspector_util
            .run_inspector(
                config,
                Some(Box::new(|b| {
                    let BundleData::Sandwich(ref s) = b.data else { unreachable!() };
                    assert!(
                        s.frontrun_swaps[0].len() == 6,
                        "incorrect amount of frontrun swaps {:#?}",
                        s.frontrun_swaps[0]
                    );
                    assert!(
                        s.backrun_swaps.len() == 2,
                        "incorrect amount of backrun swaps {:#?}",
                        s.backrun_swaps
                    );

                    assert!(
                        s.victim_swaps_tx_hashes.iter().flatten().count() == 2,
                        "incorrect amount of victims"
                    );
                })),
            )
            .await
            .unwrap();
    }

    /// this is a jit sandwich
    #[brontes_macros::test]
    async fn test_sandwich_part_of_jit_sandwich() {
        let inspector_util = InspectorTestUtils::new(USDC_ADDRESS, 1.0).await;

        let config = InspectorTxRunConfig::new(Inspectors::Sandwich)
            .with_dex_prices()
            .with_mev_tx_hashes(vec![
                hex!("22ea36d516f59cc90ccc01042e20f8fba196f32b067a7e5f1510099140ae5e0a").into(),
                hex!("72eb3269ac013cf663dde9aa11cc3295e0dfb50c7edfcf074c5c57b43611439c").into(),
                hex!("3b4138bac9dc9fa4e39d8d14c6ecd7ec0144fe26b120ea799317aa15fa35ddcd").into(),
                hex!("99785f7b76a9347f13591db3574506e9f718060229db2826b4925929ebaea77e").into(),
                hex!("31dedbae6a8e44ec25f660b3cd0e04524c6476a0431ab610bb4096f82271831b").into(),
            ])
            .needs_tokens(vec![
                hex!("b17548c7b510427baac4e267bea62e800b247173").into(),
                hex!("ed4e879087ebd0e8a77d66870012b5e0dffd0fa4").into(),
                hex!("50D1c9771902476076eCFc8B2A83Ad6b9355a4c9").into(),
            ])
            .with_gas_paid_usd(90.875025)
            .with_expected_profit_usd(-9.003);

        inspector_util.run_inspector(config, None).await.unwrap();
    }

    #[brontes_macros::test]
    async fn test_big_mac_sandwich() {
        let inspector_util = InspectorTestUtils::new(USDC_ADDRESS, 1.0).await;

        let config = InspectorTxRunConfig::new(Inspectors::Sandwich)
            .with_dex_prices()
            .with_mev_tx_hashes(vec![
                hex!("2a187ed5ba38cc3b857726df51ce99ee6e29c9bcaa02be1a328f99c3783b3303").into(),
                hex!("7325392f41338440f045cb1dba75b6099f01f8b00983e33cc926eb27aacd7e2d").into(),
                hex!("bcb8115fb54b7d6b0a0b0faf6e65fae02066705bd4afde70c780d4251a771428").into(),
                hex!("0b428553bc2ccc8047b0da46e6c1c1e8a338d9a461850fcd67ddb233f6984677").into(),
                hex!("fb2ef488bf7b6ad09accb126330837198b0857d2ea0052795af520d470eb5e1d").into(),
            ])
            .needs_tokens(vec![
                WETH_ADDRESS,
                hex!("dac17f958d2ee523a2206206994597c13d831ec7").into(),
            ])
            .with_gas_paid_usd(21.9)
            .with_expected_profit_usd(0.015);

        inspector_util
            .run_inspector(
                config,
                Some(Box::new(|bundle: &Bundle| {
                    let BundleData::Sandwich(ref sando) = bundle.data else {
                        panic!("given bundle wasn't a sandwich");
                    };
                    assert!(sando.frontrun_tx_hash.len() == 2, "didn't find the big mac");
                })),
            )
            .await
            .unwrap();
    }

    #[brontes_macros::test]
    async fn test_related_victim_tx_sandwich() {
        let inspector_util = InspectorTestUtils::new(USDC_ADDRESS, 1.0).await;

        let config = InspectorTxRunConfig::new(Inspectors::Sandwich)
            .with_dex_prices()
            .with_mev_tx_hashes(vec![
                hex!("561dc89f55be726eb4a6e42b811b514391d6f5619ac54a2b3546f4a3ce747e98").into(),
                hex!("efc9bcea246c70f4e915cb26a62019325d73871dbb31849cbf7541a5bc069f1c").into(),
                hex!("17a8ebe7b7d153d123b27714570bc5a7d1ead669cd90f9e13654a46542ed4367").into(),
                hex!("bf18530786a7ddf9da5316e57f0f041de09e149a42a121edd532f5ce3bb1cc4b").into(),
                hex!("a51d90663cbf127440972163d3943d18e3a79dae9a77e065b0980f8d192b65e7").into(),
                hex!("3b0a069a010d5ebb00be9d4cc86d4dce90687d41eacfd05f1916d12b061e24f2").into(),
            ])
            .needs_tokens(vec![
                WETH_ADDRESS,
                hex!("628a3b2e302c7e896acc432d2d0dd22b6cb9bc88").into(),
                hex!("d9016a907dc0ecfa3ca425ab20b6b785b42f2373").into(),
                hex!("8390a1da07e376ef7add4be859ba74fb83aa02d5").into(),
                hex!("51cb253744189f11241becb29bedd3f1b5384fdb").into(),
                USDC_ADDRESS,
            ])
            .with_gas_paid_usd(61.0)
            .with_expected_profit_usd(1.18);

        inspector_util
            .run_inspector(
                config,
                Some(Box::new(|bundle: &Bundle| {
                    let BundleData::Sandwich(ref sando) = bundle.data else {
                        panic!("expected a sandwich");
                    };
                    // assert that we didn't drop the non related sando
                    assert_eq!(sando.victim_swaps_tx_hashes.iter().flatten().count(), 4);
                })),
            )
            .await
            .unwrap();
    }

    #[brontes_macros::test]
    async fn test_low_profit_sandwich1() {
        let inspector_util = InspectorTestUtils::new(USDC_ADDRESS, 1.0).await;

        let config = InspectorTxRunConfig::new(Inspectors::Sandwich)
            .with_dex_prices()
            .with_mev_tx_hashes(vec![
                hex!("73003ef0efa2d7fea8b54418d58c529fe02dfa7f074c792f608c52028671c0ee").into(),
                hex!("9a52628d5f1b4129ee85768cf96477824c158ebce48b4331ab4f89de28a39ef1").into(),
                hex!("a46bfbd85fbcaf8450879d73f27436bf942078e5762af68bc10757745b5e1c9a").into(),
            ])
            .needs_tokens(vec![
                WETH_ADDRESS,
                hex!("8390a1da07e376ef7add4be859ba74fb83aa02d5").into(),
            ])
            .with_gas_paid_usd(16.57)
            .with_expected_profit_usd(0.001);

        inspector_util.run_inspector(config, None).await.unwrap();
    }

    #[brontes_macros::test]
    async fn test_low_profit_sandwich2() {
        let inspector_util = InspectorTestUtils::new(USDC_ADDRESS, 1.0).await;

        let config = InspectorTxRunConfig::new(Inspectors::Sandwich)
            .with_dex_prices()
            .with_mev_tx_hashes(vec![
                hex!("3c1592d19a18c7237d6e42ca1541bc82bce4789600f288d933c7476cdd20f375").into(),
                hex!("b53dfdce0e49609f58df3a229bd431ba8f9d2d201ba4a0ccd40ae11024b8c333").into(),
                hex!("9955b95cc97a07fab9b42fdb675560256a35feaa8ce98292b594c88d218ebb9d").into(),
                hex!("287d48d4841cb8cc34771d2df2f00e42ee31711910358d372b4b546cad44679c").into(),
            ])
            .needs_tokens(vec![
                WETH_ADDRESS,
                hex!("4309e88d1d511f3764ee0f154cee98d783b61f09").into(),
                hex!("6bc40d4099f9057b23af309c08d935b890d7adc0").into(),
            ])
            .with_gas_paid_usd(30.0)
            .with_expected_profit_usd(0.03);

        inspector_util.run_inspector(config, None).await.unwrap();
    }
}<|MERGE_RESOLUTION|>--- conflicted
+++ resolved
@@ -10,11 +10,7 @@
     mev::{Bundle, BundleData, MevType, Sandwich},
     normalized_actions::{Actions, NormalizedSwap},
     tree::{BlockTree, GasDetails, TxInfo},
-<<<<<<< HEAD
-    ActionIter, ToFloatNearest, TreeSearchBuilder,
-=======
     ActionIter, ToFloatNearest, TreeFilter, TreeSearchBuilder,
->>>>>>> 7d5e4122
 };
 use itertools::Itertools;
 use reth_primitives::{Address, B256};
@@ -151,21 +147,12 @@
         let back_run_swaps: Vec<_> = searcher_actions
             .pop()?
             .into_iter()
-<<<<<<< HEAD
-            .action_split((Actions::split_swap,))
-            .0;
-=======
             .collect_action_vec(Actions::try_swap);
->>>>>>> 7d5e4122
 
         let front_run_swaps = searcher_actions
             .clone()
             .into_iter()
-<<<<<<< HEAD
-            .map(|action| action.into_iter().action_split((Actions::split_swap,)).0)
-=======
             .map(|action| action.into_iter().collect_action_vec(Actions::try_swap))
->>>>>>> 7d5e4122
             .collect_vec();
 
         //TODO: Check later if this method correctly identifies an incorrect middle
@@ -212,12 +199,7 @@
                 tx_actions
                     .clone()
                     .into_iter()
-<<<<<<< HEAD
-                    .action_split((Actions::split_swap,))
-                    .0
-=======
                     .collect_action_vec(Actions::try_swap)
->>>>>>> 7d5e4122
             })
             .collect::<Vec<_>>();
 
@@ -520,30 +502,6 @@
     };
 
     #[brontes_macros::test]
-<<<<<<< HEAD
-    async fn test_sandwich_different_contract_address() {
-        let inspector_util = InspectorTestUtils::new(USDC_ADDRESS, 1.0).await;
-
-        let config = InspectorTxRunConfig::new(Inspectors::Sandwich)
-            .with_mev_tx_hashes(vec![
-                hex!("056343cdc08500ea8c994b887aee346b7187ec6291d034512378f73743a700bc").into(),
-                hex!("849c3cb1f299fa181e12b0506166e4aa221fce4384a710ac0d2e064c9b4e1c42").into(),
-                hex!("055f8dd4eb02c15c1c1faa9b65da5521eaaff54f332e0fa311bc6ce6a4149d18").into(),
-                hex!("ab765f128ae604fdf245c78c8d0539a85f0cf5dc7f83a2756890dea670138506").into(),
-                hex!("06424e50ee53df1e06fa80a741d1549224e276aed08c3674b65eac9e97a39c45").into(),
-                hex!("c0422b6abac94d29bc2a752aa26f406234d45e4f52256587be46255f7b861893").into(),
-            ])
-            .with_dex_prices()
-            .needs_token(hex!("0588504472198e9296a248edca6ccdc40bd237cb").into())
-            .with_gas_paid_usd(34.3368)
-            .with_expected_profit_usd(15.43);
-
-        inspector_util.run_inspector(config, None).await.unwrap();
-    }
-
-    #[brontes_macros::test]
-=======
->>>>>>> 7d5e4122
     async fn test_sandwich_different_eoa() {
         let inspector_util = InspectorTestUtils::new(USDC_ADDRESS, 1.0).await;
 
