use std::{
    collections::{hash_map::Entry, HashMap, HashSet},
    hash::Hash,
    sync::Arc,
};

use brontes_database::libmdbx::LibmdbxReader;
use brontes_types::{
    db::dex::PriceAt,
    mev::{Bundle, BundleData, MevType, Sandwich},
    normalized_actions::{Actions, NormalizedSwap},
    tree::{BlockTree, GasDetails, TxInfo},
    ToFloatNearest, TreeSearchBuilder,
};
use itertools::Itertools;
use reth_primitives::{Address, B256};

use crate::{shared_utils::SharedInspectorUtils, Inspector, Metadata};

pub struct SandwichInspector<'db, DB: LibmdbxReader> {
    utils: SharedInspectorUtils<'db, DB>,
}

impl<'db, DB: LibmdbxReader> SandwichInspector<'db, DB> {
    pub fn new(quote: Address, db: &'db DB) -> Self {
<<<<<<< HEAD
        Self {
            utils: SharedInspectorUtils::new(quote, db),
        }
=======
        Self { inner: SharedInspectorUtils::new(quote, db) }
>>>>>>> 4c3fd3a3
    }
}

#[derive(Debug, PartialEq, Eq, Clone, Hash)]
pub struct PossibleSandwich {
    eoa:                   Address,
    possible_frontruns:    Vec<B256>,
    possible_backrun:      B256,
    mev_executor_contract: Address,
    // mapping of possible frontruns to set of possible victims
    // By definition the victims of latter txes are victims of the former
    victims:               Vec<Vec<B256>>,
}

#[async_trait::async_trait]
impl<DB: LibmdbxReader> Inspector for SandwichInspector<'_, DB> {
    type Result = Vec<Bundle>;

    async fn process_tree(
        &self,
        tree: Arc<BlockTree<Actions>>,
        metadata: Arc<Metadata>,
    ) -> Self::Result {
        let search_args =
            TreeSearchBuilder::default().with_actions([Actions::is_swap, Actions::is_transfer]);

        Self::get_possible_sandwich(tree.clone())
            .into_iter()
            .filter_map(
                |PossibleSandwich {
                     eoa: _,
                     possible_frontruns,
                     possible_backrun,
                     mev_executor_contract,
                     victims,
                 }| {
                    if victims.iter().flatten().count() == 0 {
                        return None;
                    };

                    let victim_info = victims
                        .iter()
                        .map(|victims| {
                            victims
                                .iter()
                                .map(|v| tree.get_tx_info(*v, self.utils.db).unwrap())
                                .collect::<Vec<_>>()
                        })
                        .collect_vec();

                    let victim_actions = victims
                        .iter()
                        .map(|victim| {
                            victim
                                .iter()
                                .map(|v| tree.collect(*v, search_args.clone()))
                                .collect::<Vec<_>>()
                        })
                        .collect::<Vec<_>>();

                    // if there are no victims in any part of sandwich, return
                    if victim_actions
                        .iter()
                        .flatten()
                        .flatten()
                        .filter(|f| f.is_swap())
                        .count()
                        == 0
                    {
                        return None;
                    }

                    if victims
                        .iter()
                        .flatten()
                        .map(|v| tree.get_root(*v).unwrap().get_root_action())
                        .any(|d| d.is_revert() || mev_executor_contract == d.get_to_address())
                    {
                        return None;
                    }

                    let frontrun_info = possible_frontruns
                        .iter()
                        .flat_map(|pf| tree.get_tx_info(*pf, self.utils.db))
                        .collect::<Vec<_>>();

                    let back_run_info = tree.get_tx_info(possible_backrun, self.utils.db)?;

                    let searcher_actions = possible_frontruns
                        .iter()
                        .chain(vec![&possible_backrun])
                        .map(|tx| tree.collect(*tx, search_args.clone()))
                        .filter(|f| !f.is_empty())
                        .collect::<Vec<Vec<Actions>>>();

                    self.calculate_sandwich(
                        metadata.clone(),
                        frontrun_info,
                        back_run_info,
                        searcher_actions,
                        victim_info,
                        victim_actions,
                    )
                },
            )
            .collect::<Vec<_>>()
    }
}

impl<DB: LibmdbxReader> SandwichInspector<'_, DB> {
    fn calculate_sandwich(
        &self,
        metadata: Arc<Metadata>,
        mut possible_front_runs_info: Vec<TxInfo>,
        backrun_info: TxInfo,
        mut searcher_actions: Vec<Vec<Actions>>,
        // victims
        mut victim_info: Vec<Vec<TxInfo>>,
        mut victim_actions: Vec<Vec<Vec<Actions>>>,
    ) -> Option<Bundle> {
        let searcher_transfers = searcher_actions
            .into_iter()
            .flatten()
            .filter(|f| f.is_transfer())
            .map(|s| s.clone().force_transfer())
            .collect::<Vec<_>>();

        let back_run_swaps = searcher_actions
            .pop()?
            .iter()
            .filter(|s| s.is_swap())
            .map(|s| s.clone().force_swap())
            .collect_vec();

        let front_run_swaps = searcher_actions
            .iter()
            .map(|actions| {
                actions
                    .iter()
                    .filter(|s| s.is_swap())
                    .map(|s| s.clone().force_swap())
                    .collect_vec()
            })
            .collect_vec();

        //TODO: Check later if this method correctly identifies an incorrect middle
        // front run that is unrelated
        if !Self::has_pool_overlap(&front_run_swaps, &back_run_swaps, &victim_actions, &victim_info)
        {
            // if we don't satisfy a sandwich but we have more than 1 possible front run
            // tx remaining, lets remove the false positive backrun tx and try again
            if possible_front_runs_info.len() > 1 {
                // remove dropped sandwiches
                victim_info.pop()?;
                victim_actions.pop()?;
                let back_run_info = possible_front_runs_info.pop()?;

                if victim_actions
                    .iter()
                    .flatten()
                    .flatten()
                    .filter(|f| f.is_swap())
                    .count()
                    == 0
                {
                    return None;
                }

                return self.calculate_sandwich(
                    metadata.clone(),
                    possible_front_runs_info,
                    back_run_info,
                    searcher_actions,
                    victim_info,
                    victim_actions,
                );
            }

            return None;
        }

        let victim_swaps = victim_actions
            .iter()
            .flatten()
            .map(|tx_actions| {
                tx_actions
                    .iter()
                    .filter(|action| action.is_swap())
                    .map(|f| f.clone().force_swap())
                    .collect::<Vec<_>>()
            })
            .collect::<Vec<_>>();

        let (frontrun_tx_hash, frontrun_gas_details): (Vec<_>, Vec<_>) = possible_front_runs_info
            .clone()
            .into_iter()
            .map(|info| info.split_to_storage_info())
            .unzip();

        let (victim_swaps_tx_hashes, victim_swaps_gas_details): (Vec<_>, Vec<_>) = victim_info
            .clone()
            .into_iter()
            .map(|info| {
                info.into_iter()
                    .map(|info| info.split_to_storage_info())
                    .unzip::<B256, GasDetails, Vec<B256>, Vec<GasDetails>>()
            })
            .unzip();

        let gas_used = frontrun_gas_details
            .iter()
            .chain([backrun_info.gas_details].iter())
            .map(|g| g.gas_paid())
            .sum::<u128>();

        let gas_used = metadata.get_gas_price_usd(gas_used);

        let rev_usd = self.utils.get_transfers_deltas_usd(
            backrun_info.tx_index,
            PriceAt::After,
            &searcher_transfers,
            metadata.clone(),
        )?;

        let profit_usd = (rev_usd - &gas_used).to_float();

        let gas_details: Vec<_> = possible_front_runs_info
            .iter()
            .chain(std::iter::once(&backrun_info))
            .map(|info| info.gas_details)
            .collect();

        let header = self.utils.build_bundle_header(
            &possible_front_runs_info[0],
            profit_usd,
            PriceAt::After,
            &searcher_transfers,
            &gas_details,
            metadata,
            MevType::Sandwich,
        );

        let sandwich = Sandwich {
            frontrun_tx_hash,
            frontrun_gas_details,
            frontrun_swaps: front_run_swaps,
            victim_swaps_tx_hashes,
            victim_swaps_gas_details: victim_swaps_gas_details.into_iter().flatten().collect(),
            victim_swaps,
            backrun_tx_hash: backrun_info.tx_hash,
            backrun_swaps: back_run_swaps,
            backrun_gas_details: backrun_info.gas_details,
        };

        Some(Bundle { header, data: BundleData::Sandwich(sandwich) })
    }

    fn has_pool_overlap(
        front_run_swaps: &[Vec<NormalizedSwap>],
        back_run_swaps: &[NormalizedSwap],
        victim_actions: &[Vec<Vec<Actions>>],
        victim_info: &[Vec<TxInfo>],
    ) -> bool {
        let front_run_pools = front_run_swaps
            .iter()
            .flatten()
            .map(|s| s.pool)
            .collect::<HashSet<_>>();

        let back_run_pools = back_run_swaps
            .iter()
            .map(|swap| swap.pool)
            .collect::<HashSet<_>>();

        // we group all victims by eoa, such that instead of a tx needing to be a
        // victim, a eoa needs to be a victim. this allows for more complex
        // detection such as having a approve and then a swap in different
        // transactions.
        let grouped_victims = victim_info
            .iter()
            .zip(victim_actions)
            .flat_map(|(info, actions)| info.iter().zip(actions))
            .map(|(info, actions)| (info.eoa, actions))
            .into_group_map();

        // for each victim eoa, ensure they are a victim of a frontrun and a backrun
        grouped_victims
            .into_values()
            .map(|v| {
                v.iter()
                    .cloned()
                    .flatten()
                    .filter(|action| action.is_swap())
                    .map(|f| f.force_swap_ref().pool)
                    .any(|pool| front_run_pools.contains(&pool))
                    && v.into_iter()
                        .flatten()
                        .filter(|action| action.is_swap())
                        .map(|f| f.force_swap_ref().pool)
                        .any(|pool| back_run_pools.contains(&pool))
            })
            .all(|was_victim| was_victim)
    }

    /// Aggregates potential sandwich attacks from both duplicate senders and
    /// MEV contracts.
    ///
    /// This higher-level function concurrently executes
    /// `get_possible_sandwich_duplicate_senders`
    /// and `get_possible_sandwich_duplicate_contracts` to gather a broad set of
    /// potential sandwich attacks. It aims to cover intricate scenarios,
    /// including multiple frontruns and backruns targeting different victims.
    ///
    /// The results from both functions are combined and deduplicated to form a
    /// comprehensive set of potential sandwich attacks.
    fn get_possible_sandwich(tree: Arc<BlockTree<Actions>>) -> Vec<PossibleSandwich> {
        if tree.tx_roots.len() < 3 {
            return vec![];
        }

        let tree_clone_for_senders = tree.clone();
        let tree_clone_for_contracts = tree.clone();

        // Using Rayon to execute functions in parallel
        let (result_senders, result_contracts) = rayon::join(
            || get_possible_sandwich_duplicate_senders(tree_clone_for_senders),
            || get_possible_sandwich_duplicate_contracts(tree_clone_for_contracts),
        );

        // Combine and deduplicate results
        let combined_results = result_senders.into_iter().chain(result_contracts);
        let unique_results: HashSet<_> = combined_results.collect();

        unique_results.into_iter().collect()
    }
}

fn get_possible_sandwich_duplicate_senders(tree: Arc<BlockTree<Actions>>) -> Vec<PossibleSandwich> {
    let mut duplicate_senders: HashMap<Address, B256> = HashMap::new();
    let mut possible_victims: HashMap<B256, Vec<B256>> = HashMap::new();
    let mut possible_sandwiches: HashMap<Address, PossibleSandwich> = HashMap::new();

    for root in tree.tx_roots.iter() {
        if root.get_root_action().is_revert() {
            continue;
        }
        match duplicate_senders.entry(root.head.address) {
            // If we have not seen this sender before, we insert the tx hash into the map
            Entry::Vacant(v) => {
                v.insert(root.tx_hash);
                possible_victims.insert(root.tx_hash, vec![]);
            }
            Entry::Occupied(mut o) => {
                // Get's prev tx hash for this sender & replaces it with the current tx hash
                let prev_tx_hash = o.insert(root.tx_hash);
                if let Some(frontrun_victims) = possible_victims.remove(&prev_tx_hash) {
                    match possible_sandwiches.entry(root.head.address) {
                        Entry::Vacant(e) => {
                            e.insert(PossibleSandwich {
                                eoa:                   root.head.address,
                                possible_frontruns:    vec![prev_tx_hash],
                                possible_backrun:      root.tx_hash,
                                mev_executor_contract: root.get_to_address(),
                                victims:               vec![frontrun_victims],
                            });
                        }
                        Entry::Occupied(mut o) => {
                            let sandwich = o.get_mut();
                            sandwich.possible_frontruns.push(prev_tx_hash);
                            sandwich.possible_backrun = root.tx_hash;
                            sandwich.victims.push(frontrun_victims);
                        }
                    }
                }

                // Add current transaction hash to the list of transactions for this sender
                o.insert(root.tx_hash);
                possible_victims.insert(root.tx_hash, vec![]);
            }
        }

        // Now, for each existing entry in possible_victims, we add the current
        // transaction hash as a potential victim, if it is not the same as
        // the key (which represents another transaction hash)
        for (k, v) in possible_victims.iter_mut() {
            if k != &root.tx_hash {
                v.push(root.tx_hash);
            }
        }
    }
    possible_sandwiches.values().cloned().collect()
}

/// This function iterates through the block tree to identify potential
/// sandwiches by looking for a contract that is involved in multiple
/// transactions within a block.
///
/// The approach is aimed at uncovering not just standard sandwich attacks but
/// also complex scenarios like the "Big Mac Sandwich", where a sequence of
/// transactions exploits multiple victims with varying slippage tolerances.
fn get_possible_sandwich_duplicate_contracts(
    tree: Arc<BlockTree<Actions>>,
) -> Vec<PossibleSandwich> {
    let mut duplicate_mev_contracts: HashMap<Address, (B256, Address)> = HashMap::new();
    let mut possible_victims: HashMap<B256, Vec<B256>> = HashMap::new();
    let mut possible_sandwiches: HashMap<Address, PossibleSandwich> = HashMap::new();

    for root in tree.tx_roots.iter() {
        if root.get_root_action().is_revert() {
            continue;
        }

        match duplicate_mev_contracts.entry(root.get_to_address()) {
            // If this contract has not been called within this block, we insert the tx hash
            // into the map
            Entry::Vacant(duplicate_mev_contract) => {
                duplicate_mev_contract.insert((root.tx_hash, root.head.address));
                possible_victims.insert(root.tx_hash, vec![]);
            }
            Entry::Occupied(mut o) => {
                // Get's prev tx hash &  for this sender & replaces it with the current tx hash
                let (prev_tx_hash, frontrun_eoa) = o.get_mut();

                if let Some(frontrun_victims) = possible_victims.remove(prev_tx_hash) {
                    match possible_sandwiches.entry(root.get_to_address()) {
                        Entry::Vacant(e) => {
                            e.insert(PossibleSandwich {
                                eoa:                   *frontrun_eoa,
                                possible_frontruns:    vec![*prev_tx_hash],
                                possible_backrun:      root.tx_hash,
                                mev_executor_contract: root.get_to_address(),
                                victims:               vec![frontrun_victims],
                            });
                        }
                        Entry::Occupied(mut o) => {
                            let sandwich = o.get_mut();
                            sandwich.possible_frontruns.push(*prev_tx_hash);
                            sandwich.possible_backrun = root.tx_hash;
                            sandwich.victims.push(frontrun_victims);
                        }
                    }
                }

                *prev_tx_hash = root.tx_hash;
                possible_victims.insert(root.tx_hash, vec![]);
            }
        }

        // Now, for each existing entry in possible_victims, we add the current
        // transaction hash as a potential victim, if it is not the same as
        // the key (which represents another transaction hash)
        for (k, v) in possible_victims.iter_mut() {
            if k != &root.tx_hash {
                v.push(root.tx_hash);
            }
        }
    }

    possible_sandwiches.values().cloned().collect()
}

#[cfg(test)]
mod tests {

    use alloy_primitives::hex;
    use brontes_types::constants::WETH_ADDRESS;

    use super::*;
    use crate::{
        test_utils::{InspectorTestUtils, InspectorTxRunConfig, USDC_ADDRESS},
        Inspectors,
    };

    #[brontes_macros::test]
    async fn test_sandwich_different_contract_address() {
        let inspector_util = InspectorTestUtils::new(USDC_ADDRESS, 1.0).await;

        let config = InspectorTxRunConfig::new(Inspectors::Sandwich)
            .with_mev_tx_hashes(vec![
                hex!("056343cdc08500ea8c994b887aee346b7187ec6291d034512378f73743a700bc").into(),
                hex!("849c3cb1f299fa181e12b0506166e4aa221fce4384a710ac0d2e064c9b4e1c42").into(),
                hex!("055f8dd4eb02c15c1c1faa9b65da5521eaaff54f332e0fa311bc6ce6a4149d18").into(),
                hex!("ab765f128ae604fdf245c78c8d0539a85f0cf5dc7f83a2756890dea670138506").into(),
                hex!("06424e50ee53df1e06fa80a741d1549224e276aed08c3674b65eac9e97a39c45").into(),
                hex!("c0422b6abac94d29bc2a752aa26f406234d45e4f52256587be46255f7b861893").into(),
            ])
            .with_dex_prices()
            .needs_tokens(vec![hex!("0588504472198e9296a248edca6ccdc40bd237cb").into()])
            .with_gas_paid_usd(34.3368)
            .with_expected_profit_usd(23.9);

        inspector_util.run_inspector(config, None).await.unwrap();
    }

    #[brontes_macros::test]
    async fn test_sandwich_different_eoa() {
        let inspector_util = InspectorTestUtils::new(USDC_ADDRESS, 1.0).await;

        let config = InspectorTxRunConfig::new(Inspectors::Sandwich)
            .with_mev_tx_hashes(vec![
                hex!("ff79c471b191c0021cfb62408cb1d7418d09334665a02106191f6ed16a47e36c").into(),
                hex!("19122ffe65a714f0551edbb16a24551031056df16ccaab39db87a73ac657b722").into(),
                hex!("67771f2e3b0ea51c11c5af156d679ccef6933db9a4d4d6cd7605b4eee27f9ac8").into(),
            ])
            .with_dex_prices()
            .needs_token(Address::new(hex!("28cf5263108c1c40cf30e0fe390bd9ccf929bf82")))
            .with_gas_paid_usd(16.64)
            .with_expected_profit_usd(15.648);

        inspector_util.run_inspector(config, None).await.unwrap();
    }

    #[brontes_macros::test]
    async fn test_sandwich_part_of_jit_sandwich_simple() {
        let inspector_util = InspectorTestUtils::new(USDC_ADDRESS, 1.0).await;

        let config = InspectorTxRunConfig::new(Inspectors::Sandwich)
            .with_block(18500018)
            .needs_tokens(vec![
                hex!("d9016a907dc0ecfa3ca425ab20b6b785b42f2373").into(),
                hex!("8642a849d0dcb7a15a974794668adcfbe4794b56").into(),
                hex!("ca5b0ae1d104030a9b8f879523508efd86c14483").into(),
                hex!("0a13a5929e5f0ff0eaba4bd9e9512c91fce40280").into(),
                hex!("2260fac5e5542a773aa44fbcfedf7c193bc2c599").into(),
                USDC_ADDRESS,
            ])
            .with_dex_prices()
            .with_gas_paid_usd(40.26)
            .with_expected_profit_usd(-56.44);

        inspector_util.run_inspector(config, None).await.unwrap();
    }

    /// this is a jit sandwich
    #[brontes_macros::test]
    async fn test_sandwich_part_of_jit_sandwich() {
        let inspector_util = InspectorTestUtils::new(USDC_ADDRESS, 1.0).await;

        let config = InspectorTxRunConfig::new(Inspectors::Sandwich)
            .with_dex_prices()
            .with_mev_tx_hashes(vec![
                hex!("22ea36d516f59cc90ccc01042e20f8fba196f32b067a7e5f1510099140ae5e0a").into(),
                hex!("72eb3269ac013cf663dde9aa11cc3295e0dfb50c7edfcf074c5c57b43611439c").into(),
                hex!("3b4138bac9dc9fa4e39d8d14c6ecd7ec0144fe26b120ea799317aa15fa35ddcd").into(),
                hex!("99785f7b76a9347f13591db3574506e9f718060229db2826b4925929ebaea77e").into(),
                hex!("31dedbae6a8e44ec25f660b3cd0e04524c6476a0431ab610bb4096f82271831b").into(),
            ])
            .needs_tokens(vec![
                hex!("b17548c7b510427baac4e267bea62e800b247173").into(),
                hex!("ed4e879087ebd0e8a77d66870012b5e0dffd0fa4").into(),
                hex!("50D1c9771902476076eCFc8B2A83Ad6b9355a4c9").into(),
            ])
            .with_gas_paid_usd(90.875025)
            .with_expected_profit_usd(-9.003);

        inspector_util.run_inspector(config, None).await.unwrap();
    }

    #[brontes_macros::test]
    async fn test_big_mac_sandwich() {
        let inspector_util = InspectorTestUtils::new(USDC_ADDRESS, 1.0).await;

        let config = InspectorTxRunConfig::new(Inspectors::Sandwich)
            .with_dex_prices()
            .with_mev_tx_hashes(vec![
                hex!("2a187ed5ba38cc3b857726df51ce99ee6e29c9bcaa02be1a328f99c3783b3303").into(),
                hex!("7325392f41338440f045cb1dba75b6099f01f8b00983e33cc926eb27aacd7e2d").into(),
                hex!("bcb8115fb54b7d6b0a0b0faf6e65fae02066705bd4afde70c780d4251a771428").into(),
                hex!("0b428553bc2ccc8047b0da46e6c1c1e8a338d9a461850fcd67ddb233f6984677").into(),
                hex!("fb2ef488bf7b6ad09accb126330837198b0857d2ea0052795af520d470eb5e1d").into(),
            ])
            .needs_tokens(vec![
                WETH_ADDRESS,
                hex!("dac17f958d2ee523a2206206994597c13d831ec7").into(),
            ])
            .with_gas_paid_usd(21.9)
            .with_expected_profit_usd(0.015);

        inspector_util
            .run_inspector(
                config,
                Some(Box::new(|bundle: &Bundle| {
                    let BundleData::Sandwich(ref sando) = bundle.data else {
                        panic!("given bundle wasn't a sandwich");
                    };
                    assert!(sando.frontrun_tx_hash.len() == 2, "didn't find the big mac");
                })),
            )
            .await
            .unwrap();
    }

    #[brontes_macros::test]
    async fn test_related_victim_tx_sandwich() {
        let inspector_util = InspectorTestUtils::new(USDC_ADDRESS, 1.0).await;

        let config = InspectorTxRunConfig::new(Inspectors::Sandwich)
            .with_dex_prices()
            .with_mev_tx_hashes(vec![
                hex!("561dc89f55be726eb4a6e42b811b514391d6f5619ac54a2b3546f4a3ce747e98").into(),
                hex!("efc9bcea246c70f4e915cb26a62019325d73871dbb31849cbf7541a5bc069f1c").into(),
                hex!("17a8ebe7b7d153d123b27714570bc5a7d1ead669cd90f9e13654a46542ed4367").into(),
                hex!("bf18530786a7ddf9da5316e57f0f041de09e149a42a121edd532f5ce3bb1cc4b").into(),
                hex!("a51d90663cbf127440972163d3943d18e3a79dae9a77e065b0980f8d192b65e7").into(),
                hex!("3b0a069a010d5ebb00be9d4cc86d4dce90687d41eacfd05f1916d12b061e24f2").into(),
            ])
            .needs_tokens(vec![
                WETH_ADDRESS,
                hex!("628a3b2e302c7e896acc432d2d0dd22b6cb9bc88").into(),
                hex!("d9016a907dc0ecfa3ca425ab20b6b785b42f2373").into(),
                hex!("8390a1da07e376ef7add4be859ba74fb83aa02d5").into(),
                hex!("51cb253744189f11241becb29bedd3f1b5384fdb").into(),
                USDC_ADDRESS,
            ])
            .with_gas_paid_usd(61.0)
            .with_expected_profit_usd(1.18);

        inspector_util
            .run_inspector(
                config,
                Some(Box::new(|bundle: &Bundle| {
                    let BundleData::Sandwich(ref sando) = bundle.data else {
                        panic!("expected a sandwich");
                    };
                    // assert that we didn't drop the non related sando
                    assert_eq!(sando.victim_swaps_tx_hashes.iter().flatten().count(), 4);
                })),
            )
            .await
            .unwrap();
    }

    #[brontes_macros::test]
    async fn test_low_profit_sandwich1() {
        let inspector_util = InspectorTestUtils::new(USDC_ADDRESS, 1.0).await;

        let config = InspectorTxRunConfig::new(Inspectors::Sandwich)
            .with_dex_prices()
            .with_mev_tx_hashes(vec![
                hex!("73003ef0efa2d7fea8b54418d58c529fe02dfa7f074c792f608c52028671c0ee").into(),
                hex!("9a52628d5f1b4129ee85768cf96477824c158ebce48b4331ab4f89de28a39ef1").into(),
                hex!("a46bfbd85fbcaf8450879d73f27436bf942078e5762af68bc10757745b5e1c9a").into(),
            ])
            .needs_tokens(vec![
                WETH_ADDRESS,
                hex!("8390a1da07e376ef7add4be859ba74fb83aa02d5").into(),
            ])
            .with_gas_paid_usd(16.57)
            .with_expected_profit_usd(0.001);

        inspector_util.run_inspector(config, None).await.unwrap();
    }

    #[brontes_macros::test]
    async fn test_low_profit_sandwich2() {
        let inspector_util = InspectorTestUtils::new(USDC_ADDRESS, 1.0).await;

        let config = InspectorTxRunConfig::new(Inspectors::Sandwich)
            .with_dex_prices()
            .with_mev_tx_hashes(vec![
                hex!("3c1592d19a18c7237d6e42ca1541bc82bce4789600f288d933c7476cdd20f375").into(),
                hex!("b53dfdce0e49609f58df3a229bd431ba8f9d2d201ba4a0ccd40ae11024b8c333").into(),
                hex!("9955b95cc97a07fab9b42fdb675560256a35feaa8ce98292b594c88d218ebb9d").into(),
                hex!("287d48d4841cb8cc34771d2df2f00e42ee31711910358d372b4b546cad44679c").into(),
            ])
            .needs_tokens(vec![
                WETH_ADDRESS,
                hex!("4309e88d1d511f3764ee0f154cee98d783b61f09").into(),
                hex!("6bc40d4099f9057b23af309c08d935b890d7adc0").into(),
            ])
            .with_gas_paid_usd(30.0)
            .with_expected_profit_usd(0.03);

        inspector_util.run_inspector(config, None).await.unwrap();
    }
}<|MERGE_RESOLUTION|>--- conflicted
+++ resolved
@@ -23,13 +23,7 @@
 
 impl<'db, DB: LibmdbxReader> SandwichInspector<'db, DB> {
     pub fn new(quote: Address, db: &'db DB) -> Self {
-<<<<<<< HEAD
-        Self {
-            utils: SharedInspectorUtils::new(quote, db),
-        }
-=======
-        Self { inner: SharedInspectorUtils::new(quote, db) }
->>>>>>> 4c3fd3a3
+        Self { utils: SharedInspectorUtils::new(quote, db) }
     }
 }
 
