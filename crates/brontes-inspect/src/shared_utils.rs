--- conflicted
+++ resolved
@@ -161,7 +161,6 @@
             .collect()
     }
 
-<<<<<<< HEAD
     pub async fn calculate_builder_profit<M: TracingProvider>(
         &self,
         builder_address: Address,
@@ -216,9 +215,6 @@
         Ok(builder_profit)
     }
 
-=======
-    #[allow(clippy::too_many_arguments)]
->>>>>>> b50ca9f2
     pub fn build_bundle_header(
         &self,
         info: &TxInfo,
