--- conflicted
+++ resolved
@@ -127,14 +127,8 @@
         Some(
             metadata
                 .dex_quotes
-<<<<<<< HEAD
-                .price_at_or_before(pair, block_position)
-                .map(|price| if post_state { price.post_state } else { price.pre_state })?
-                * amount.to_scaled_rational(decimals),
-=======
                 .price_at_or_before(pair, block_position)?
                 * amount,
->>>>>>> 12aa6e82
         )
     }
 
