[package]
name = "brontes-inspect"
version = "0.1.0"
edition = "2021"

[[bench]]
name = "inspectors"
harness = false

[dependencies]
# brontes
brontes-types.workspace = true
brontes-database.workspace = true

# database
clickhouse.workspace = true

# web
hyper-tls.workspace = true
hyper.workspace = true

# alloy
alloy-sol-macro.workspace = true
alloy-sol-types.workspace = true
alloy-primitives.workspace = true
alloy-json-abi.workspace = true
alloy-rpc-types.workspace = true

reqwest.workspace = true
# async
async-trait.workspace = true
rayon.workspace = true
futures.workspace = true
tokio.workspace = true
async-scoped = { version = "0.7.1", features = ["use-tokio"] }

# reth
reth-primitives.workspace = true
reth-rpc-types.workspace = true

# tracing
tracing.workspace = true

# error handling
thiserror.workspace = true


# serde
serde_with = { workspace = true, features = ["macros"] }
serde.workspace = true
serde_json.workspace = true

# numbers
malachite.workspace = true

# misc
strum = { workspace = true, features = ["derive"] }
lazy_static.workspace = true
auto_impl.workspace = true
itertools.workspace = true
eyre.workspace = true

brontes-core = { workspace = true, optional = true }
brontes-classifier = { workspace = true, optional = true }
brontes-pricing = { workspace = true, optional = true }
criterion = { version = "0.5", features = [
  "async",
  "async_tokio",
], optional = true }

[dev-dependencies]
dotenv.workspace = true
serial_test.workspace = true
brontes-classifier = { workspace = true, features = ["tests"] }
brontes-core = { workspace = true, features = ["tests"] }
brontes-inspect = { workspace = true, features = ["tests"] }
brontes-pricing = { workspace = true, features = ["tests"] }
brontes-macros.workspace = true
tracing-subscriber.workspace = true
reth-db.workspace = true
brontes-types = { workspace = true, features = ["tests"] }
brontes-database.workspace = true
tokio.workspace = true
reth-tracing-ext.workspace = true
criterion = { version = "0.5" }
rand = "0.8.5"
statrs = "0.16"


[features]
default = ["pretty-print"]
<<<<<<< HEAD
tui =[]
cex-dex-markout = ["brontes-types/cex-dex-markout"]
=======
cex-dex-markout = [
  "brontes-types/cex-dex-markout",
  "brontes-database/cex-dex-markout",
]
>>>>>>> c981a3e8
sorella-server = ["local-reth", "local-clickhouse"]
pretty-print = []
tests = [
  "brontes-classifier/tests",
  "brontes-core/tests",
  "brontes-pricing/tests",
  "criterion",
]

local-reth = [
  "brontes-core/local-reth",
  "reth-tracing-ext/local-reth",
  "brontes-types/local-reth",
]

local-clickhouse = [
  "brontes-database/local-clickhouse",
  "brontes-core/local-clickhouse",
]<|MERGE_RESOLUTION|>--- conflicted
+++ resolved
@@ -89,15 +89,10 @@
 
 [features]
 default = ["pretty-print"]
-<<<<<<< HEAD
-tui =[]
-cex-dex-markout = ["brontes-types/cex-dex-markout"]
-=======
 cex-dex-markout = [
   "brontes-types/cex-dex-markout",
   "brontes-database/cex-dex-markout",
 ]
->>>>>>> c981a3e8
 sorella-server = ["local-reth", "local-clickhouse"]
 pretty-print = []
 tests = [
