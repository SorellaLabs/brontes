--- conflicted
+++ resolved
@@ -14,11 +14,10 @@
 tracing.workspace = true
 poirot-core.workspace = true
 hex-literal.workspace = true
-<<<<<<< HEAD
+
 malachite.workspace = true
-=======
 serde_json.workspace = true
 
->>>>>>> f391e24b
+
 rayon = "1.7.0"
 paste = "1.0.14"