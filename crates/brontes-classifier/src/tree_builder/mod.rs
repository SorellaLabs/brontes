--- conflicted
+++ resolved
@@ -414,11 +414,7 @@
     async fn insert_new_pool(&self, block: u64, pool: &NormalizedNewPool) {
         if self
             .libmdbx
-<<<<<<< HEAD
             .insert_pool(block, pool.pool_address, &pool.tokens, None, pool.protocol)
-=======
-            .insert_pool(block, pool.pool_address, [pool.tokens[0], pool.tokens[1]], pool.protocol)
->>>>>>> e928ec0d
             .await
             .is_err()
         {
