--- conflicted
+++ resolved
@@ -402,7 +402,6 @@
     async fn insert_new_pool(&self, block: u64, pool: &NormalizedNewPool) {
         if self
             .libmdbx
-<<<<<<< HEAD
             .insert_pool(
                 block,
                 pool.pool_address,
@@ -412,9 +411,6 @@
                 ],
                 pool.protocol,
             )
-=======
-            .insert_pool(block, pool.pool_address, &pool.tokens, None, pool.protocol)
->>>>>>> 7d5e4122
             .await
             .is_err()
         {
