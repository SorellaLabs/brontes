--- conflicted
+++ resolved
@@ -594,27 +594,16 @@
                 );
                 return (vec![], vec![Action::Unclassified(trace)])
             }
-<<<<<<< HEAD
-=======
-            None => {
-                tracing::warn!("no root head found");
-                return (vec![], vec![Action::Unclassified(trace)])
-            }
->>>>>>> 1bfac4b2
         };
 
         let search_data = all_nodes
             .iter()
             .filter_map(|node| node_data_store.get_ref(node.data))
-<<<<<<< HEAD
-=======
             .flatten()
->>>>>>> 1bfac4b2
             .filter_map(|node_data| Some((node_data.get_to_address(), node_data.get_calldata()?)))
             .collect::<Vec<_>>();
 
         if search_data.is_empty() {
-<<<<<<< HEAD
             trace!(
                 target: "brontes_classifier::discovery",
                 "No parent calldata found for created address: {}",
@@ -649,21 +638,6 @@
             .map(DexPriceMsg::DiscoveredPool)
             .collect_vec(),
             vec![Action::Unclassified(trace)],
-=======
-            tracing::warn!("search data empty");
-            return (vec![], vec![Action::Unclassified(trace)])
-        }
-
-        join_all(
-            DiscoveryClassifier::default()
-                .dispatch(self.provider.clone(), search_data, created_addr, trace_index)
-                .await
-                .into_iter()
-                .map(|pool| async {
-                    self.insert_new_pool(block, &pool).await;
-                    Some((pool.clone().try_into().ok()?, pool))
-                }),
->>>>>>> 1bfac4b2
         )
         .await
         .into_iter()
