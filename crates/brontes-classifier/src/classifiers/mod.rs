use brontes_macros::{action_dispatch, discovery_dispatch};

pub mod uniswap;
pub use uniswap::*;

pub mod sushiswap;
pub use sushiswap::*;

pub mod curve;
pub use curve::*;

pub mod balancer;
pub use balancer::*;

pub mod aave;
pub use aave::*;

pub mod pancakeswap;
pub use pancakeswap::*;

discovery_dispatch!(
    DiscoveryProtocols,
    SushiSwapV2Decoder,
    SushiSwapV3Decoder,
    UniswapV2Decoder,
    UniswapV3Decoder,
<<<<<<< HEAD
    BalancerV1Decoder,
=======
    PancakeSwapV3Decoder,
>>>>>>> 3ee092ac
    CurveV1MetapoolBaseDecoder,
    CurveV1MetapoolMetaDecoder,
    CurveV2MetapoolBaseDecoder,
    CurveV2MetapoolMetaDecoder0,
    CurveV2MetapoolMetaDecoder1,
    CurveV2MetapoolPlainDecoder0,
    CurveV2MetapoolPlainDecoder1,
    CurveV2MetapoolPlainDecoder2
);

action_dispatch!(
    ProtocolClassifications,
    UniswapV2swapCall,
    UniswapV2mintCall,
    UniswapV2burnCall,
    SushiSwapV2swapCall,
    SushiSwapV2mintCall,
    SushiSwapV2burnCall,
    UniswapV3swapCall,
    UniswapV3mintCall,
    UniswapV3burnCall,
    UniswapV3collectCall,
    SushiSwapV3swapCall,
    SushiSwapV3mintCall,
    SushiSwapV3burnCall,
    SushiSwapV3collectCall,
    PancakeSwapV3swapCall,
    PancakeSwapV3mintCall,
    PancakeSwapV3burnCall,
    PancakeSwapV3collectCall,
    UniswapXexecuteCall,
    CurveCryptoSwapexchange_0Call,
    CurveCryptoSwapexchange_1Call,
    CurveCryptoSwapexchange_2Call,
    CurveCryptoSwapexchange_underlying_0Call,
    AaveV2liquidationCallCall,
    AaveV3liquidationCallCall,
    AaveV2flashLoanCall,
    AaveV3flashLoanCall,
    AaveV3flashLoanSimpleCall,
    BalancerV1swapExactAmountInCall,
    BalancerV1swapExactAmountOutCall
);<|MERGE_RESOLUTION|>--- conflicted
+++ resolved
@@ -24,11 +24,8 @@
     SushiSwapV3Decoder,
     UniswapV2Decoder,
     UniswapV3Decoder,
-<<<<<<< HEAD
     BalancerV1Decoder,
-=======
     PancakeSwapV3Decoder,
->>>>>>> 3ee092ac
     CurveV1MetapoolBaseDecoder,
     CurveV1MetapoolMetaDecoder,
     CurveV2MetapoolBaseDecoder,
