--- conflicted
+++ resolved
@@ -206,10 +206,9 @@
     }
 );
 
-<<<<<<< HEAD
-#[cfg(test)]
-mod tests {
-    use std::str::FromStr;
+// #[cfg(test)]
+// mod tests {
+//     use std::str::FromStr;
 
     use alloy_primitives::{hex, Address, B256, U256};
     use brontes_classifier::test_utils::ClassifierTestUtils;
@@ -219,7 +218,7 @@
         Node, NodeData, ToScaledRational, TreeSearchArgs,
     };
 
-    use super::*;
+//     use super::*;
 
     #[brontes_macros::test]
     async fn test_curve_v2_metapool_exchange0() {
@@ -336,232 +335,6 @@
                 symbol: "crvFRAX".to_string(),
             },
         };
-
-        classifier_utils.ensure_token(token_in.clone());
-        classifier_utils.ensure_token(token_out.clone());
-
-        let eq_action = Actions::Swap(NormalizedSwap {
-            protocol: Protocol::CurveV2MetaPool,
-            trace_index: 1,
-            from: Address::new(hex!("C691A3446527899C2B063163F28bF15e3c18b50A")),
-            recipient: Address::new(hex!("C691A3446527899C2B063163F28bF15e3c18b50A")),
-            pool: Address::new(hex!("400d4C984779A747462e88373c3fE369EF9F5b50")),
-            token_in,
-            amount_in: U256::from_str("5").unwrap().to_scaled_rational(6),
-            token_out,
-            amount_out: U256::from_str("4991304502969")
-                .unwrap()
-                .to_scaled_rational(18),
-            msg_value: U256::ZERO,
-        });
-
-        let search_fn = |node: &Node, data: &NodeData<Actions>| TreeSearchArgs {
-            collect_current_node: data
-                .get_ref(node.data)
-                .map(|s| s.is_swap())
-                .unwrap_or_default(),
-            child_node_to_collect: node
-                .get_all_sub_actions()
-                .iter()
-                .filter_map(|d| data.get_ref(*d))
-                .any(|action| action.is_swap()),
-        };
-
-        classifier_utils
-            .contains_action(swap, 0, eq_action, search_fn)
-            .await
-            .unwrap();
-    }
-
-    #[brontes_macros::test]
-    async fn test_curve_v2_metapool_exchange_underlying0() {
-        let classifier_utils = ClassifierTestUtils::new().await;
-        classifier_utils.ensure_protocol(
-            Protocol::CurveV2MetaPool,
-            Address::new(hex!("892D701d94a43bDBCB5eA28891DaCA2Fa22A690b")),
-            Address::new(hex!("530824DA86689C9C17CdC2871Ff29B058345b44a")),
-            Address::new(hex!("6B175474E89094C44Da98b954EedeAC495271d0F")),
-            Some(Address::new(hex!(
-                "A0b86991c6218b36c1d19D4a2e9Eb0cE3606eB48"
-            ))),
-            Some(Address::new(hex!(
-                "dAC17F958D2ee523a2206206994597C13D831ec7"
-            ))),
-            None,
-            Some(Address::new(hex!(
-                "6c3F90f043a72FA612cbac8115EE7e52BDe6E490"
-            ))),
-        );
-
-        let swap = B256::from(hex!(
-            "248b8f2c6b80b138bcaeb53a4a2aea7f4dbc397313a887682cddf2909b676072"
-        ));
-
-        let token_in = TokenInfoWithAddress {
-            address: Address::new(hex!("530824DA86689C9C17CdC2871Ff29B058345b44a")),
-            inner: TokenInfo {
-                decimals: 18,
-                symbol: "STBT".to_string(),
-            },
-        };
-
-        let token_out = TokenInfoWithAddress {
-            address: Address::new(hex!("dAC17F958D2ee523a2206206994597C13D831ec7")),
-            inner: TokenInfo {
-                decimals: 6,
-                symbol: "USDT".to_string(),
-            },
-        };
-
-        classifier_utils.ensure_token(token_in.clone());
-        classifier_utils.ensure_token(token_out.clone());
-
-        let eq_action = Actions::Swap(NormalizedSwap {
-            protocol: Protocol::CurveV2MetaPool,
-            trace_index: 1,
-            from: Address::new(hex!("de7976D00607032445A79DC8aBe6d5b242705C1a")),
-            recipient: Address::new(hex!("de7976D00607032445A79DC8aBe6d5b242705C1a")),
-            pool: Address::new(hex!("892D701d94a43bDBCB5eA28891DaCA2Fa22A690b")),
-            token_in,
-            amount_in: U256::from_str("5000000000000000000")
-                .unwrap()
-                .to_scaled_rational(18),
-            token_out,
-            amount_out: U256::from_str("4987470").unwrap().to_scaled_rational(6),
-            msg_value: U256::ZERO,
-        });
-
-        let search_fn = |node: &Node, data: &NodeData<Actions>| TreeSearchArgs {
-            collect_current_node: data
-                .get_ref(node.data)
-                .map(|s| s.is_swap())
-                .unwrap_or_default(),
-            child_node_to_collect: node
-                .get_all_sub_actions()
-                .iter()
-                .filter_map(|d| data.get_ref(*d))
-                .any(|action| action.is_swap()),
-        };
-
-        classifier_utils
-            .contains_action(swap, 0, eq_action, search_fn)
-            .await
-            .unwrap();
-    }
-
-    #[brontes_macros::test]
-    async fn test_curve_v2_metapool_exchange_underlying1() {
-        let classifier_utils = ClassifierTestUtils::new().await;
-        classifier_utils.ensure_protocol(
-            Protocol::CurveV2MetaPool,
-            Address::new(hex!("892D701d94a43bDBCB5eA28891DaCA2Fa22A690b")),
-            Address::new(hex!("530824DA86689C9C17CdC2871Ff29B058345b44a")),
-            Address::new(hex!("6B175474E89094C44Da98b954EedeAC495271d0F")),
-            Some(Address::new(hex!(
-                "A0b86991c6218b36c1d19D4a2e9Eb0cE3606eB48"
-            ))),
-            Some(Address::new(hex!(
-                "dAC17F958D2ee523a2206206994597C13D831ec7"
-            ))),
-            None,
-            Some(Address::new(hex!(
-                "6c3F90f043a72FA612cbac8115EE7e52BDe6E490"
-            ))),
-        );
-
-        let swap = B256::from(hex!(
-            "a835d77e510a6218199c44aa911ac0056ebbb339015c3a0d56c4020c5ca5a115"
-        ));
-
-        let token_in = TokenInfoWithAddress {
-            address: Address::new(hex!("A0b86991c6218b36c1d19D4a2e9Eb0cE3606eB48")),
-            inner: TokenInfo {
-                decimals: 6,
-                symbol: "USDC".to_string(),
-            },
-        };
-
-        let token_out = TokenInfoWithAddress {
-            address: Address::new(hex!("530824DA86689C9C17CdC2871Ff29B058345b44a")),
-            inner: TokenInfo {
-                decimals: 18,
-                symbol: "STBT".to_string(),
-            },
-        };
-
-        classifier_utils.ensure_token(token_in.clone());
-        classifier_utils.ensure_token(token_out.clone());
-
-        let eq_action = Actions::Swap(NormalizedSwap {
-            protocol: Protocol::CurveV2MetaPool,
-            trace_index: 1,
-            from: Address::new(hex!("31b8939c6e55a4ddaf0d6479320a0dfd9766ee9d")),
-            recipient: Address::new(hex!("31b8939c6e55a4ddaf0d6479320a0dfd9766ee9d")),
-            pool: Address::new(hex!("892D701d94a43bDBCB5eA28891DaCA2Fa22A690b")),
-            token_in,
-            amount_in: U256::from_str("500000000").unwrap().to_scaled_rational(6),
-            token_out,
-            amount_out: U256::from_str("500390219856882922498")
-                .unwrap()
-                .to_scaled_rational(18),
-            msg_value: U256::ZERO,
-        });
-
-        let search_fn = |node: &Node, data: &NodeData<Actions>| TreeSearchArgs {
-            collect_current_node: data
-                .get_ref(node.data)
-                .map(|s| s.is_swap())
-                .unwrap_or_default(),
-            child_node_to_collect: node
-                .get_all_sub_actions()
-                .iter()
-                .filter_map(|d| data.get_ref(*d))
-                .any(|action| action.is_swap()),
-        };
-=======
-// #[cfg(test)]
-// mod tests {
-//     use std::str::FromStr;
-
-//     use alloy_primitives::{hex, Address, B256, U256};
-//     use brontes_classifier::test_utils::ClassifierTestUtils;
-//     use brontes_types::{
-//         db::token_info::{TokenInfo, TokenInfoWithAddress},
-//         normalized_actions::Actions,
-//         Node, ToScaledRational, TreeSearchArgs,
-//     };
-
-//     use super::*;
-
-//     #[brontes_macros::test]
-//     async fn test_curve_v2_metapool_exchange1() {
-//         let classifier_utils = ClassifierTestUtils::new().await;
-//         classifier_utils.ensure_protocol(
-//             Protocol::CurveV2MetaPool,
-//             Address::new(hex!("400d4C984779A747462e88373c3fE369EF9F5b50")),
-//             Address::new(hex!("c56c2b7e71b54d38aab6d52e94a04cbfa8f604fa")),
-//             Address::new(hex!("3175Df0976dFA876431C2E9eE6Bc45b65d3473CC")),
-//             None,
-//             None,
-//             None,
-//             None,
-//         );
-
-//         let swap =
-//
-// B256::from(hex!("
-// b457e8feea90502f81cd3326009069fe0ebe7409ae02a23d32c5edebc3314a6b"));
-
-//         let token_in = TokenInfoWithAddress {
-//             address:
-// Address::new(hex!("c56c2b7e71b54d38aab6d52e94a04cbfa8f604fa")),
-// inner:   TokenInfo { decimals: 6, symbol: "ZUSD".to_string() },         };
-
-//         let token_out = TokenInfoWithAddress {
-//             address:
-// Address::new(hex!("3175Df0976dFA876431C2E9eE6Bc45b65d3473CC")),
-// inner:   TokenInfo { decimals: 18, symbol: "crvFRAX".to_string() },
-//         };
 
 //         classifier_utils.ensure_token(token_in.clone());
 //         classifier_utils.ensure_token(token_out.clone());
@@ -582,13 +355,93 @@
 //             msg_value: U256::ZERO,
 //         });
 
-//         let search_fn = |node: &Node<Actions>| TreeSearchArgs {
-//             collect_current_node:  node.data.is_swap(),
-//             child_node_to_collect: node
-//                 .get_all_sub_actions()
-//                 .iter()
-//                 .any(|action| action.is_swap()),
-//         };
+        let search_fn = |node: &Node, data: &NodeData<Actions>| TreeSearchArgs {
+            collect_current_node: data
+                .get_ref(node.data)
+                .map(|s| s.is_swap())
+                .unwrap_or_default(),
+            child_node_to_collect: node
+                .get_all_sub_actions()
+                .iter()
+                .filter_map(|d| data.get_ref(*d))
+                .any(|action| action.is_swap()),
+        };
+
+        classifier_utils
+            .contains_action(swap, 0, eq_action, search_fn)
+            .await
+            .unwrap();
+    }
+
+    #[brontes_macros::test]
+    async fn test_curve_v2_metapool_exchange_underlying0() {
+        let classifier_utils = ClassifierTestUtils::new().await;
+        classifier_utils.ensure_protocol(
+            Protocol::CurveV2MetaPool,
+            Address::new(hex!("892D701d94a43bDBCB5eA28891DaCA2Fa22A690b")),
+            Address::new(hex!("530824DA86689C9C17CdC2871Ff29B058345b44a")),
+            Address::new(hex!("6B175474E89094C44Da98b954EedeAC495271d0F")),
+            Some(Address::new(hex!(
+                "A0b86991c6218b36c1d19D4a2e9Eb0cE3606eB48"
+            ))),
+            Some(Address::new(hex!(
+                "dAC17F958D2ee523a2206206994597C13D831ec7"
+            ))),
+            None,
+            Some(Address::new(hex!(
+                "6c3F90f043a72FA612cbac8115EE7e52BDe6E490"
+            ))),
+        );
+
+        let swap = B256::from(hex!(
+            "248b8f2c6b80b138bcaeb53a4a2aea7f4dbc397313a887682cddf2909b676072"
+        ));
+
+        let token_in = TokenInfoWithAddress {
+            address: Address::new(hex!("530824DA86689C9C17CdC2871Ff29B058345b44a")),
+            inner: TokenInfo {
+                decimals: 18,
+                symbol: "STBT".to_string(),
+            },
+        };
+
+        let token_out = TokenInfoWithAddress {
+            address: Address::new(hex!("dAC17F958D2ee523a2206206994597C13D831ec7")),
+            inner: TokenInfo {
+                decimals: 6,
+                symbol: "USDT".to_string(),
+            },
+        };
+
+        classifier_utils.ensure_token(token_in.clone());
+        classifier_utils.ensure_token(token_out.clone());
+
+        let eq_action = Actions::Swap(NormalizedSwap {
+            protocol: Protocol::CurveV2MetaPool,
+            trace_index: 1,
+            from: Address::new(hex!("de7976D00607032445A79DC8aBe6d5b242705C1a")),
+            recipient: Address::new(hex!("de7976D00607032445A79DC8aBe6d5b242705C1a")),
+            pool: Address::new(hex!("892D701d94a43bDBCB5eA28891DaCA2Fa22A690b")),
+            token_in,
+            amount_in: U256::from_str("5000000000000000000")
+                .unwrap()
+                .to_scaled_rational(18),
+            token_out,
+            amount_out: U256::from_str("4987470").unwrap().to_scaled_rational(6),
+            msg_value: U256::ZERO,
+        });
+
+        let search_fn = |node: &Node, data: &NodeData<Actions>| TreeSearchArgs {
+            collect_current_node: data
+                .get_ref(node.data)
+                .map(|s| s.is_swap())
+                .unwrap_or_default(),
+            child_node_to_collect: node
+                .get_all_sub_actions()
+                .iter()
+                .filter_map(|d| data.get_ref(*d))
+                .any(|action| action.is_swap()),
+        };
 
 //         classifier_utils
 //             .contains_action(swap, 0, eq_action, search_fn)
@@ -596,80 +449,75 @@
 //             .unwrap();
 //     }
 
-//     #[brontes_macros::test]
-//     async fn test_curve_v2_metapool_exchange_underlying1() {
-//         let classifier_utils = ClassifierTestUtils::new().await;
-//         classifier_utils.ensure_protocol(
-//             Protocol::CurveV2MetaPool,
-//             Address::new(hex!("892D701d94a43bDBCB5eA28891DaCA2Fa22A690b")),
-//             Address::new(hex!("530824DA86689C9C17CdC2871Ff29B058345b44a")),
-//             Address::new(hex!("6c3F90f043a72FA612cbac8115EE7e52BDe6E490")),
-//             None,
-//             None,
-//             None,
-//             None,
-//         );
-
-//         classifier_utils.ensure_protocol(
-//             Protocol::CurveBasePool,
-//             Address::new(hex!("bEbc44782C7dB0a1A60Cb6fe97d0b483032FF1C7")),
-//             Address::new(hex!("6B175474E89094C44Da98b954EedeAC495271d0F")),
-//             Address::new(hex!("A0b86991c6218b36c1d19D4a2e9Eb0cE3606eB48")),
-//
-// Some(Address::new(hex!("dAC17F958D2ee523a2206206994597C13D831ec7"))),
-//             None,
-//             None,
-//             None,
-//         );
-
-//         let three_crv = TokenInfoWithAddress {
-//             address:
-// Address::new(hex!("6c3F90f043a72FA612cbac8115EE7e52BDe6E490")),
-// inner:   TokenInfo { decimals: 18, symbol: "3Crv".to_string() },         };
-
-//         let swap =
-//
-// B256::from(hex!("
-// a835d77e510a6218199c44aa911ac0056ebbb339015c3a0d56c4020c5ca5a115"));
-
-//         let token_in = TokenInfoWithAddress {
-//             address:
-// Address::new(hex!("a0b86991c6218b36c1d19d4a2e9eb0ce3606eb48")),
-// inner:   TokenInfo { decimals: 6, symbol: "USDC".to_string() },         };
-
-//         let token_out = TokenInfoWithAddress {
-//             address:
-// Address::new(hex!("530824DA86689C9C17CdC2871Ff29B058345b44a")),
-// inner:   TokenInfo { decimals: 18, symbol: "STBT".to_string() },         };
-
-//         classifier_utils.ensure_token(token_in.clone());
-//         classifier_utils.ensure_token(token_out.clone());
-//         classifier_utils.ensure_token(three_crv.clone());
-
-//         let eq_action = Actions::Swap(NormalizedSwap {
-//             protocol: Protocol::CurveV2MetaPool,
-//             trace_index: 1,
-//             from:
-// Address::new(hex!("31b8939C6e55A4DDaF0d6479320A0DFD9766EE9D")),
-// recipient: Address::new(hex!("31b8939C6e55A4DDaF0d6479320A0DFD9766EE9D")),
-//             pool:
-// Address::new(hex!("892D701d94a43bDBCB5eA28891DaCA2Fa22A690b")),
-// token_in,             amount_in:
-// U256::from_str("500000000").unwrap().to_scaled_rational(6),
-// token_out,             amount_out: U256::from_str("500390219856882922498")
-//                 .unwrap()
-//                 .to_scaled_rational(18),
-//             msg_value: U256::ZERO,
-//         });
-
-//         let search_fn = |node: &Node<Actions>| TreeSearchArgs {
-//             collect_current_node:  node.data.is_swap(),
-//             child_node_to_collect: node
-//                 .get_all_sub_actions()
-//                 .iter()
-//                 .any(|action| action.is_swap()),
-//         };
->>>>>>> 43852225
+    #[brontes_macros::test]
+    async fn test_curve_v2_metapool_exchange_underlying1() {
+        let classifier_utils = ClassifierTestUtils::new().await;
+        classifier_utils.ensure_protocol(
+            Protocol::CurveV2MetaPool,
+            Address::new(hex!("892D701d94a43bDBCB5eA28891DaCA2Fa22A690b")),
+            Address::new(hex!("530824DA86689C9C17CdC2871Ff29B058345b44a")),
+            Address::new(hex!("6B175474E89094C44Da98b954EedeAC495271d0F")),
+            Some(Address::new(hex!(
+                "A0b86991c6218b36c1d19D4a2e9Eb0cE3606eB48"
+            ))),
+            Some(Address::new(hex!(
+                "dAC17F958D2ee523a2206206994597C13D831ec7"
+            ))),
+            None,
+            Some(Address::new(hex!(
+                "6c3F90f043a72FA612cbac8115EE7e52BDe6E490"
+            ))),
+        );
+
+        let swap = B256::from(hex!(
+            "a835d77e510a6218199c44aa911ac0056ebbb339015c3a0d56c4020c5ca5a115"
+        ));
+
+        let token_in = TokenInfoWithAddress {
+            address: Address::new(hex!("A0b86991c6218b36c1d19D4a2e9Eb0cE3606eB48")),
+            inner: TokenInfo {
+                decimals: 6,
+                symbol: "USDC".to_string(),
+            },
+        };
+
+        let token_out = TokenInfoWithAddress {
+            address: Address::new(hex!("530824DA86689C9C17CdC2871Ff29B058345b44a")),
+            inner: TokenInfo {
+                decimals: 18,
+                symbol: "STBT".to_string(),
+            },
+        };
+
+        classifier_utils.ensure_token(token_in.clone());
+        classifier_utils.ensure_token(token_out.clone());
+
+        let eq_action = Actions::Swap(NormalizedSwap {
+            protocol: Protocol::CurveV2MetaPool,
+            trace_index: 1,
+            from: Address::new(hex!("31b8939c6e55a4ddaf0d6479320a0dfd9766ee9d")),
+            recipient: Address::new(hex!("31b8939c6e55a4ddaf0d6479320a0dfd9766ee9d")),
+            pool: Address::new(hex!("892D701d94a43bDBCB5eA28891DaCA2Fa22A690b")),
+            token_in,
+            amount_in: U256::from_str("500000000").unwrap().to_scaled_rational(6),
+            token_out,
+            amount_out: U256::from_str("500390219856882922498")
+                .unwrap()
+                .to_scaled_rational(18),
+            msg_value: U256::ZERO,
+        });
+
+        let search_fn = |node: &Node, data: &NodeData<Actions>| TreeSearchArgs {
+            collect_current_node: data
+                .get_ref(node.data)
+                .map(|s| s.is_swap())
+                .unwrap_or_default(),
+            child_node_to_collect: node
+                .get_all_sub_actions()
+                .iter()
+                .filter_map(|d| data.get_ref(*d))
+                .any(|action| action.is_swap()),
+        };
 
 //         classifier_utils
 //             .contains_action(swap, 0, eq_action, search_fn)
