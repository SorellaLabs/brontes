use alloy_primitives::{Address, U256};
use brontes_macros::action_impl;
use brontes_pricing::Protocol;
use brontes_types::{
    db::token_info::TokenInfoWithAddress,
    normalized_actions::{NormalizedBatch, NormalizedSwap},
    structured_trace::CallInfo,
};
use malachite::Rational;

use crate::UniswapX::Fill;

action_impl!(
    Protocol::UniswapX,
    crate::UniswapX::executeCall,
    Batch,
    [..Fill*],
    call_data: true,
    logs: true,
    |
    info: CallInfo,
    _call_data: executeCall,
    logs_data: UniswapXexecuteCallLogs,
    _db_tx: &DB| {
        let fill_logs = logs_data.Fill_field;
        let solver = fill_logs[0].filler;

        let user_swaps = fill_logs.iter()
        .map(|fill| Fill::into_swap(fill, info.target_address))
        .collect();

        Ok(NormalizedBatch {
            protocol: Protocol::UniswapX,
            trace_index: info.trace_idx,
            solver,
            settlement_contract: info.target_address,
            user_swaps,
            solver_swaps: None,
            msg_value: info.msg_value

        })
    }
);

action_impl!(
    Protocol::UniswapX,
    crate::UniswapX::executeBatchCall,
    Batch,
    [..Fill*],
    logs: true,
    call_data: true,
    |
    info: CallInfo,
    _call_data: executeBatchCall,
    logs_data: UniswapXexecuteBatchCallLogs,
    _db_tx: &DB| {
        let fill_logs = logs_data.Fill_field;

        let solver = fill_logs[0].filler;

        let user_swaps = fill_logs.iter()
        .map(|fill| Fill::into_swap(fill, info.target_address))
        .collect();

        Ok(NormalizedBatch {
            protocol: Protocol::UniswapX,
            trace_index: info.trace_idx,
            solver,
            settlement_contract: info.target_address,
            user_swaps,
            solver_swaps: None,
            msg_value: info.msg_value,
        })
    }

);

action_impl!(
    Protocol::UniswapX,
    crate::UniswapX::executeBatchWithCallbackCall,
    Batch,
    [..Fill*],
    call_data: true,
    logs: true,
    |
    info: CallInfo,
    _call_data: executeBatchWithCallbackCall,
    logs_data: UniswapXexecuteBatchWithCallbackCallLogs,
    _db_tx: &DB| {
        let fill_logs = logs_data.Fill_field;
        let solver = fill_logs[0].filler;

        let user_swaps = fill_logs.iter()
        .map(|fill| Fill::into_swap(fill, info.target_address))
        .collect::<Vec<_>>();

        Ok(NormalizedBatch {
            protocol: Protocol::UniswapX,
            trace_index: info.trace_idx,
            solver,
            settlement_contract: info.target_address,
            user_swaps,
            solver_swaps: None,
            msg_value: info.msg_value
        })
    }
);

action_impl!(
    Protocol::UniswapX,
    crate::UniswapX::executeWithCallbackCall,
    Batch,
    [..Fill*],
    call_data: true,
    logs: true,
    |
    info: CallInfo,
    _call_data: executeWithCallbackCall,
    logs_data: UniswapXexecuteWithCallbackCallLogs,
    _db_tx: &DB| {
        let fill_logs = logs_data.Fill_field;
        let solver = fill_logs[0].filler;

        let user_swaps = fill_logs.iter()
        .map(|fill| Fill::into_swap(fill, info.target_address))
        .collect();

        Ok(NormalizedBatch {
            protocol: Protocol::UniswapX,
            trace_index: info.trace_idx,
            solver,
            settlement_contract: info.target_address,
            user_swaps,
            solver_swaps: None,
            msg_value: info.msg_value
        })
    }
);

impl Fill {
    /// Here we're converting a Fill into a NormalizedSwap, however we don't yet
    /// have the full trade information. We'll fill this in at the final
    /// classification stage. See: [`Finish
    /// Classification`](brontes_types::NormalizedBatch::normalized_actions::finish_classification)
    pub fn into_swap(fill_log: &Fill, settlement_contract: Address) -> NormalizedSwap {
        let swapper = fill_log.swapper;

        NormalizedSwap {
            protocol:    Protocol::UniswapX,
            trace_index: 0,
            from:        swapper,
            recipient:   swapper,
            pool:        settlement_contract,
            token_in:    TokenInfoWithAddress::default(),
            token_out:   TokenInfoWithAddress::default(),
            amount_in:   Rational::default(),
            amount_out:  Rational::default(),
            msg_value:   U256::ZERO,
        }
    }
}

#[cfg(test)]
mod tests {
    use std::str::FromStr;

    use alloy_primitives::{hex, Address, B256, U256};
    use brontes_classifier::test_utils::ClassifierTestUtils;
    use brontes_pricing::Protocol::UniswapX;
    use brontes_types::{normalized_actions::Actions, ToScaledRational, TreeSearchBuilder};

    use super::*;

    #[brontes_macros::test]
    async fn test_batch_classifier_with_call_back_eth() {
        let classifier_utils = ClassifierTestUtils::new().await;
        let execute_batch_with_callback =
            B256::from(hex!("3d8fbccb1b0b7f8140f255f0980d897d87394903ad7bf4d08534402d2bf35872"));

        let eq_action = Actions::Batch(NormalizedBatch {
            protocol:            Protocol::UniswapX,
            trace_index:         1,
            solver:              Address::new(hex!(
                "
            919f9173E2Dc833Ec708812B4f1CB11B1a17eFDe"
            )),
            settlement_contract: Address::new(hex!("6000da47483062A0D734Ba3dc7576Ce6A0B645C4")),
            user_swaps:          vec![
                NormalizedSwap {
<<<<<<< HEAD
                    protocol: UniswapX,
                    trace_index: 4,
                    from: Address::new(hex!(
=======
                    protocol:    UniswapX,
                    trace_index: 3,
                    from:        Address::new(hex!(
>>>>>>> 63eba6c5
                        "
            86C2c32cea0F9cb6ef9742a138D0D4843598d0d6"
                    )),
                    recipient:   Address::new(hex!(
                        "
                    86C2c32cea0F9cb6ef9742a138D0D4843598d0d6"
                    )),
                    pool:        Address::new(hex!(
                        "
                        6000da47483062A0D734Ba3dc7576Ce6A0B645C4"
                    )),
                    token_in:    TokenInfoWithAddress::usdt(),
                    amount_in:   U256::from_str("2400058669").unwrap().to_scaled_rational(6),
                    token_out:   TokenInfoWithAddress::native_eth(),
                    amount_out:  U256::from_str("1045065358997285550")
                        .unwrap()
                        .to_scaled_rational(18),

                    msg_value: U256::ZERO,
                },
                NormalizedSwap {
<<<<<<< HEAD
                    protocol: UniswapX,
                    trace_index: 7,
                    from: Address::new(hex!(
=======
                    protocol:    UniswapX,
                    trace_index: 5,
                    from:        Address::new(hex!(
>>>>>>> 63eba6c5
                        "
                    569d9f244e4ed4f0731f39675492740dcdab6b15"
                    )),
                    recipient:   Address::new(hex!(
                        "
                    569d9f244e4ed4f0731f39675492740dcdab6b15"
                    )),
                    pool:        Address::new(hex!("6000da47483062A0D734Ba3dc7576Ce6A0B645C4")),
                    token_in:    TokenInfoWithAddress::usdt(),
                    amount_in:   U256::from_str("106496770").unwrap().to_scaled_rational(6),
                    token_out:   TokenInfoWithAddress::native_eth(),
                    amount_out:  U256::from_str("43925992451078510")
                        .unwrap()
                        .to_scaled_rational(18),
                    msg_value:   U256::ZERO,
                },
            ],
            solver_swaps:        None,
            msg_value:           U256::ZERO,
        });

        classifier_utils
            .contains_action(
                execute_batch_with_callback,
                0,
                eq_action,
                TreeSearchBuilder::default().with_action(Actions::is_batch),
            )
            .await
            .unwrap();
    }

    #[brontes_macros::test]
    async fn test_batch_classifier_weth() {
        let classifier_utils = ClassifierTestUtils::new().await;
        let execute_batch_with_callback =
            B256::from(hex!("f9e7365f9c9c2859effebe61d5d19f44dcbf4d2412e7bcc5c511b3b8fbfb8b8d"));

        let eq_action = Actions::Batch(NormalizedBatch {
            protocol:            Protocol::UniswapX,
            trace_index:         0,
            solver:              Address::new(hex!("ff8Ba4D1fC3762f6154cc942CCF30049A2A0cEC6")),
            settlement_contract: Address::new(hex!("6000da47483062A0D734Ba3dc7576Ce6A0B645C4")),
<<<<<<< HEAD
            user_swaps: vec![NormalizedSwap {
                protocol: UniswapX,
                trace_index: 3,
                from: Address::new(hex!(
=======
            user_swaps:          vec![NormalizedSwap {
                protocol:    UniswapX,
                trace_index: 2,
                from:        Address::new(hex!(
>>>>>>> 63eba6c5
                    "
                        92069F3B51FF505e519378ba8229E3D1f51d472a"
                )),
                recipient:   Address::new(hex!(
                    "
                        92069F3B51FF505e519378ba8229E3D1f51d472a"
                )),
                pool:        Address::new(hex!(
                    "
                        6000da47483062A0D734Ba3dc7576Ce6A0B645C4"
                )),
                token_in:    TokenInfoWithAddress::weth(),
                amount_in:   U256::from_str("490000000000000000")
                    .unwrap()
                    .to_scaled_rational(18),
                token_out:   TokenInfoWithAddress::usdt(),
                amount_out:  U256::from_str("1182060728").unwrap().to_scaled_rational(6),

                msg_value: U256::ZERO,
            }],
            solver_swaps:        None,
            msg_value:           U256::ZERO,
        });

        classifier_utils
            .contains_action(
                execute_batch_with_callback,
                0,
                eq_action,
                TreeSearchBuilder::default().with_action(Actions::is_batch),
            )
            .await
            .unwrap();
    }
}<|MERGE_RESOLUTION|>--- conflicted
+++ resolved
@@ -187,15 +187,9 @@
             settlement_contract: Address::new(hex!("6000da47483062A0D734Ba3dc7576Ce6A0B645C4")),
             user_swaps:          vec![
                 NormalizedSwap {
-<<<<<<< HEAD
-                    protocol: UniswapX,
+                    protocol:    UniswapX,
                     trace_index: 4,
-                    from: Address::new(hex!(
-=======
-                    protocol:    UniswapX,
-                    trace_index: 3,
                     from:        Address::new(hex!(
->>>>>>> 63eba6c5
                         "
             86C2c32cea0F9cb6ef9742a138D0D4843598d0d6"
                     )),
@@ -217,15 +211,9 @@
                     msg_value: U256::ZERO,
                 },
                 NormalizedSwap {
-<<<<<<< HEAD
-                    protocol: UniswapX,
+                    protocol:    UniswapX,
                     trace_index: 7,
-                    from: Address::new(hex!(
-=======
-                    protocol:    UniswapX,
-                    trace_index: 5,
                     from:        Address::new(hex!(
->>>>>>> 63eba6c5
                         "
                     569d9f244e4ed4f0731f39675492740dcdab6b15"
                     )),
@@ -269,17 +257,10 @@
             trace_index:         0,
             solver:              Address::new(hex!("ff8Ba4D1fC3762f6154cc942CCF30049A2A0cEC6")),
             settlement_contract: Address::new(hex!("6000da47483062A0D734Ba3dc7576Ce6A0B645C4")),
-<<<<<<< HEAD
-            user_swaps: vec![NormalizedSwap {
-                protocol: UniswapX,
-                trace_index: 3,
-                from: Address::new(hex!(
-=======
             user_swaps:          vec![NormalizedSwap {
                 protocol:    UniswapX,
-                trace_index: 2,
+                trace_index: 3,
                 from:        Address::new(hex!(
->>>>>>> 63eba6c5
                     "
                         92069F3B51FF505e519378ba8229E3D1f51d472a"
                 )),
