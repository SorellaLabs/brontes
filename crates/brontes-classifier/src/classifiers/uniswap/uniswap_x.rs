use alloy_primitives::{Address, U256};
use brontes_macros::action_impl;
use brontes_pricing::Protocol;
use brontes_types::{
    db::token_info::TokenInfoWithAddress,
    normalized_actions::{NormalizedBatch, NormalizedSwap},
    structured_trace::CallInfo,
};
use malachite::Rational;

use crate::UniswapX::Fill;

action_impl!(
    Protocol::UniswapX,
    crate::UniswapX::executeCall,
    Batch,
    [..Fill*],
    call_data: true,
    logs: true,
    |
    info: CallInfo,
    _call_data: executeCall,
    logs_data: UniswapXexecuteCallLogs,
    _db_tx: &DB| {
        let fill_logs = logs_data.Fill_field;
        let solver = fill_logs[0].filler;

        let user_swaps = fill_logs.iter()
        .map(|fill| Fill::into_swap(fill, info.target_address))
        .collect();

        Ok(NormalizedBatch {
            protocol: Protocol::UniswapX,
            trace_index: info.trace_idx,
            solver,
            settlement_contract: info.target_address,
            user_swaps,
            solver_swaps: None,
            msg_value: info.msg_value

        })
    }
);

action_impl!(
    Protocol::UniswapX,
    crate::UniswapX::executeBatchCall,
    Batch,
    [..Fill*],
    logs: true,
    call_data: true,
    |
    info: CallInfo,
    _call_data: executeBatchCall,
    logs_data: UniswapXexecuteBatchCallLogs,
    _db_tx: &DB| {
        let fill_logs = logs_data.Fill_field;

        let solver = fill_logs[0].filler;

        let user_swaps = fill_logs.iter()
        .map(|fill| Fill::into_swap(fill, info.target_address))
        .collect();

        Ok(NormalizedBatch {
            protocol: Protocol::UniswapX,
            trace_index: info.trace_idx,
            solver,
            settlement_contract: info.target_address,
            user_swaps,
            solver_swaps: None,
            msg_value: info.msg_value,
        })
    }

);

action_impl!(
    Protocol::UniswapX,
    crate::UniswapX::executeBatchWithCallbackCall,
    Batch,
    [..Fill*],
    call_data: true,
    logs: true,
    |
    info: CallInfo,
    _call_data: executeBatchWithCallbackCall,
    logs_data: UniswapXexecuteBatchWithCallbackCallLogs,
    _db_tx: &DB| {
        let fill_logs = logs_data.Fill_field;
        let solver = fill_logs[0].filler;

        let user_swaps = fill_logs.iter()
        .map(|fill| Fill::into_swap(fill, info.target_address))
        .collect();

        Ok(NormalizedBatch {
            protocol: Protocol::UniswapX,
            trace_index: info.trace_idx,
            solver,
            settlement_contract: info.target_address,
<<<<<<< HEAD
            user_swaps: fill_logs.iter().map(Fill::into_swap).collect(),
            solver_swaps: None,
=======
            user_swaps,
            solver_swaps: Some(Vec::new()),
>>>>>>> e8cd8ecd
            msg_value: info.msg_value
        })
    }
);

action_impl!(
    Protocol::UniswapX,
    crate::UniswapX::executeWithCallbackCall,
    Batch,
    [..Fill*],
    call_data: true,
    logs: true,
    |
    info: CallInfo,
    _call_data: executeWithCallbackCall,
    logs_data: UniswapXexecuteWithCallbackCallLogs,
    _db_tx: &DB| {
        let fill_logs = logs_data.Fill_field;
        let solver = fill_logs[0].filler;

        let user_swaps = fill_logs.iter()
        .map(|fill| Fill::into_swap(fill, info.target_address))
        .collect();

        Ok(NormalizedBatch {
            protocol: Protocol::UniswapX,
            trace_index: info.trace_idx,
            solver,
            settlement_contract: info.target_address,
            user_swaps,
            solver_swaps: None,
            msg_value: info.msg_value
        })
    }
);

impl Fill {
    /// Here we're converting a Fill into a NormalizedSwap, however we don't yet
    /// have the full trade information. We'll fill this in at the final
    /// classification stage. See: [`Finish
    /// Classification`](brontes_types::NormalizedBatch::normalized_actions::finish_classification)
    pub fn into_swap(fill_log: &Fill, settlement_contract: Address) -> NormalizedSwap {
        let swapper = fill_log.swapper;

        NormalizedSwap {
            protocol:    Protocol::UniswapX,
            trace_index: 0,
            from:        swapper,
            recipient:   swapper,
            pool:        settlement_contract,
            token_in:    TokenInfoWithAddress::default(),
            token_out:   TokenInfoWithAddress::default(),
            amount_in:   Rational::default(),
            amount_out:  Rational::default(),
            msg_value:   U256::ZERO,
        }
    }
}

#[cfg(test)]
mod tests {
    use std::str::FromStr;

    use alloy_primitives::{hex, Address, B256, U256};
    use brontes_classifier::test_utils::ClassifierTestUtils;
    use brontes_pricing::Protocol::UniswapX;
    use brontes_types::{normalized_actions::Actions, Node, ToScaledRational, TreeSearchArgs};
    use serial_test::serial;

    use super::*;

    #[tokio::test]
    #[serial]
    async fn test_batch_classifier_with_call_back_eth() {
        let classifier_utils = ClassifierTestUtils::new();
        let execute_batch_with_callback =
            B256::from(hex!("3d8fbccb1b0b7f8140f255f0980d897d87394903ad7bf4d08534402d2bf35872"));

        let eq_action = Actions::Batch(NormalizedBatch {
            protocol:            Protocol::UniswapX,
            trace_index:         1,
            solver:              Address::new(hex!(
                "
            919f9173E2Dc833Ec708812B4f1CB11B1a17eFDe"
            )),
            settlement_contract: Address::new(hex!("6000da47483062A0D734Ba3dc7576Ce6A0B645C4")),
            user_swaps:          vec![
                NormalizedSwap {
                    protocol:    UniswapX,
                    trace_index: 3,
                    from:        Address::new(hex!(
                        "
            86C2c32cea0F9cb6ef9742a138D0D4843598d0d6"
                    )),
                    recipient:   Address::new(hex!(
                        "
                    86C2c32cea0F9cb6ef9742a138D0D4843598d0d6"
                    )),
                    pool:        Address::new(hex!(
                        "
                        6000da47483062A0D734Ba3dc7576Ce6A0B645C4"
                    )),
                    token_in:    TokenInfoWithAddress::usdt(),
                    amount_in:   U256::from_str("2400058669").unwrap().to_scaled_rational(6),
                    token_out:   TokenInfoWithAddress::native_eth(),
                    amount_out:  U256::from_str("1045065358997285550")
                        .unwrap()
                        .to_scaled_rational(18),

                    msg_value: U256::ZERO,
                },
                NormalizedSwap {
                    protocol:    UniswapX,
                    trace_index: 5,
                    from:        Address::new(hex!(
                        "
                    569d9f244e4ed4f0731f39675492740dcdab6b15"
                    )),
                    recipient:   Address::new(hex!(
                        "
                    569d9f244e4ed4f0731f39675492740dcdab6b15"
                    )),
                    pool:        Address::new(hex!("6000da47483062A0D734Ba3dc7576Ce6A0B645C4")),
                    token_in:    TokenInfoWithAddress::usdt(),
                    amount_in:   U256::from_str("106496770").unwrap().to_scaled_rational(6),
                    token_out:   TokenInfoWithAddress::native_eth(),
                    amount_out:  U256::from_str("43925992451078510")
                        .unwrap()
                        .to_scaled_rational(18),
                    msg_value:   U256::ZERO,
                },
            ],
            solver_swaps:        None,
            msg_value:           U256::ZERO,
        });

        let search_fn = |node: &Node<Actions>| TreeSearchArgs {
            collect_current_node:  node.data.is_batch(),
            child_node_to_collect: node
                .get_all_sub_actions()
                .iter()
                .any(|action| action.is_batch()),
<<<<<<< HEAD
=======
        };

        classifier_utils
            .contains_action(execute_batch_with_callback, 0, eq_action, search_fn)
            .await
            .unwrap();
    }

    #[tokio::test]
    #[serial]
    async fn test_batch_classifier_weth() {
        let classifier_utils = ClassifierTestUtils::new();
        let execute_batch_with_callback =
            B256::from(hex!("f9e7365f9c9c2859effebe61d5d19f44dcbf4d2412e7bcc5c511b3b8fbfb8b8d"));

        let eq_action = Actions::Batch(NormalizedBatch {
            protocol:            Protocol::UniswapX,
            trace_index:         1,
            solver:              Address::new(hex!("ff8Ba4D1fC3762f6154cc942CCF30049A2A0cEC6")),
            settlement_contract: Address::new(hex!("6000da47483062A0D734Ba3dc7576Ce6A0B645C4")),
            user_swaps:          vec![NormalizedSwap {
                protocol:    UniswapX,
                trace_index: 2,
                from:        Address::new(hex!(
                    "
                        92069F3B51FF505e519378ba8229E3D1f51d472a"
                )),
                recipient:   Address::new(hex!(
                    "
                        92069F3B51FF505e519378ba8229E3D1f51d472a"
                )),
                pool:        Address::new(hex!(
                    "
                        6000da47483062A0D734Ba3dc7576Ce6A0B645C4"
                )),
                token_in:    TokenInfoWithAddress::weth(),
                amount_in:   U256::from_str("490000000000000000")
                    .unwrap()
                    .to_scaled_rational(18),
                token_out:   TokenInfoWithAddress::usdt(),
                amount_out:  U256::from_str("1182060728").unwrap().to_scaled_rational(6),

                msg_value: U256::ZERO,
            }],
            solver_swaps:        None,
            msg_value:           U256::ZERO,
        });

        let search_fn = |node: &Node<Actions>| TreeSearchArgs {
            collect_current_node:  node.data.is_batch(),
            child_node_to_collect: node.subactions.iter().any(|action| action.is_batch()),
>>>>>>> e8cd8ecd
        };

        classifier_utils
            .contains_action(execute_batch_with_callback, 0, eq_action, search_fn)
            .await
            .unwrap();
    }
}<|MERGE_RESOLUTION|>--- conflicted
+++ resolved
@@ -99,13 +99,8 @@
             trace_index: info.trace_idx,
             solver,
             settlement_contract: info.target_address,
-<<<<<<< HEAD
             user_swaps: fill_logs.iter().map(Fill::into_swap).collect(),
             solver_swaps: None,
-=======
-            user_swaps,
-            solver_swaps: Some(Vec::new()),
->>>>>>> e8cd8ecd
             msg_value: info.msg_value
         })
     }
@@ -248,8 +243,6 @@
                 .get_all_sub_actions()
                 .iter()
                 .any(|action| action.is_batch()),
-<<<<<<< HEAD
-=======
         };
 
         classifier_utils
@@ -258,10 +251,9 @@
             .unwrap();
     }
 
-    #[tokio::test]
-    #[serial]
+    #[brontes_macros::test]
     async fn test_batch_classifier_weth() {
-        let classifier_utils = ClassifierTestUtils::new();
+        let classifier_utils = ClassifierTestUtils::new().await;
         let execute_batch_with_callback =
             B256::from(hex!("f9e7365f9c9c2859effebe61d5d19f44dcbf4d2412e7bcc5c511b3b8fbfb8b8d"));
 
@@ -301,7 +293,6 @@
         let search_fn = |node: &Node<Actions>| TreeSearchArgs {
             collect_current_node:  node.data.is_batch(),
             child_node_to_collect: node.subactions.iter().any(|action| action.is_batch()),
->>>>>>> e8cd8ecd
         };
 
         classifier_utils
