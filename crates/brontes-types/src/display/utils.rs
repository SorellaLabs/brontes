--- conflicted
+++ resolved
@@ -304,16 +304,7 @@
     }
 
     for (i, burn) in jit_sandwich_data.backrun_burns.iter().enumerate() {
-<<<<<<< HEAD
         writeln!(f, "      {}: {}", format!(" - {}", i + 1).green(), burn)?;
-=======
-        writeln!(
-            f,
-            "      {}: {}",
-            format!(" - {}", i + no_of_swaps).green(),
-            burn
-        )?;
->>>>>>> d7adf872
     }
 
     writeln!(f, "     - {}:", "Gas Details".bright_blue())?;
