use std::fmt::{self};

use alloy_primitives::{Address, FixedBytes};
use colored::{ColoredString, Colorize};
use indoc::indoc;

use crate::mev::{Bundle, BundleData};

pub fn display_sandwich(bundle: &Bundle, f: &mut fmt::Formatter) -> fmt::Result {
    let ascii_header = indoc! {r#"

         _____                 _          _      _
        /  ___|               | |        (_)    | |
        \ `--.  __ _ _ __   __| |_      ___  ___| |__
         `--. \/ _` | '_ \ / _` \ \ /\ / / |/ __| '_ \
        /\__/ / (_| | | | | (_| |\ V  V /| | (__| | | |
        \____/ \__,_|_| |_|\__,_| \_/\_/ |_|\___|_| |_|

    "#};

    for line in ascii_header.lines() {
        writeln!(f, "{}", line.bright_red())?;
    }

    let sandwich_data = match &bundle.data {
        BundleData::Sandwich(data) => data,
        _ => panic!("Wrong bundle type"),
    };

    // MEV Bot Details
    writeln!(f, "{}: \n", "Transaction Details".bold().underline().bright_yellow())?;
    writeln!(f, "   - EOA: {}", bundle.header.eoa)?;

    match bundle.header.mev_contract {
        Some(contract) => {
            writeln!(f, "   - Mev Contract: {}", contract)?;
        }
        None => {
            writeln!(f, "   - Mev Contract: None")?;
        }
    }

    writeln!(f, "\n{}:", "Attacks".bright_yellow().underline())?;
    for (i, ((tx_hash, swaps), gas_details)) in sandwich_data
        .frontrun_tx_hash
        .iter()
        .zip(sandwich_data.frontrun_swaps.iter())
        .zip(sandwich_data.frontrun_gas_details.iter())
        .enumerate()
    {
        writeln!(
            f,
            "\n    {}: {}",
            format!("Frontrun {}", i + 1)
                .bright_blue()
                .bold()
                .underline(),
            format_etherscan_url(tx_hash)
        )?;

        // Frontrun swaps
        writeln!(f, "      - {}:", "Swaps".bright_blue())?;
        for (j, swap) in swaps.iter().enumerate() {
            writeln!(f, "            {}: {}", format!(" - {}", j + 1).green(), swap)?;
        }

        // Frontrun gas details
        writeln!(f, "      - {}:", "Gas details".bright_blue())?;
        gas_details.pretty_print_with_spaces(f, 12)?;

        // Victims of this frontrun transaction
        writeln!(f, "\n    {}:", "Victims".bright_red().bold().underline())?;
        if let Some(victim_tx_hashes) = sandwich_data.victim_swaps_tx_hashes.get(i) {
            for (k, tx_hash) in victim_tx_hashes.iter().enumerate() {
                let victim_swaps = sandwich_data.victim_swaps.get(k); // Assuming this matches victims to frontruns directly
                let victim_gas_details = sandwich_data.victim_swaps_gas_details.get(k); // Same assumption as above

                writeln!(
                    f,
                    "\n        {}: {}",
                    format!("Victim {}", k + 1).bright_red().bold(),
                    format_etherscan_url(tx_hash)
                )?;

                // Victim swaps
                writeln!(f, "          - {}:", "Swaps".bright_blue())?;
                if let Some(swaps) = victim_swaps {
                    for (l, swap) in swaps.iter().enumerate() {
                        writeln!(
                            f,
                            "                {}: {}",
                            format!(" - {}", l + 1).green(),
                            swap
                        )?;
                    }
                }

                // Victim gas details
                writeln!(f, "          - {}:", "Gas details".bright_blue())?;
                if let Some(gas_details) = victim_gas_details {
                    gas_details.pretty_print_with_spaces(f, 16)?;
                }
            }
        }
    }

    // Backrun Section
    writeln!(f, "\n{}:\n", "Backrun Transaction".bright_yellow().underline())?;
    writeln!(
        f,
        " - {}: {}",
        "Transaction".bright_blue(),
        format_etherscan_url(&sandwich_data.backrun_tx_hash)
    )?;

    writeln!(f, "     - {}:", "Swaps".bright_blue())?;
    for (i, swap) in sandwich_data.backrun_swaps.iter().enumerate() {
        writeln!(f, "        {}: {}", format!(" - {}", i + 1).green(), swap)?;
    }

    writeln!(f, "     - {}:", "Gas Details".bright_blue())?;
    sandwich_data
        .backrun_gas_details
        .pretty_print_with_spaces(f, 8)?;

    // Profitability Section
    writeln!(f, "\n{}\n", "Profitability".bright_yellow().underline())?;
    writeln!(
        f,
        " - {}: {}",
        "Bundle Profit (USD)".bright_white(),
        format_profit(bundle.header.profit_usd)
            .to_string()
            .bright_white()
    )?;
    writeln!(
        f,
        " - {}: {}",
        "Bribe (USD)".bright_white(),
        format_bribe(bundle.header.bribe_usd)
            .to_string()
            .bright_red()
    )?;

    bundle
        .header
        .balance_deltas
        .iter()
        .for_each(|tx_delta| writeln!(f, "{}", tx_delta).expect("Failed to write balance deltas"));

    Ok(())
}

pub fn display_jit_liquidity_sandwich(bundle: &Bundle, f: &mut fmt::Formatter) -> fmt::Result {
    let ascii_header = indoc! {r#"
           ___ _ _          _____                 _          _      _
          |_  (_) |        /  ___|               | |        (_)    | |
            | |_| |_ ______\ `--.  __ _ _ __   __| |_      ___  ___| |__
            | | | __|______|`--. \/ _` | '_ \ / _` \ \ /\ / / |/ __| '_ \
        /\__/ / | |_       /\__/ / (_| | | | | (_| |\ V  V /| | (__| | | |
        \____/|_|\__|      \____/ \__,_|_| |_|\__,_| \_/\_/ |_|\___|_| |_|

    "#};

    for line in ascii_header.lines() {
        writeln!(f, "{}", line.bright_red())?;
    }

    let jit_sandwich_data = match &bundle.data {
        BundleData::JitSandwich(data) => data,
        _ => panic!("Wrong bundle type"),
    };

    // MEV Bot Details
    writeln!(f, "{}: \n", "Transaction Details".bold().underline().bright_yellow())?;
    writeln!(f, "   - EOA: {}", bundle.header.eoa)?;

    match bundle.header.mev_contract {
        Some(contract) => {
            writeln!(f, "   - Mev Contract: {}", contract)?;
        }
        None => {
            writeln!(f, "   - Mev Contract: None")?;
        }
    }

    // Frontrun Section
    writeln!(f, "\n{}:", "Attacks".bright_yellow().underline())?;
    for (i, (((tx_hash, swaps), mints), gas_details)) in jit_sandwich_data
        .frontrun_tx_hash
        .iter()
        .zip(jit_sandwich_data.frontrun_swaps.iter())
        .zip(jit_sandwich_data.frontrun_mints.iter())
        .zip(jit_sandwich_data.frontrun_gas_details.iter())
        .enumerate()
    {
        writeln!(
            f,
            "\n    {}: {}",
            format!("Frontrun {}", i + 1)
                .bright_blue()
                .bold()
                .underline(),
            format_etherscan_url(tx_hash)
        )?;

        // Frontrun swaps
        writeln!(f, "      - {}:", "Swaps".bright_blue())?;
        for (j, swap) in swaps.iter().enumerate() {
            writeln!(f, "            {}: {}", format!(" - {}", j + 1).green(), swap)?;
        }

        // Frontrun mints
        if let Some(ref mints) = mints {
            if !mints.is_empty() {
                writeln!(f, "      - {}:", "Mints".bright_blue())?;
                for (j, mint) in mints.iter().enumerate() {
                    writeln!(f, "            {}: {}", format!(" - {}", j + 1).green(), mint)?;
                }
            }
        }

        // Frontrun gas details
        writeln!(f, "      - {}:", "Gas details".bright_blue())?;
        gas_details.pretty_print_with_spaces(f, 12)?;

        // Victims of this frontrun transaction
        writeln!(f, "\n    {}:", "Victims".bright_red().bold().underline())?;
        if let Some(victim_tx_hashes) = jit_sandwich_data.victim_swaps_tx_hashes.get(i) {
            for (k, tx_hash) in victim_tx_hashes.iter().enumerate() {
                let victim_swaps = jit_sandwich_data.victim_swaps.get(k);
                let victim_gas_details = jit_sandwich_data.victim_swaps_gas_details.get(k);

                writeln!(
                    f,
                    "\n        {}: {}",
                    format!("Victim {}", k + 1).bright_red().bold(),
                    format_etherscan_url(tx_hash)
                )?;

                // Victim swaps
                writeln!(f, "          - {}:", "Swaps".bright_blue())?;
                if let Some(swaps) = victim_swaps {
                    for (l, swap) in swaps.iter().enumerate() {
                        writeln!(
                            f,
                            "                {}: {}",
                            format!(" - {}", l + 1).green(),
                            swap
                        )?;
                    }
                }

                writeln!(f, "          - {}:", "Gas details".bright_blue())?;
                if let Some(gas_details) = victim_gas_details {
                    gas_details.pretty_print_with_spaces(f, 16)?;
                }
            }
        }
    }

    // Backrun Section
    writeln!(f, "\n{}\n", "Backrun Transaction".bright_yellow().underline())?;
    writeln!(
        f,
        " - {}: {}",
        "Backrun Transaction".bright_blue(),
        format_etherscan_url(&jit_sandwich_data.backrun_tx_hash)
    )?;

    writeln!(f, "     - {}:", "Actions".bright_blue())?;
    for (i, swap) in jit_sandwich_data.backrun_swaps.iter().enumerate() {
        writeln!(f, "      {}: {}", format!(" - {}", i + 1).green(), swap)?;
    }

    for (i, burn) in jit_sandwich_data.backrun_burns.iter().enumerate() {
        writeln!(f, "      {}: {}", format!(" - {}", i + 1).green(), burn)?;
    }

    writeln!(f, "     - {}:", "Gas Details".bright_blue())?;
    jit_sandwich_data
        .backrun_gas_details
        .pretty_print_with_spaces(f, 8)?;

    // Profitability Section
    writeln!(f, "\n{}\n", "Profitability".bright_yellow().underline())?;
    writeln!(
        f,
        " - {}: {}",
        "Bundle Profit (USD)".bright_white(),
        format_profit(bundle.header.profit_usd)
            .to_string()
            .bright_white()
    )?;
    writeln!(
        f,
        " - {}: {}",
        "Bribe (USD)".bright_white(),
        format_bribe(bundle.header.bribe_usd)
            .to_string()
            .bright_red()
    )?;

    bundle
        .header
        .balance_deltas
        .iter()
        .for_each(|tx_delta| writeln!(f, "{}", tx_delta).expect("Failed to write balance deltas"));

    Ok(())
}

pub fn display_atomic_backrun(bundle: &Bundle, f: &mut fmt::Formatter) -> fmt::Result {
    let ascii_header = indoc! {r#"
          ___  _                  _         ___       _
         / _ \| |                (_)       / _ \     | |
        / /_\ \ |_ ___  _ __ ___  _  ___  / /_\ \_ __| |__
        |  _  | __/ _ \| '_ ` _ \| |/ __| |  _  | '__| '_ \
        | | | | || (_) | | | | | | | (__  | | | | |  | |_) |
        \_| |_/\__\___/|_| |_| |_|_|\___| \_| |_/_|  |_.__/

    "#};

    for line in ascii_header.lines() {
        writeln!(f, "{}", line.bright_red())?;
    }

    let atomic_backrun_data = match &bundle.data {
        BundleData::AtomicArb(data) => data,
        _ => panic!("Wrong bundle type"),
    };

    // Tx details
    writeln!(f, "{}: \n", "Transaction Details".bold().underline().bright_yellow())?;
    writeln!(f, "   - Tx Index: {}", bundle.header.tx_index.to_string().bold())?;
    writeln!(f, "   - EOA: {}", bundle.header.eoa)?;

    match bundle.header.mev_contract {
        Some(contract) => {
            writeln!(f, "   - Mev Contract: {}", contract)?;
        }
        None => {
            writeln!(f, "   - Mev Contract: None")?;
        }
    }

    let tx_url = format!("https://etherscan.io/tx/{:?}", bundle.header.tx_hash).underline();
    writeln!(f, "   - Etherscan: {}", tx_url)?;

    // Arb Section
    writeln!(
        f,
        "\n{}\n",
        atomic_backrun_data
            .arb_type
            .to_string()
            .bright_yellow()
            .underline()
    )?;
    writeln!(f, " - {}", "Swaps:".bright_blue())?;
    for (i, swap) in atomic_backrun_data.swaps.iter().enumerate() {
        writeln!(f, "    {}: {}", format!(" - {}", i + 1).green(), swap)?;
    }

    writeln!(f, " - {}:", "Gas Details".bright_blue())?;
    atomic_backrun_data
        .gas_details
        .pretty_print_with_spaces(f, 8)?;

    // Profitability Section
    writeln!(f, "\n{}\n", "Profitability".bright_yellow().underline())?;
    writeln!(
        f,
        " - {}: {}",
        "Bundle Profit (USD)".bright_white(),
        format_profit(bundle.header.profit_usd)
            .to_string()
            .bright_white()
    )?;
    writeln!(
        f,
        " - {}: {}",
        "Bribe (USD)".bright_white(),
        format_bribe(bundle.header.bribe_usd)
            .to_string()
            .bright_red()
    )?;

    bundle
        .header
        .balance_deltas
        .iter()
        .for_each(|tx_delta| writeln!(f, "{}", tx_delta).expect("Failed to write balance deltas"));

    Ok(())
}

pub fn display_liquidation(bundle: &Bundle, f: &mut fmt::Formatter) -> fmt::Result {
    let ascii_header = indoc! {r#"

         _     _             _     _       _   _
        | |   (_)           (_)   | |     | | (_)
        | |    _  __ _ _   _ _  __| | __ _| |_ _  ___  _ __
        | |   | |/ _` | | | | |/ _` |/ _` | __| |/ _ \| '_ \
        | |___| | (_| | |_| | | (_| | (_| | |_| | (_) | | | |
        \_____/_|\__, |\__,_|_|\__,_|\__,_|\__|_|\___/|_| |_|
                    | |
                    |_|

    "#};

    for line in ascii_header.lines() {
        writeln!(f, "{}", line.bright_red())?;
    }

    let liquidation_data = match &bundle.data {
        BundleData::Liquidation(data) => data,
        _ => panic!("Wrong bundle type"),
    };

    // MEV Bot Details
    writeln!(f, "\n{}: \n", "Transaction Details".bold().underline().bright_yellow())?;
    writeln!(f, "   - EOA: {}", bundle.header.eoa)?;

    match bundle.header.mev_contract {
        Some(contract) => {
            writeln!(f, "   - Mev Contract: {}", contract)?;
        }
        None => {
            writeln!(f, "   - Mev Contract: None")?;
        }
    }

    // Liquidation Transaction Section
    writeln!(f, "{}\n", "Liquidation".bright_yellow().underline())?;
    writeln!(
        f,
        " - {}: {}",
        "Transaction".bright_blue(),
        format_etherscan_url(&liquidation_data.liquidation_tx_hash)
    )?;
    writeln!(
        f,
        " - {}: {}",
        "Trigger".bright_blue(),
        format_etherscan_url(&liquidation_data.trigger)
    )?;

    // Swaps Section
    writeln!(f, "\n{}\n", "Liquidation Swaps".bright_yellow().underline())?;
    for (i, swap) in liquidation_data.liquidation_swaps.iter().enumerate() {
        writeln!(f, "    {}: {}", format!(" - {}", i + 1).green(), swap)?;
    }

    // Liquidations Section
    writeln!(f, "\n{}\n", "Liquidations".bright_yellow().underline())?;
    for (i, liquidation) in liquidation_data.liquidations.iter().enumerate() {
        writeln!(f, " - {}:", format!("Liquidation {}", i + 1).bright_blue())?;
        liquidation.pretty_print(f, 8)?;
    }

    // Gas Details Section
    writeln!(f, "\n - {}:", "Gas Details".bright_blue())?;
    liquidation_data
        .gas_details
        .pretty_print_with_spaces(f, 8)?;

    // Profitability Section
    writeln!(f, "\n{}\n", "Profitability".bright_yellow().underline())?;
    writeln!(
        f,
        " - {}: {}",
        "Bundle Profit (USD)".bright_white(),
        format_profit(bundle.header.profit_usd)
            .to_string()
            .bright_white()
    )?;
    writeln!(
        f,
        " - {}: {}\n",
        "Bribe (USD)".bright_white(),
        format_bribe(bundle.header.bribe_usd)
            .to_string()
            .bright_red()
    )?;

    bundle
        .header
        .balance_deltas
        .iter()
        .for_each(|tx_delta| writeln!(f, "{}", tx_delta).expect("Failed to write balance deltas"));
    Ok(())
}

pub fn display_jit_liquidity(bundle: &Bundle, f: &mut fmt::Formatter) -> fmt::Result {
    let ascii_header = indoc! {r#"

           ___ _ _          _     _             _     _ _ _
          |_  (_) |        | |   (_)           (_)   | (_) |
            | |_| |_ ______| |    _  __ _ _   _ _  __| |_| |_ _   _
            | | | __|______| |   | |/ _` | | | | |/ _` | | __| | | |
        /\__/ / | |_       | |___| | (_| | |_| | | (_| | | |_| |_| |
        \____/|_|\__|      \_____/_|\__, |\__,_|_|\__,_|_|\__|\__, |
                                       | |                     __/ |
                                       |_|                    |___/

    "#};

    for line in ascii_header.lines() {
        writeln!(f, "{}", line.bright_red())?;
    }

    let jit_data = match &bundle.data {
        BundleData::Jit(data) => data,
        _ => panic!("Wrong bundle type"),
    };

    // MEV Bot Details
    writeln!(f, "{}: \n", "Transaction Details".bold().underline().bright_yellow())?;
    writeln!(f, "   - EOA: {}", bundle.header.eoa)?;

    match bundle.header.mev_contract {
        Some(contract) => {
            writeln!(f, "   - Mev Contract: {}", contract)?;
        }
        None => {
            writeln!(f, "   - Mev Contract: None")?;
        }
    }

    // Frontrun Section
    writeln!(f, "\n{}\n", "Frontrun Mints".bright_yellow().underline())?;
    writeln!(
        f,
        " - {}: {}",
        "Mint Transaction".bright_blue(),
        format_etherscan_url(&jit_data.frontrun_mint_tx_hash)
    )?;
    writeln!(f, " - {}", "Mints:".bright_blue())?;
    for (i, mint) in jit_data.frontrun_mints.iter().enumerate() {
        writeln!(f, "    {}: {}", format!(" - {}", i + 1).green(), mint)?;
    }
    writeln!(f, " - {}:", "Gas Details".bright_blue())?;
    jit_data
        .frontrun_mint_gas_details
        .pretty_print_with_spaces(f, 8)?;

    // Victim Section
    writeln!(f, "\n{}\n", "Victim Transactions".bright_yellow().underline())?;
    for (i, tx_hash) in jit_data.victim_swaps_tx_hashes.iter().enumerate() {
        let swaps = &jit_data.victim_swaps[i];
        let gas_details = &jit_data.victim_swaps_gas_details[i];

        writeln!(
            f,
            " - {}: {}",
            format!("Victim Transaction {}", i + 1).bright_magenta(),
            format_etherscan_url(tx_hash)
        )?;

        writeln!(f, "     - {}:", "Swaps".bright_blue())?;
        for (j, swap) in swaps.iter().enumerate() {
            writeln!(f, "      {}: {}", format!(" - {}", j + 1).green(), swap)?;
        }

        writeln!(f, "     - {}:", "Gas Details".bright_blue())?;
        gas_details.pretty_print_with_spaces(f, 8)?;
    }

    // Backrun Section
    writeln!(f, "\n{}\n", "Backrun Burns".bright_yellow().underline())?;
    writeln!(
        f,
        " - {}: {}",
        "Burn Transaction".to_string().bright_magenta(),
        format_etherscan_url(&jit_data.backrun_burn_tx_hash)
    )?;

    writeln!(f, " - {}", "Burns:".bright_blue())?;
    for (i, burn) in jit_data.backrun_burns.iter().enumerate() {
        writeln!(f, "    {}: {}", format!(" - {}", i + 1).green(), burn)?;
    }
    writeln!(f, " - {}:", "Gas Details".bright_blue())?;
    jit_data
        .backrun_burn_gas_details
        .pretty_print_with_spaces(f, 8)?;

    // Profitability Section
    writeln!(f, "\n{}\n", "Profitability".bright_yellow().underline())?;
    writeln!(
        f,
        " - {}: {}",
        "Bundle Profit (USD)".bright_white(),
        format_profit(bundle.header.profit_usd)
            .to_string()
            .bright_white()
    )?;
    writeln!(
        f,
        " - {}: {}",
        "Bribe (USD)".bright_white(),
        format_bribe(bundle.header.bribe_usd)
            .to_string()
            .bright_red()
    )?;

    bundle
        .header
        .balance_deltas
        .iter()
        .for_each(|tx_delta| writeln!(f, "{}", tx_delta).expect("Failed to write balance deltas"));

    Ok(())
}

pub fn display_cex_dex(bundle: &Bundle, f: &mut fmt::Formatter) -> fmt::Result {
    let ascii_header = indoc! {r#"

             _____ _        _           ___       _
            /  ___| |      | |         / _ \     | |
            \ `--.| |_ __ _| |_ ______/ /_\ \_ __| |__
             `--. \ __/ _` | __|______|  _  | '__| '_ \
            /\__/ / || (_| | |_       | | | | |  | |_) |
            \____/ \__\__,_|\__|      \_| |_/_|  |_.__/


        "#};

    for line in ascii_header.lines() {
        writeln!(f, "{}", line.purple())?;
    }

    let cex_dex_data = match &bundle.data {
        BundleData::CexDex(data) => data,
        _ => panic!("Wrong bundle type"),
    };

    // Tx details
    writeln!(f, "\n{}: \n", "Transaction Details".bold().underline().bright_yellow())?;
    writeln!(f, "   - Tx Index: {}", bundle.header.tx_index.to_string().bold())?;
    writeln!(f, "   - EOA: {}", bundle.header.eoa)?;

    match bundle.header.mev_contract {
        Some(contract) => {
            writeln!(f, "   - Mev Contract: {}", contract)?;
        }
        None => {
            writeln!(f, "   - Mev Contract: None")?;
        }
    }

    writeln!(f, "   - Etherscan: {}", format_etherscan_url(&bundle.header.tx_hash))?;

    // Mev section
    writeln!(f, "\n{}", "MEV:\n".bold().underline().bright_yellow())?;
    writeln!(f, "   - Max Profit Route (USD): {}", format_profit(bundle.header.profit_usd))?;
    writeln!(f, "   - Bribe (USD): {}", (format_bribe(bundle.header.bribe_usd)).to_string().red())?;

    // Cex-dex specific details
    writeln!(f, "\n{}", "Cex-Dex Details:\n".bold().bright_yellow().underline())?;

    writeln!(f, "  - {}:", "PnL".bright_blue())?;

    // Cex-Dex specific details
    writeln!(f, "\n{}", "Cex-Dex Details:\n".bold().bright_yellow().underline())?;
    writeln!(f, "  - {}: Global VMAP PnL", "PnL".bright_blue())?;
<<<<<<< HEAD
    writeln!(f, "    - {} ", cex_dex_data.global_vmap_pnl,)?;

    writeln!(f, "  - {}: Optimal Route PnL", "PnL".bright_blue())?;
    writeln!(f, "    - {}", cex_dex_data.optimal_route_pnl,)?;
=======
    writeln!(
        f,
        "    - Maker Mid: {}, Maker Ask: {}, Taker Mid: {}, Taker Ask: {}",
        cex_dex_data
            .global_vmap_pnl
            .maker_taker_mid
            .0
            .clone()
            .to_float(),
        cex_dex_data
            .global_vmap_pnl
            .maker_taker_mid
            .1
            .clone()
            .to_float(),
        cex_dex_data
            .global_vmap_pnl
            .maker_taker_ask
            .0
            .clone()
            .to_float(),
        cex_dex_data
            .global_vmap_pnl
            .maker_taker_ask
            .1
            .clone()
            .to_float(),
    )?;

    writeln!(f, "  - {}: Optimal Route PnL", "PnL".bright_blue())?;
    writeln!(
        f,
        "    - Maker Mid: {}, Maker Ask: {}, Taker Mid: {}, Taker Ask: {}",
        cex_dex_data
            .optimal_route_pnl
            .maker_taker_mid
            .0
            .clone()
            .to_float(),
        cex_dex_data
            .optimal_route_pnl
            .maker_taker_mid
            .1
            .clone()
            .to_float(),
        cex_dex_data
            .optimal_route_pnl
            .maker_taker_ask
            .0
            .clone()
            .to_float(),
        cex_dex_data
            .optimal_route_pnl
            .maker_taker_ask
            .1
            .clone()
            .to_float()
    )?;
>>>>>>> 37dce19c

    writeln!(f, "  - {}", "Per Exchange PnL:".bold().underline().purple())?;
    for (exchange, pnl) in &cex_dex_data.per_exchange_pnl {
<<<<<<< HEAD
        writeln!(f, "    {}: {}", exchange, pnl)?;
=======
        writeln!(f, "    - {}:", exchange.to_string().bold().underline().green())?;
        writeln!(
            f,
            "      - Maker Mid: {:.6} Taker Mid: {:.6}",
            pnl.maker_taker_mid.0.clone().to_float(),
            pnl.maker_taker_mid.1.clone().to_float()
        )?;
        writeln!(
            f,
            "      - Maker Ask: {:.6} Taker Ask: {:.6}",
            pnl.maker_taker_ask.0.clone().to_float(),
            pnl.maker_taker_ask.1.clone().to_float()
        )?;
>>>>>>> 37dce19c
    }

    writeln!(f, "\n----------------------------------------")?;
    writeln!(f, "{}", "Arb Details".bold().red().underline())?;

    for (i, swap) in cex_dex_data.swaps.iter().enumerate() {
        writeln!(f, "\n{}: - {}", format!("Swap {}", i + 1).bold().blue().underline(), swap)?;

        writeln!(f, "   - {}:", "Max Profit Route".purple().bold().underline())?;
        if i < cex_dex_data.optimal_route_details.len() {
            writeln!(f, "   {}", &cex_dex_data.optimal_route_details[i])?;
        } else {
            writeln!(f, "   - Error: No optimal route detail available for swap {}", i + 1)?;
        }

        writeln!(f, "   - {}:", "Global VMAP".purple().bold().underline())?;
        if i < cex_dex_data.global_vmap_details.len() {
            writeln!(f, "    {}", &cex_dex_data.global_vmap_details[i])?;
        } else {
            writeln!(f, "   - Error: No global VMAP detail available for swap {}", i + 1)?;
        }

        writeln!(f, "   {}:", "Per Exchange Arb Details".purple().bold().underline())?;
        if i < cex_dex_data.per_exchange_details.len() {
            for details in cex_dex_data.per_exchange_details.iter() {
                if i < details.len() {
                    writeln!(f, "   {}", details[i])?;
                } else {
                    writeln!(
                        f,
                        "   - Error: No per exchange arb detail available for swap {}",
                        i + 1
                    )?;
                }
            }
        } else {
            writeln!(f, "   - Error: No per exchange arb details available for swap {}", i + 1)?;
        }
    }
    bundle.header.balance_deltas.iter().for_each(|tx_delta| {
        writeln!(f, "\n\n{}", tx_delta).expect("Failed to write balance deltas")
    });

    Ok(())
}

pub fn display_searcher_tx(bundle: &Bundle, f: &mut fmt::Formatter) -> fmt::Result {
    let ascii_header = indoc! {r#"
    
             _____                     _                 _____    
            /  ___|                   | |               |_   _|   
            \ `--.  ___  __ _ _ __ ___| |__   ___ _ __    | |_  __
             `--. \/ _ \/ _` | '__/ __| '_ \ / _ \ '__|   | \ \/ /
            /\__/ /  __/ (_| | | | (__| | | |  __/ |      | |>  < 
            \____/ \___|\__,_|_|  \___|_| |_|\___|_|      \_/_/\_\

    "#};

    let searcher_tx_data = match &bundle.data {
        BundleData::Unknown(data) => data,
        _ => panic!("Wrong bundle type"),
    };

    for line in ascii_header.lines() {
        writeln!(f, "{}", line)?;
    }

    // Tx details
    writeln!(f, "\n{}: \n", "Transaction Details".bold().underline().bright_yellow())?;
    writeln!(f, "   - Tx Index: {}", bundle.header.tx_index.to_string().bold())?;
    writeln!(f, "   - EOA: {}", bundle.header.eoa)?;

    match bundle.header.mev_contract {
        Some(contract) => {
            writeln!(f, "   - Mev Contract: {}", formate_etherscan_address_url(&contract))?;
        }
        None => {
            writeln!(f, "   - Mev Contract: None")?;
        }
    }

    writeln!(f, "   - Etherscan: {}", format_etherscan_url(&bundle.header.tx_hash))?;

    writeln!(f, "  - {}:", "PnL".bright_blue())?;

    writeln!(f, "   - Transaction Profit (USD): {}", format_profit(bundle.header.profit_usd))?;
    writeln!(f, "   - Bribe (USD): {}", (format_bribe(bundle.header.bribe_usd)).to_string().red())?;

    // Transfers
    bundle
        .header
        .balance_deltas
        .iter()
        .for_each(|tx_delta| writeln!(f, "{}", tx_delta).expect("Failed to write balance deltas"));

    // Gas Details
    writeln!(f, "\n{}: \n", "Gas Details".underline().bright_yellow())?;

    searcher_tx_data
        .gas_details
        .pretty_print_with_spaces(f, 8)?;

    Ok(())
}

// Helper function to format profit values
fn format_profit(value: f64) -> ColoredString {
    if value < 0.0 {
        format!("-${:.2}", value.abs()).red()
    } else if value > 0.0 {
        format!("${:.2}", value).green()
    } else {
        format!("${:.2}", value).white()
    }
}

fn format_bribe(value: f64) -> ColoredString {
    format!("${:.2}", value).red()
}

fn format_etherscan_url(tx_hash: &FixedBytes<32>) -> String {
    format!("https://etherscan.io/tx/{:?}", tx_hash)
        .underline()
        .to_string()
}

fn formate_etherscan_address_url(tx_hash: &Address) -> String {
    format!("https://etherscan.io/address/{:?}", tx_hash)
        .underline()
        .to_string()
}<|MERGE_RESOLUTION|>--- conflicted
+++ resolved
@@ -664,12 +664,6 @@
     // Cex-Dex specific details
     writeln!(f, "\n{}", "Cex-Dex Details:\n".bold().bright_yellow().underline())?;
     writeln!(f, "  - {}: Global VMAP PnL", "PnL".bright_blue())?;
-<<<<<<< HEAD
-    writeln!(f, "    - {} ", cex_dex_data.global_vmap_pnl,)?;
-
-    writeln!(f, "  - {}: Optimal Route PnL", "PnL".bright_blue())?;
-    writeln!(f, "    - {}", cex_dex_data.optimal_route_pnl,)?;
-=======
     writeln!(
         f,
         "    - Maker Mid: {}, Maker Ask: {}, Taker Mid: {}, Taker Ask: {}",
@@ -728,13 +722,9 @@
             .clone()
             .to_float()
     )?;
->>>>>>> 37dce19c
 
     writeln!(f, "  - {}", "Per Exchange PnL:".bold().underline().purple())?;
     for (exchange, pnl) in &cex_dex_data.per_exchange_pnl {
-<<<<<<< HEAD
-        writeln!(f, "    {}: {}", exchange, pnl)?;
-=======
         writeln!(f, "    - {}:", exchange.to_string().bold().underline().green())?;
         writeln!(
             f,
@@ -748,7 +738,6 @@
             pnl.maker_taker_ask.0.clone().to_float(),
             pnl.maker_taker_ask.1.clone().to_float()
         )?;
->>>>>>> 37dce19c
     }
 
     writeln!(f, "\n----------------------------------------")?;
