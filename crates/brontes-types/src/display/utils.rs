use std::fmt;

use colored::{ColoredString, Colorize};
use indoc::indoc;

use crate::mev::{Bundle, BundleData, MevType};

pub fn print_mev_type_header(mev_type: MevType, f: &mut fmt::Formatter) -> fmt::Result {
    match mev_type {
        MevType::Sandwich => {
            let ascii_header = indoc! {r#"
         _____                 _          _      _     
        /  ___|               | |        (_)    | |    
        \ `--.  __ _ _ __   __| |_      ___  ___| |__  
         `--. \/ _` | '_ \ / _` \ \ /\ / / |/ __| '_ \ 
        /\__/ / (_| | | | | (_| |\ V  V /| | (__| | | |
        \____/ \__,_|_| |_|\__,_| \_/\_/ |_|\___|_| |_|
        ""#};

            for line in ascii_header.lines() {
                writeln!(f, "{}", line.bright_red())?;
            }
        }
        MevType::Backrun => {
            let ascii_header = indoc! {r#"
            ______            _                     
            | ___ \          | |                    
            | |_/ / __ _  ___| | ___ __ _   _ _ __  
            | ___ \/ _` |/ __| |/ / '__| | | | '_ \ 
            | |_/ / (_| | (__|   <| |  | |_| | | | |
            \____/ \__,_|\___|_|\_\_|   \__,_|_| |_|
        ""#};

            for line in ascii_header.lines() {
                writeln!(f, "{}", line.green())?;
            }
        }
        MevType::CexDex => {
            let ascii_header = indoc! {r#"
             _____ _        _           ___       _     
            /  ___| |      | |         / _ \     | |    
            \ `--.| |_ __ _| |_ ______/ /_\ \_ __| |__  
             `--. \ __/ _` | __|______|  _  | '__| '_ \ 
            /\__/ / || (_| | |_       | | | | |  | |_) |
            \____/ \__\__,_|\__|      \_| |_/_|  |_.__/ 
                                                        
        ""#};

            for line in ascii_header.lines() {
                writeln!(f, "{}", line.purple())?;
            }
        }

        MevType::Jit => {
            let ascii_header = indoc! {r#"
             ___ _ _          _     _             _     _ _ _         
            |_  (_) |        | |   (_)           (_)   | (_) |        
              | |_| |_ ______| |    _  __ _ _   _ _  __| |_| |_ _   _ 
              | | | __|______| |   | |/ _` | | | | |/ _` | | __| | | |
          /\__/ / | |_       | |___| | (_| | |_| | | (_| | | |_| |_| |
          \____/|_|\__|      \_____/_|\__, |\__,_|_|\__,_|_|\__|\__, |
                                         | |                     __/ |
                                         |_|                    |___/ 
        ""#};

            for line in ascii_header.lines() {
                writeln!(f, "{}", line.blue())?;
            }
        }

        MevType::Liquidation => {
            let ascii_header = indoc! {r#"
             _     _             _     _       _   _             
            | |   (_)           (_)   | |     | | (_)            
            | |    _  __ _ _   _ _  __| | __ _| |_ _  ___  _ __  
            | |   | |/ _` | | | | |/ _` |/ _` | __| |/ _ \| '_ \ 
            | |___| | (_| | |_| | | (_| | (_| | |_| | (_) | | | |
            \_____/_|\__, |\__,_|_|\__,_|\__,_|\__|_|\___/|_| |_|
                        | |                                      
                        |_|                                      
        ""#};

            for line in ascii_header.lines() {
                writeln!(f, "{}", line.cyan())?;
            }
        }
        MevType::JitSandwich => {
            let ascii_header = indoc! {r#"
             ___ _ _          _____                 _          _      _     
            |_  (_) |        /  ___|               | |        (_)    | |    
              | |_| |_ ______\ `--.  __ _ _ __   __| |_      ___  ___| |__  
              | | | __|______|`--. \/ _` | '_ \ / _` \ \ /\ / / |/ __| '_ \ 
          /\__/ / | |_       /\__/ / (_| | | | | (_| |\ V  V /| | (__| | | |
          \____/|_|\__|      \____/ \__,_|_| |_|\__,_| \_/\_/ |_|\___|_| |_|                                                                                            
       ""#};

            for line in ascii_header.lines() {
                writeln!(f, "{}", line.magenta())?;
            }
        }
        _ => (),
    };

    Ok(())
}

pub fn display_jit_liquidity_sandwich(bundle: &Bundle, f: &mut fmt::Formatter) -> fmt::Result {
    let ascii_header = indoc! {r#"
           ___ _ _          _____                 _          _      _     
          |_  (_) |        /  ___|               | |        (_)    | |    
            | |_| |_ ______\ `--.  __ _ _ __   __| |_      ___  ___| |__  
            | | | __|______|`--. \/ _` | '_ \ / _` \ \ /\ / / |/ __| '_ \ 
        /\__/ / | |_       /\__/ / (_| | | | | (_| |\ V  V /| | (__| | | |
        \____/|_|\__|      \____/ \__,_|_| |_|\__,_| \_/\_/ |_|\___|_| |_|    
                                                                                         
    "#};

    for line in ascii_header.lines() {
        writeln!(f, "{}", line.bright_red())?;
    }

    let jit_sandwich_data = match &bundle.data {
        BundleData::JitSandwich(data) => data,
        _ => panic!("Wrong bundle type"),
    };

    // Frontrun Section
    writeln!(f, "{}\n", "Frontrun Transactions".bright_yellow().underline())?;
    for (i, (((tx_hash, swaps), mints), gas_details)) in jit_sandwich_data
        .frontrun_tx_hash
        .iter()
        .zip(jit_sandwich_data.frontrun_swaps.iter())
        .zip(jit_sandwich_data.frontrun_mints.iter())
        .zip(jit_sandwich_data.frontrun_gas_details.iter())
        .enumerate()
    {
        writeln!(f, " - {}: {}", format!("Transaction {}", i + 1).bright_blue(), tx_hash)?;
        for (j, swap) in swaps.iter().enumerate() {
            writeln!(f, "   {}: {}", format!("Swap {}", j + 1).green(), swap)?;
        }
        if let Some(mint_list) = mints {
            for (j, mint) in mint_list.iter().enumerate() {
                writeln!(f, "   {}: {:?}", format!("Mint {}", j + 1).green(), mint)?;
            }
        }
        writeln!(f, " - {}: {}", "Gas Details".bright_blue(), gas_details)?;
    }

    // Victim Section
    writeln!(f, "\n{}\n", "Victim Transactions".bright_yellow().underline())?;
    for (i, ((tx_hashes, swaps), gas_details)) in jit_sandwich_data
        .victim_swaps_tx_hashes
        .iter()
        .zip(jit_sandwich_data.victim_swaps.iter())
        .zip(jit_sandwich_data.victim_swaps_gas_details.iter())
        .enumerate()
    {
        for (j, tx_hash) in tx_hashes.iter().enumerate() {
            writeln!(f, " - {}: {}", format!("Transaction {}", j + 1).bright_blue(), tx_hash)?;
        }
        for (j, swap) in swaps.iter().enumerate() {
            writeln!(f, "   {}: {}", format!("Swap {}", j + 1).green(), swap)?;
        }
        writeln!(f, " - {}: {}", "Gas Details".bright_blue(), gas_details)?;
    }

    // Backrun Section
    writeln!(f, "\n{}\n", "Backrun Transaction".bright_yellow().underline())?;
    writeln!(f, " - {}: {}", "Tx Hash".bright_blue(), jit_sandwich_data.backrun_tx_hash)?;
    for (i, swap) in jit_sandwich_data.backrun_swaps.iter().enumerate() {
        writeln!(f, "   {}: {}", format!("Swap {}", i + 1).green(), swap)?;
    }
    for (i, burn) in jit_sandwich_data.backrun_burns.iter().enumerate() {
        writeln!(f, "   {}: {:?}", format!("Burn {}", i + 1).green(), burn)?;
    }
    writeln!(f, " - {}: {}", "Gas Details".bright_blue(), jit_sandwich_data.backrun_gas_details)?;

    // Profitability Section
    writeln!(f, "\n{}\n", "Profitability".bright_yellow().underline())?;
    writeln!(
        f,
        " - {}: {}",
        "Bundle Profit (USD)".bright_white(),
        format_profit(bundle.header.profit_usd)
            .to_string()
            .bright_white()
    )?;
    writeln!(
        f,
        " - {}: {}",
        "Bribe (USD)".bright_white(),
        format_bribe(bundle.header.bribe_usd)
            .to_string()
            .bright_red()
    )?;

    Ok(())
}

pub fn display_atomic_backrun(bundle: &Bundle, f: &mut fmt::Formatter) -> fmt::Result {
    let ascii_header = indoc! {r#"
        ______            _                     
        | ___ \          | |                    
        | |_/ / __ _  ___| | ___ __ _   _ _ __  
        | ___ \/ _` |/ __| |/ / '__| | | | '_ \ 
        | |_/ / (_| | (__|   <| |  | |_| | | | |
        \____/ \__,_|\___|_|\_\_|   \__,_|_| |_|

    "#};

    for line in ascii_header.lines() {
        writeln!(f, "{}", line.bright_red())?;
    }

    let atomic_backrun_data = match &bundle.data {
        BundleData::AtomicBackrun(data) => data,
        _ => panic!("Wrong bundle type"),
    };

    // Backrun Section
    writeln!(f, "{}", "Atomic Backrun\n".bright_yellow().underline())?;
    writeln!(f, " - {}: {}", "Transaction Hash".bright_blue(), atomic_backrun_data.tx_hash)?;
    writeln!(f, " - {}", "Swaps:".bright_blue())?;
    for (i, swap) in atomic_backrun_data.swaps.iter().enumerate() {
        writeln!(f, "    {}: {}", format!("Swap {}", i + 1).green(), swap)?;
    }
    writeln!(f, " - {}: {}", "Gas Details".bright_blue(), atomic_backrun_data.gas_details)?;

    // Profitability Section
    writeln!(f, "\n{}\n", "Profitability".bright_yellow().underline())?;
    writeln!(
        f,
        " - {}: {}",
        "Bundle Profit (USD)".bright_white(),
        format_profit(bundle.header.profit_usd)
            .to_string()
            .bright_white()
    )?;
    writeln!(
        f,
        " - {}: {}",
        "Bribe (USD)".bright_white(),
        format_bribe(bundle.header.bribe_usd)
            .to_string()
            .bright_red()
    )?;

    Ok(())
}

pub fn display_liquidation(bundle: &Bundle, f: &mut fmt::Formatter) -> fmt::Result {
    let ascii_header = indoc! {r#"

         _     _             _     _       _   _             
        | |   (_)           (_)   | |     | | (_)            
        | |    _  __ _ _   _ _  __| | __ _| |_ _  ___  _ __  
        | |   | |/ _` | | | | |/ _` |/ _` | __| |/ _ \| '_ \ 
        | |___| | (_| | |_| | | (_| | (_| | |_| | (_) | | | |
        \_____/_|\__, |\__,_|_|\__,_|\__,_|\__|_|\___/|_| |_|
                    | |                                      
                    |_|                                      

    "#};

    for line in ascii_header.lines() {
        writeln!(f, "{}", line.bright_red())?;
    }

    let liquidation_data = match &bundle.data {
        BundleData::Liquidation(data) => data,
        _ => panic!("Wrong bundle type"),
    };

    // Liquidation Transaction Section
    writeln!(f, "{}\n", "Liquidation Transaction".bright_yellow().underline())?;
    writeln!(f, " - {}: {}", "Tx Hash".bright_blue(), liquidation_data.liquidation_tx_hash)?;
    writeln!(f, " - {}: {}", "Trigger".bright_blue(), liquidation_data.trigger)?;

    // Swaps Section
    writeln!(f, "\n{}\n", "Liquidation Swaps".bright_yellow().underline())?;
    for (i, swap) in liquidation_data.liquidation_swaps.iter().enumerate() {
        writeln!(f, " - {}: {}", format!("Swap {}", i + 1).bright_blue(), swap)?;
    }

    // Liquidations Section
    writeln!(f, "\n{}\n", "Liquidations".bright_yellow().underline())?;
    for (i, liquidation) in liquidation_data.liquidations.iter().enumerate() {
        writeln!(f, " - {}: {:?}", format!("Liquidation {}", i + 1).bright_blue(), liquidation)?;
    }

    // Gas Details Section
    writeln!(f, "\n{}\n", "Gas Details".bright_yellow().underline())?;
    writeln!(f, " - {}: {}", "Details".bright_blue(), liquidation_data.gas_details)?;

    // Profitability Section
    writeln!(f, "\n{}\n", "Profitability".bright_yellow().underline())?;
    writeln!(
        f,
        " - {}: {}",
        "Bundle Profit (USD)".bright_white(),
        format_profit(bundle.header.profit_usd)
            .to_string()
            .bright_white()
    )?;
    writeln!(
        f,
        " - {}: {}",
        "Bribe (USD)".bright_white(),
        format_bribe(bundle.header.bribe_usd)
            .to_string()
            .bright_red()
    )?;
    Ok(())
}

pub fn display_jit_liquidity(bundle: &Bundle, f: &mut fmt::Formatter) -> fmt::Result {
    let ascii_header = indoc! {r#"

           ___ _ _          _     _             _     _ _ _         
          |_  (_) |        | |   (_)           (_)   | (_) |        
            | |_| |_ ______| |    _  __ _ _   _ _  __| |_| |_ _   _ 
            | | | __|______| |   | |/ _` | | | | |/ _` | | __| | | |
        /\__/ / | |_       | |___| | (_| | |_| | | (_| | | |_| |_| |
        \____/|_|\__|      \_____/_|\__, |\__,_|_|\__,_|_|\__|\__, |
                                       | |                     __/ |
                                       |_|                    |___/ 

    "#};

    for line in ascii_header.lines() {
        writeln!(f, "{}", line.bright_red())?;
    }

    let jit_data = match &bundle.data {
        BundleData::Jit(data) => data,
        _ => panic!("Wrong bundle type"),
    };

    // Frontrun Section
    writeln!(f, "{}\n", "Frontrun Mints".bright_yellow().underline())?;
    writeln!(f, " - {}: {}", "Mint Tx Hash".bright_blue(), jit_data.frontrun_mint_tx_hash)?;
    writeln!(f, " - {}", "Mints:".bright_blue())?;
    for (i, mint) in jit_data.frontrun_mints.iter().enumerate() {
        writeln!(f, "    {}: {:?}", format!("Mint {}", i + 1).green(), mint)?;
    }
    writeln!(f, " - {}: {}", "Gas Details".bright_blue(), jit_data.frontrun_mint_gas_details)?;

    // Victim Section
    writeln!(f, "\n{}\n", "Victim Swaps".bright_yellow().underline())?;
    for (i, (swaps, gas_details)) in jit_data
        .victim_swaps
        .iter()
        .zip(jit_data.victim_swaps_gas_details.iter())
        .enumerate()
    {
        writeln!(f, " - {}: ", format!("Transaction {}", i + 1).bright_blue())?;
        for (j, swap) in swaps.iter().enumerate() {
            writeln!(f, "    {}: {}", format!("Swap {}", j + 1).green(), swap)?;
        }
        writeln!(f, "   - {}: {}", "Gas Details".bright_blue(), gas_details)?;
    }

    // Backrun Section
    writeln!(f, "\n{}\n", "Backrun Burns".bright_yellow().underline())?;
    writeln!(f, " - {}: {}", "Burn Tx Hash".bright_blue(), jit_data.backrun_burn_tx_hash)?;
    writeln!(f, " - {}", "Burns:".bright_blue())?;
    for (i, burn) in jit_data.backrun_burns.iter().enumerate() {
        writeln!(f, "    {}: {:?}", format!("Burn {}", i + 1).green(), burn)?;
    }
    writeln!(f, " - {}: {}", "Gas Details".bright_blue(), jit_data.backrun_burn_gas_details)?;

    // Profitability Section
    writeln!(f, "\n{}\n", "Profitability".bright_yellow().underline())?;
    writeln!(
        f,
        " - {}: {}",
        "Bundle Profit (USD)".bright_white(),
        format_profit(bundle.header.profit_usd)
            .to_string()
            .bright_white()
    )?;
    writeln!(
        f,
        " - {}: {}",
        "Bribe (USD)".bright_white(),
        format_bribe(bundle.header.bribe_usd)
            .to_string()
            .bright_red()
    )?;

    Ok(())
}

pub fn display_sandwich(bundle: &Bundle, f: &mut fmt::Formatter) -> fmt::Result {
    let ascii_header = indoc! {r#"

         _____                 _          _      _     
        /  ___|               | |        (_)    | |    
        \ `--.  __ _ _ __   __| |_      ___  ___| |__  
         `--. \/ _` | '_ \ / _` \ \ /\ / / |/ __| '_ \ 
        /\__/ / (_| | | | | (_| |\ V  V /| | (__| | | |
        \____/ \__,_|_| |_|\__,_| \_/\_/ |_|\___|_| |_|

    "#};

    for line in ascii_header.lines() {
        writeln!(f, "{}", line.bright_red())?;
    }

    let sandwich_data = match &bundle.data {
        BundleData::Sandwich(data) => data,
        _ => panic!("Wrong bundle type"),
    };

    // Iterate over the frontrun transactions
    for (i, ((tx_hash, swaps), gas_details)) in sandwich_data
        .frontrun_tx_hash
        .iter()
        .zip(sandwich_data.frontrun_swaps.iter())
        .zip(sandwich_data.frontrun_gas_details.iter())
        .enumerate()
    {
        writeln!(f, "{} {}: ", "Frontrun".bold().red(), i + 1)?;
        writeln!(f, "Transaction hash: {}", tx_hash)?;
        writeln!(f, "Swaps:")?;
        for (j, swap) in swaps.iter().enumerate() {
            writeln!(f, "  Swap {}: {}", j + 1, swap)?;
        }
        writeln!(f, "Gas details: {}", gas_details)?;

        // Process corresponding victim transactions for this frontrun
        if let Some(victim_tx_hashes) = sandwich_data.victim_swaps_tx_hashes.get(i) {
            // Create an iterator that zips the victim transaction hashes with corresponding
            // swaps
            let victims_iter = victim_tx_hashes
                .iter()
                .zip(sandwich_data.victim_swaps.iter());

            for (victim_tx_hash, victim_swaps) in victims_iter {
                writeln!(f, "Victim Transaction: {}", victim_tx_hash)?;
                for (k, swap) in victim_swaps.iter().enumerate() {
                    writeln!(f, "  Swap {}: {}", k + 1, swap)?;
                }
            }
        }
    }

    // Process the backrun transaction
    writeln!(f, "Backrun: ")?;
    writeln!(f, "Transaction hash: {}", sandwich_data.backrun_tx_hash)?;
    writeln!(f, "Swaps:")?;
    for (j, swap) in sandwich_data.backrun_swaps.iter().enumerate() {
        writeln!(f, "  Swap {}: {}", j + 1, swap)?;
    }
    writeln!(f, "Gas details: {}", sandwich_data.backrun_gas_details)?;
    writeln!(f, "   - Bundle Profit (USD): {}", format_profit(bundle.header.profit_usd))?;
    writeln!(f, "   - Bribe (USD): {}", (format_bribe(bundle.header.bribe_usd)).to_string().red())?;

    Ok(())
}

pub fn display_cex_dex(bundle: &Bundle, f: &mut fmt::Formatter) -> fmt::Result {
    let ascii_header = indoc! {r#"
    
             _____ _        _           ___       _     
            /  ___| |      | |         / _ \     | |    
            \ `--.| |_ __ _| |_ ______/ /_\ \_ __| |__  
             `--. \ __/ _` | __|______|  _  | '__| '_ \ 
            /\__/ / || (_| | |_       | | | | |  | |_) |
            \____/ \__\__,_|\__|      \_| |_/_|  |_.__/ 

                                                        
<<<<<<< HEAD
    "#};
=======
        "#};
>>>>>>> e1a3c922

    for line in ascii_header.lines() {
        writeln!(f, "{}", line.purple())?;
    }

    let cex_dex_data = match &bundle.data {
        BundleData::CexDex(data) => data,
        _ => panic!("Wrong bundle type"),
    };

    // Tx details
    writeln!(f, "{}: ", "Transaction Details".bold().underline().red())?;
    writeln!(f, "   - Tx Index: {}", bundle.header.tx_index.to_string().bold())?;
    writeln!(f, "   - EOA: {}", bundle.header.eoa)?;
    writeln!(f, "   - Mev Contract: {}", bundle.header.mev_contract)?;

    let tx_url = format!("https://etherscan.io/tx/{:?}", bundle.header.tx_hash).underline();
    writeln!(f, "   - Etherscan: {}", tx_url)?;

    // Mev section
    writeln!(f, "\n{}", "Mev:".bold().red().underline())?;
    writeln!(f, "   - Bundle Profit (USD): {}", format_profit(bundle.header.profit_usd))?;
    writeln!(f, "   - Bribe (USD): {}", (format_bribe(bundle.header.bribe_usd)).to_string().red())?;

    // Cex-dex specific details
    writeln!(f, "\n{}", "Cex-Dex Details:".bold().purple().underline())?;
    writeln!(f, "PnL: {}", cex_dex_data.pnl)?;

    for (i, swap) in cex_dex_data.swaps.iter().enumerate() {
        writeln!(f, "\nSwap {}: ", i + 1,)?;
        writeln!(f, "{}", swap)?;
        if let Some(stat_arb_detail) = cex_dex_data.stat_arb_details.get(i) {
            writeln!(f, "{}", stat_arb_detail)?;
        } else {
            writeln!(f, "   No arbitrage details found for this swap.")?;
        }
    }

    Ok(())
}

// Helper function to format profit values
fn format_profit(value: f64) -> ColoredString {
    if value < 0.0 {
        format!("-${:.2}", value.abs()).red()
    } else if value > 0.0 {
        format!("${:.2}", value).green()
    } else {
        format!("${:.2}", value).white()
    }
}

fn format_bribe(value: f64) -> ColoredString {
    format!("${:.2}", value).red()
}<|MERGE_RESOLUTION|>--- conflicted
+++ resolved
@@ -470,11 +470,7 @@
             \____/ \__\__,_|\__|      \_| |_/_|  |_.__/ 
 
                                                         
-<<<<<<< HEAD
-    "#};
-=======
         "#};
->>>>>>> e1a3c922
 
     for line in ascii_header.lines() {
         writeln!(f, "{}", line.purple())?;
