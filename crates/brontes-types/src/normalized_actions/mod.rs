<<<<<<< HEAD
pub mod aggregator;
=======
pub mod accounting;
>>>>>>> f18641e6
pub mod batch;
pub mod comparison;
pub mod eth_transfer;
pub mod flashloan;
pub mod lending;
pub mod liquidation;
pub mod liquidity;
pub mod pool;
pub mod self_destruct;
pub mod swaps;
pub mod transfer;
use std::fmt::Debug;

use ::clickhouse::DbRow;
<<<<<<< HEAD
pub use aggregator::*;
=======
use accounting::{AddressDeltas, TokenAccounting};
>>>>>>> f18641e6
use alloy_primitives::{Address, Bytes, Log};
pub use batch::*;
use clickhouse::InsertRow;
pub use eth_transfer::*;
pub use flashloan::*;
pub use lending::*;
pub use liquidation::*;
pub use liquidity::*;
pub use pool::*;
use reth_rpc_types::trace::parity::Action;
pub use self_destruct::*;
pub use swaps::*;
pub use transfer::*;

use crate::{
    structured_trace::{TraceActions, TransactionTraceWithLogs},
    TreeSearchBuilder,
};

pub trait NormalizedAction: Debug + Send + Sync + Clone + PartialEq + Eq {
    fn is_classified(&self) -> bool;
    fn emitted_logs(&self) -> bool;
    fn get_action(&self) -> &Actions;
    fn continue_classification(&self) -> bool;
    fn get_trace_index(&self) -> u64;
    fn continued_classification_types(&self) -> TreeSearchBuilder<Self>;
    fn finalize_classification(&mut self, actions: Vec<(u64, Self)>) -> Vec<u64>;
}

impl NormalizedAction for Actions {
    fn is_classified(&self) -> bool {
        !matches!(self, Actions::Unclassified(_))
    }

    /// Only relevant for unclassified actions
    fn emitted_logs(&self) -> bool {
        match self {
            Actions::Unclassified(u) => !u.logs.is_empty(),
            _ => true,
        }
    }

    fn get_action(&self) -> &Actions {
        self
    }

    fn continue_classification(&self) -> bool {
        match self {
            Self::Swap(_) => false,
            Self::SwapWithFee(_) => false,
            Self::FlashLoan(_) => true,
            Self::Batch(_) => true,
            Self::Mint(_) => false,
            Self::Burn(_) => false,
            Self::Transfer(_) => false,
            Self::Liquidation(_) => true,
            Self::Collect(_) => false,
            Self::SelfDestruct(_) => false,
            Self::EthTransfer(_) => false,
            Self::Unclassified(_) => false,
            Self::Revert => false,
            Self::NewPool(_) => false,
            Self::PoolConfigUpdate(_) => false,
            Self::Aggregator(_) => true,
        }
    }

    fn continued_classification_types(&self) -> TreeSearchBuilder<Self> {
        match self {
            Self::FlashLoan(_) => TreeSearchBuilder::default().with_actions([
                Self::is_batch,
                Self::is_swap,
                Self::is_liquidation,
                Self::is_mint,
                Self::is_burn,
                Self::is_transfer,
                Self::is_collect,
            ]),
            Self::Batch(_) => TreeSearchBuilder::default().with_actions([
                Self::is_swap,
                Self::is_transfer,
                Self::is_eth_transfer,
            ]),
            Self::Aggregator(_) => TreeSearchBuilder::default().with_actions([
                Self::is_batch,
                Self::is_swap,
                Self::is_mint,
                Self::is_burn,
                Self::is_transfer,
            ]),
            Self::Liquidation(_) => TreeSearchBuilder::default().with_action(Self::is_transfer),
            action => unreachable!("no continue_classification function for {action:?}"),
        }
    }

    fn get_trace_index(&self) -> u64 {
        match self {
            Self::Swap(s) => s.trace_index,
            Self::SwapWithFee(s) => s.trace_index,
            Self::FlashLoan(f) => f.trace_index,
            Self::Batch(b) => b.trace_index,
            Self::Mint(m) => m.trace_index,
            Self::Burn(b) => b.trace_index,
            Self::Transfer(t) => t.trace_index,
            Self::Liquidation(t) => t.trace_index,
            Self::Collect(c) => c.trace_index,
            Self::SelfDestruct(c) => c.trace_index,
            Self::EthTransfer(e) => e.trace_index,
            Self::Unclassified(u) => u.trace_idx,
            Self::NewPool(p) => p.trace_index,
            Self::PoolConfigUpdate(p) => p.trace_index,
            Self::Aggregator(a) => a.trace_index,
            Self::Revert => unreachable!("no trace index for revert"),
        }
    }

    fn finalize_classification(&mut self, actions: Vec<(u64, Self)>) -> Vec<u64> {
        match self {
            Self::FlashLoan(f) => f.finish_classification(actions),
            Self::Batch(f) => f.finish_classification(actions),
            Self::Liquidation(l) => l.finish_classification(actions),
            Self::Aggregator(a) => a.finish_classification(actions),
            action => unreachable!("{action:?} never require complex classification"),
        }
    }
}

/// A normalized action that has been classified
#[derive(Debug, Clone, serde::Deserialize, PartialEq, Eq)]
pub enum Actions {
    Swap(NormalizedSwap),
    SwapWithFee(NormalizedSwapWithFee),
    FlashLoan(NormalizedFlashLoan),
    Batch(NormalizedBatch),
    Transfer(NormalizedTransfer),
    Mint(NormalizedMint),
    Burn(NormalizedBurn),
    Collect(NormalizedCollect),
    Liquidation(NormalizedLiquidation),
    Unclassified(TransactionTraceWithLogs),
    SelfDestruct(SelfdestructWithIndex),
    EthTransfer(NormalizedEthTransfer),
    NewPool(NormalizedNewPool),
    PoolConfigUpdate(NormalizedPoolConfigUpdate),
    Aggregator(NormalizedAggregator),
    Revert,
}

impl InsertRow for Actions {
    fn get_column_names(&self) -> &'static [&'static str] {
        match self {
            Actions::Swap(_) => NormalizedSwap::COLUMN_NAMES,
            Actions::SwapWithFee(_) => NormalizedSwapWithFee::COLUMN_NAMES,
            Actions::FlashLoan(_) => NormalizedFlashLoan::COLUMN_NAMES,
            Actions::Batch(_) => NormalizedBatch::COLUMN_NAMES,
            Actions::Transfer(_) => NormalizedTransfer::COLUMN_NAMES,
            Actions::Mint(_) => NormalizedMint::COLUMN_NAMES,
            Actions::Burn(_) => NormalizedBurn::COLUMN_NAMES,
            Actions::Collect(_) => NormalizedCollect::COLUMN_NAMES,
            Actions::Liquidation(_) => NormalizedLiquidation::COLUMN_NAMES,
            Actions::SelfDestruct(_) => todo!("joe pls dome this"),
            Actions::EthTransfer(_) => todo!("joe pls dome this"),
            Actions::NewPool(_) => todo!(),
            Actions::PoolConfigUpdate(_) => todo!(),
            Actions::Unclassified(..) | Actions::Revert => panic!(),
            Actions::Aggregator(_) => NormalizedAggregator::COLUMN_NAMES,
        }
    }
}

impl serde::Serialize for Actions {
    fn serialize<S>(&self, serializer: S) -> Result<S::Ok, S::Error>
    where
        S: serde::Serializer,
    {
        match self {
            Actions::Swap(s) => s.serialize(serializer),
            Actions::SwapWithFee(s) => s.serialize(serializer),
            Actions::FlashLoan(f) => f.serialize(serializer),
            Actions::Aggregator(a) => a.serialize(serializer),
            Actions::Batch(b) => b.serialize(serializer),
            Actions::Mint(m) => m.serialize(serializer),
            Actions::Transfer(t) => t.serialize(serializer),
            Actions::Burn(b) => b.serialize(serializer),
            Actions::Collect(c) => c.serialize(serializer),
            Actions::Liquidation(c) => c.serialize(serializer),
            Actions::SelfDestruct(sd) => sd.serialize(serializer),
            Actions::EthTransfer(et) => et.serialize(serializer),
            Actions::Unclassified(trace) => (trace).serialize(serializer),
            action => unreachable!("no action serialization for {action:?}"),
        }
    }
}

impl Actions {
    pub fn force_liquidation(self) -> NormalizedLiquidation {
        match self {
            Actions::Liquidation(l) => l,
            _ => unreachable!("not liquidation"),
        }
    }

    pub fn force_swap(self) -> NormalizedSwap {
        match self {
            Actions::Swap(s) => s,
            Actions::SwapWithFee(s) => s.swap,
            _ => unreachable!("not swap"),
        }
    }

    pub fn force_transfer(self) -> NormalizedTransfer {
        let Actions::Transfer(transfer) = self else { unreachable!("not transfer") };
        transfer
    }

    pub fn force_transfer_mut(&mut self) -> &mut NormalizedTransfer {
        let Actions::Transfer(transfer) = self else { unreachable!("not transfer") };
        transfer
    }

    pub fn force_swap_ref(&self) -> &NormalizedSwap {
        match self {
            Actions::Swap(s) => s,
            Actions::SwapWithFee(s) => s,
            _ => unreachable!("not swap"),
        }
    }

    pub fn force_swap_mut(&mut self) -> &mut NormalizedSwap {
        match self {
            Actions::Swap(s) => s,
            Actions::SwapWithFee(s) => s,
            _ => unreachable!("not swap"),
        }
    }

    pub fn get_logs(&self) -> Vec<Log> {
        match self {
            Self::Unclassified(a) => a.logs.clone(),
            _ => vec![],
        }
    }

    pub fn get_calldata(&self) -> Option<Bytes> {
        if let Actions::Unclassified(u) = &self {
            if let Action::Call(call) = &u.trace.action {
                return Some(call.input.clone())
            }
        }

        None
    }

    pub fn get_to_address(&self) -> Address {
        match self {
            Actions::Swap(s) => s.pool,
            Actions::SwapWithFee(s) => s.pool,
            Actions::FlashLoan(f) => f.pool,
            Actions::Aggregator(a) => a.pool,
            Actions::Batch(b) => b.settlement_contract,
            Actions::Mint(m) => m.pool,
            Actions::Burn(b) => b.pool,
            Actions::Transfer(t) => t.to,
            Actions::Collect(c) => c.pool,
            Actions::Liquidation(c) => c.pool,
            Actions::SelfDestruct(c) => c.get_refund_address(),
            Actions::Unclassified(t) => match &t.trace.action {
                reth_rpc_types::trace::parity::Action::Call(c) => c.to,
                reth_rpc_types::trace::parity::Action::Create(_) => Address::ZERO,
                reth_rpc_types::trace::parity::Action::Reward(_) => Address::ZERO,
                reth_rpc_types::trace::parity::Action::Selfdestruct(s) => s.address,
            },
            Actions::EthTransfer(t) => t.to,
            Actions::NewPool(p) => p.pool_address,
            Actions::PoolConfigUpdate(p) => p.pool_address,
            Actions::Revert => Address::ZERO,
        }
    }

    pub fn get_from_address(&self) -> Address {
        match self {
            Actions::Swap(s) => s.from,
            Actions::SwapWithFee(s) => s.from,
            Actions::FlashLoan(f) => f.from,
            Actions::Aggregator(a) => a.from,
            Actions::Batch(b) => b.solver,
            Actions::Mint(m) => m.from,
            Actions::Burn(b) => b.from,
            Actions::Transfer(t) => t.from,
            Actions::Collect(c) => c.from,
            Actions::Liquidation(c) => c.liquidator,
            Actions::SelfDestruct(c) => c.get_address(),
            Actions::Unclassified(t) => match &t.trace.action {
                reth_rpc_types::trace::parity::Action::Call(c) => c.to,
                reth_rpc_types::trace::parity::Action::Create(_) => Address::ZERO,
                reth_rpc_types::trace::parity::Action::Reward(_) => Address::ZERO,
                reth_rpc_types::trace::parity::Action::Selfdestruct(s) => s.address,
            },
            Actions::EthTransfer(t) => t.from,
            Actions::Revert => unreachable!(),
            Actions::NewPool(_) => Address::ZERO,
            Actions::PoolConfigUpdate(_) => Address::ZERO,
        }
    }

    pub const fn is_swap(&self) -> bool {
        matches!(self, Actions::Swap(_)) || matches!(self, Actions::SwapWithFee(_))
    }

    pub const fn is_swap_no_fee(&self) -> bool {
        matches!(self, Actions::Swap(_))
    }

    pub const fn is_swap_with_fee(&self) -> bool {
        matches!(self, Actions::SwapWithFee(_))
    }

    pub const fn is_flash_loan(&self) -> bool {
        matches!(self, Actions::FlashLoan(_))
    }

    pub const fn is_aggregator(&self) -> bool {
        matches!(self, Actions::Aggregator(_))
    }

    pub const fn is_liquidation(&self) -> bool {
        matches!(self, Actions::Liquidation(_))
    }

    pub const fn is_batch(&self) -> bool {
        matches!(self, Actions::Batch(_))
    }

    pub const fn is_burn(&self) -> bool {
        matches!(self, Actions::Burn(_))
    }

    pub const fn is_revert(&self) -> bool {
        matches!(self, Actions::Revert)
    }

    pub const fn is_mint(&self) -> bool {
        matches!(self, Actions::Mint(_))
    }

    pub const fn is_transfer(&self) -> bool {
        matches!(self, Actions::Transfer(_))
    }

    pub const fn is_collect(&self) -> bool {
        matches!(self, Actions::Collect(_))
    }

    pub const fn is_self_destruct(&self) -> bool {
        matches!(self, Actions::SelfDestruct(_))
    }

    pub const fn is_new_pool(&self) -> bool {
        matches!(self, Actions::NewPool(_))
    }

    pub const fn is_unclassified(&self) -> bool {
        matches!(self, Actions::Unclassified(_))
    }

    pub const fn is_eth_transfer(&self) -> bool {
        matches!(self, Actions::EthTransfer(_))
    }

    pub fn is_static_call(&self) -> bool {
        if let Self::Unclassified(u) = &self {
            return u.is_static_call()
        }
        false
    }
}

macro_rules! extra_impls {
    ($(($action_name:ident, $ret:ident)),*) => {
        paste::paste!(

            impl Actions {
                $(
                    pub fn [<try _$action_name:snake _ref>](&self) -> Option<&$ret> {
                        if let Actions::$action_name(action) = self {
                            Some(action)
                        } else {
                            None
                        }
                    }

                    pub fn [<try _$action_name:snake _mut>](&mut self) -> Option<&mut $ret> {
                        if let Actions::$action_name(action) = self {
                            Some(action)
                        } else {
                            None
                        }
                    }

                    pub fn [<try _$action_name:snake>](self) -> Option<$ret> {
                        if let Actions::$action_name(action) = self {
                            Some(action)
                        } else {
                            None
                        }
                    }

                    pub fn [<try _$action_name:snake _dedup>]()
                        -> Box<dyn Fn(Actions) -> Option<$ret>> {
                        Box::new(Actions::[<try _$action_name:snake>])
                                as Box<dyn Fn(Actions) -> Option<$ret>>
                    }
                )*
            }

            $(
                impl From<$ret> for Actions {
                    fn from(value: $ret) -> Actions {
                        Actions::$action_name(value)
                    }
                }
            )*
        );

    };
}

extra_impls!(
    (Collect, NormalizedCollect),
    (Mint, NormalizedMint),
    (Burn, NormalizedBurn),
    (Swap, NormalizedSwap),
    (SwapWithFee, NormalizedSwapWithFee),
    (Transfer, NormalizedTransfer),
    (Liquidation, NormalizedLiquidation),
    (FlashLoan, NormalizedFlashLoan),
<<<<<<< HEAD
    (Aggregator, NormalizedAggregator)
=======
    (Batch, NormalizedBatch)
>>>>>>> f18641e6
);

/// Custom impl for itering over swaps and swap with fee
impl Actions {
    /// Merges swap and swap with fee
    pub fn try_swaps_merged_ref(&self) -> Option<&NormalizedSwap> {
        match self {
            Actions::Swap(action) => Some(action),
            Actions::SwapWithFee(f) => Some(f),
            _ => None,
        }
    }

    /// Merges swap and swap with fee
    pub fn try_swaps_merged_mut(&mut self) -> Option<&mut NormalizedSwap> {
        match self {
            Actions::Swap(action) => Some(action),
            Actions::SwapWithFee(f) => Some(f),
            _ => None,
        }
    }

    /// Merges swap and swap with fee
    pub fn try_swaps_merged(self) -> Option<NormalizedSwap> {
        match self {
            Actions::Swap(action) => Some(action),
            Actions::SwapWithFee(f) => Some(f.swap),
            _ => None,
        }
    }

    /// Merges swap and swap with fee
    pub fn try_swaps_merged_dedup() -> Box<dyn Fn(Actions) -> Option<NormalizedSwap>> {
        Box::new(Actions::try_swaps_merged) as Box<dyn Fn(Actions) -> Option<NormalizedSwap>>
    }
}

impl TokenAccounting for Actions {
    fn apply_token_deltas(&self, delta_map: &mut AddressDeltas) {
        match self {
            Actions::Swap(swap) => swap.apply_token_deltas(delta_map),
            Actions::Transfer(transfer) => transfer.apply_token_deltas(delta_map),
            Actions::FlashLoan(flash_loan) => flash_loan.apply_token_deltas(delta_map),
            Actions::Liquidation(liquidation) => liquidation.apply_token_deltas(delta_map),
            Actions::Batch(batch) => batch.apply_token_deltas(delta_map),
            Actions::Burn(burn) => burn.apply_token_deltas(delta_map),
            Actions::Mint(mint) => mint.apply_token_deltas(delta_map),
            Actions::SwapWithFee(swap_with_fee) => swap_with_fee.swap.apply_token_deltas(delta_map),
            Actions::Collect(collect) => collect.apply_token_deltas(delta_map),
            Actions::Unclassified(_) => (), /* Potentially no token deltas to apply, adjust as */
            // necessary
            Actions::SelfDestruct(_self_destruct) => (),
            Actions::EthTransfer(_eth_transfer) => (),
            Actions::NewPool(_new_pool) => (),
            Actions::PoolConfigUpdate(_pool_update) => (),
            Actions::Revert => (), // No token deltas to apply for a revert
        }
    }
}<|MERGE_RESOLUTION|>--- conflicted
+++ resolved
@@ -1,8 +1,5 @@
-<<<<<<< HEAD
 pub mod aggregator;
-=======
 pub mod accounting;
->>>>>>> f18641e6
 pub mod batch;
 pub mod comparison;
 pub mod eth_transfer;
@@ -17,11 +14,8 @@
 use std::fmt::Debug;
 
 use ::clickhouse::DbRow;
-<<<<<<< HEAD
 pub use aggregator::*;
-=======
 use accounting::{AddressDeltas, TokenAccounting};
->>>>>>> f18641e6
 use alloy_primitives::{Address, Bytes, Log};
 pub use batch::*;
 use clickhouse::InsertRow;
@@ -458,11 +452,8 @@
     (Transfer, NormalizedTransfer),
     (Liquidation, NormalizedLiquidation),
     (FlashLoan, NormalizedFlashLoan),
-<<<<<<< HEAD
     (Aggregator, NormalizedAggregator)
-=======
     (Batch, NormalizedBatch)
->>>>>>> f18641e6
 );
 
 /// Custom impl for itering over swaps and swap with fee
