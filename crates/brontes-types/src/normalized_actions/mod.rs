pub mod batch;
pub mod eth_transfer;
pub mod flashloan;
pub mod lending;
pub mod liquidation;
pub mod liquidity;
pub mod pool;
pub mod self_destruct;
pub mod swaps;
pub mod transfer;
pub mod utils;
use std::fmt::Debug;

use ::clickhouse::DbRow;
use alloy_primitives::{Address, Bytes, Log};
pub use batch::*;
use clickhouse::InsertRow;
pub use eth_transfer::*;
pub use flashloan::*;
pub use lending::*;
pub use liquidation::*;
pub use liquidity::*;
use reth_rpc_types::trace::parity::Action;
pub use self_destruct::*;
use serde::{Deserialize, Serialize};
pub use swaps::*;
pub use transfer::*;

use self::pool::{NormalizedNewPool, NormalizedPoolConfigUpdate};
use crate::{
    structured_trace::{TraceActions, TransactionTraceWithLogs},
    TreeSearchBuilder,
};

pub trait NormalizedAction: Debug + Send + Sync + Clone + PartialEq + Eq {
    fn is_classified(&self) -> bool;
    fn emitted_logs(&self) -> bool;
    fn get_action(&self) -> &Actions;
    fn continue_classification(&self) -> bool;
    fn get_trace_index(&self) -> u64;
    fn continued_classification_types(&self) -> TreeSearchBuilder<Self>;
    fn finalize_classification(&mut self, actions: Vec<(u64, Self)>) -> Vec<u64>;
}

impl NormalizedAction for Actions {
    fn is_classified(&self) -> bool {
        !matches!(self, Actions::Unclassified(_))
    }

    /// Only relevant for unclassified actions
    fn emitted_logs(&self) -> bool {
        match self {
            Actions::Unclassified(u) => !u.logs.is_empty(),
            _ => true,
        }
    }

    fn get_action(&self) -> &Actions {
        self
    }

    fn continue_classification(&self) -> bool {
        match self {
            Self::Swap(_) => false,
            Self::SwapWithFee(_) => false,
            Self::FlashLoan(_) => true,
            Self::Batch(_) => true,
            Self::Mint(_) => false,
            Self::Burn(_) => false,
            Self::Transfer(_) => false,
            Self::Liquidation(_) => true,
            Self::Collect(_) => false,
            Self::SelfDestruct(_) => false,
            Self::EthTransfer(_) => false,
            Self::Unclassified(_) => false,
            Self::Revert => false,
            Self::NewPool(_) => false,
            Self::PoolConfigUpdate(_) => false,
        }
    }

    fn continued_classification_types(&self) -> TreeSearchBuilder<Self> {
        match self {
            Self::FlashLoan(_) => TreeSearchBuilder::default().with_actions([
                Self::is_batch,
                Self::is_swap,
                Self::is_liquidation,
                Self::is_mint,
                Self::is_burn,
                Self::is_transfer,
                Self::is_collect,
            ]),
            Self::Batch(_) => TreeSearchBuilder::default().with_actions([
                Self::is_swap,
                Self::is_transfer,
                Self::is_eth_transfer,
            ]),
            Self::Liquidation(_) => TreeSearchBuilder::default().with_action(Self::is_transfer),
            action => unreachable!("no continue_classification function for {action:?}"),
        }
    }

    fn get_trace_index(&self) -> u64 {
        match self {
            Self::Swap(s) => s.trace_index,
            Self::SwapWithFee(s) => s.trace_index,
            Self::FlashLoan(f) => f.trace_index,
            Self::Batch(b) => b.trace_index,
            Self::Mint(m) => m.trace_index,
            Self::Burn(b) => b.trace_index,
            Self::Transfer(t) => t.trace_index,
            Self::Liquidation(t) => t.trace_index,
            Self::Collect(c) => c.trace_index,
            Self::SelfDestruct(c) => c.trace_index,
            Self::EthTransfer(e) => e.trace_index,
            Self::Unclassified(u) => u.trace_idx,
            Self::NewPool(p) => p.trace_index,
            Self::PoolConfigUpdate(p) => p.trace_index,
            Self::Revert => unreachable!("no trace index for revert"),
        }
    }

    fn finalize_classification(&mut self, actions: Vec<(u64, Self)>) -> Vec<u64> {
        match self {
            Self::FlashLoan(f) => f.finish_classification(actions),
            Self::Batch(f) => f.finish_classification(actions),
            Self::Liquidation(l) => l.finish_classification(actions),
            action => unreachable!("{action:?} never require complex classification"),
        }
    }
}

/// A normalized action that has been classified
#[derive(Debug, Clone, Deserialize, PartialEq, Eq)]
pub enum Actions {
    Swap(NormalizedSwap),
    SwapWithFee(NormalizedSwapWithFee),
    FlashLoan(NormalizedFlashLoan),
    Batch(NormalizedBatch),
    Transfer(NormalizedTransfer),
    Mint(NormalizedMint),
    Burn(NormalizedBurn),
    Collect(NormalizedCollect),
    Liquidation(NormalizedLiquidation),
    Unclassified(TransactionTraceWithLogs),
    SelfDestruct(SelfdestructWithIndex),
    EthTransfer(NormalizedEthTransfer),
    NewPool(NormalizedNewPool),
    PoolConfigUpdate(NormalizedPoolConfigUpdate),
    Revert,
}

impl InsertRow for Actions {
    fn get_column_names(&self) -> &'static [&'static str] {
        match self {
            Actions::Swap(_) => NormalizedSwap::COLUMN_NAMES,
            Actions::SwapWithFee(_) => NormalizedSwapWithFee::COLUMN_NAMES,
            Actions::FlashLoan(_) => NormalizedFlashLoan::COLUMN_NAMES,
            Actions::Batch(_) => NormalizedBatch::COLUMN_NAMES,
            Actions::Transfer(_) => NormalizedTransfer::COLUMN_NAMES,
            Actions::Mint(_) => NormalizedMint::COLUMN_NAMES,
            Actions::Burn(_) => NormalizedBurn::COLUMN_NAMES,
            Actions::Collect(_) => NormalizedCollect::COLUMN_NAMES,
            Actions::Liquidation(_) => NormalizedLiquidation::COLUMN_NAMES,
            Actions::SelfDestruct(_) => todo!("joe pls dome this"),
            Actions::EthTransfer(_) => todo!("joe pls dome this"),
            Actions::NewPool(_) => todo!(),
            Actions::PoolConfigUpdate(_) => todo!(),
            Actions::Unclassified(..) | Actions::Revert => panic!(),
        }
    }
}

impl Serialize for Actions {
    fn serialize<S>(&self, serializer: S) -> Result<S::Ok, S::Error>
    where
        S: serde::Serializer,
    {
        match self {
            Actions::Swap(s) => s.serialize(serializer),
            Actions::SwapWithFee(s) => s.serialize(serializer),
            Actions::FlashLoan(f) => f.serialize(serializer),
            Actions::Batch(b) => b.serialize(serializer),
            Actions::Mint(m) => m.serialize(serializer),
            Actions::Transfer(t) => t.serialize(serializer),
            Actions::Burn(b) => b.serialize(serializer),
            Actions::Collect(c) => c.serialize(serializer),
            Actions::Liquidation(c) => c.serialize(serializer),
            Actions::SelfDestruct(sd) => sd.serialize(serializer),
            Actions::EthTransfer(et) => et.serialize(serializer),
            Actions::Unclassified(trace) => (trace).serialize(serializer),
            action => unreachable!("no action serialization for {action:?}"),
        }
    }
}

impl Actions {
    pub fn force_liquidation(self) -> NormalizedLiquidation {
        match self {
            Actions::Liquidation(l) => l,
            _ => unreachable!("not liquidation"),
        }
    }

    pub fn force_swap(self) -> NormalizedSwap {
        match self {
            Actions::Swap(s) => s,
            Actions::SwapWithFee(s) => s.swap,
            _ => unreachable!("not swap"),
        }
    }

    pub fn force_transfer(self) -> NormalizedTransfer {
        let Actions::Transfer(transfer) = self else { unreachable!("not transfer") };
        transfer
    }

    pub fn force_transfer_mut(&mut self) -> &mut NormalizedTransfer {
        let Actions::Transfer(transfer) = self else { unreachable!("not transfer") };
        transfer
    }

    pub fn force_swap_ref(&self) -> &NormalizedSwap {
        match self {
            Actions::Swap(s) => s,
            Actions::SwapWithFee(s) => s,
            _ => unreachable!("not swap"),
        }
    }

    pub fn force_swap_mut(&mut self) -> &mut NormalizedSwap {
        match self {
            Actions::Swap(s) => s,
            Actions::SwapWithFee(s) => s,
            _ => unreachable!("not swap"),
        }
    }

    pub fn get_logs(&self) -> Vec<Log> {
        match self {
            Self::Unclassified(a) => a.logs.clone(),
            _ => vec![],
        }
    }

    pub fn get_calldata(&self) -> Option<Bytes> {
        if let Actions::Unclassified(u) = &self {
            if let Action::Call(call) = &u.trace.action {
                return Some(call.input.clone())
            }
        }

        None
    }

    pub fn get_to_address(&self) -> Address {
        match self {
            Actions::Swap(s) => s.pool,
            Actions::SwapWithFee(s) => s.pool,
            Actions::FlashLoan(f) => f.pool,
            Actions::Batch(b) => b.settlement_contract,
            Actions::Mint(m) => m.pool,
            Actions::Burn(b) => b.pool,
            Actions::Transfer(t) => t.to,
            Actions::Collect(c) => c.pool,
            Actions::Liquidation(c) => c.pool,
            Actions::SelfDestruct(c) => c.get_refund_address(),
            Actions::Unclassified(t) => match &t.trace.action {
                reth_rpc_types::trace::parity::Action::Call(c) => c.to,
                reth_rpc_types::trace::parity::Action::Create(_) => Address::ZERO,
                reth_rpc_types::trace::parity::Action::Reward(_) => Address::ZERO,
                reth_rpc_types::trace::parity::Action::Selfdestruct(s) => s.address,
            },
            Actions::EthTransfer(t) => t.to,
            Actions::NewPool(p) => p.pool_address,
            Actions::PoolConfigUpdate(p) => p.pool_address,
            Actions::Revert => Address::ZERO,
        }
    }

    pub fn get_from_address(&self) -> Address {
        match self {
            Actions::Swap(s) => s.from,
            Actions::SwapWithFee(s) => s.from,
            Actions::FlashLoan(f) => f.from,
            Actions::Batch(b) => b.solver,
            Actions::Mint(m) => m.from,
            Actions::Burn(b) => b.from,
            Actions::Transfer(t) => t.from,
            Actions::Collect(c) => c.from,
            Actions::Liquidation(c) => c.liquidator,
            Actions::SelfDestruct(c) => c.get_address(),
            Actions::Unclassified(t) => match &t.trace.action {
                reth_rpc_types::trace::parity::Action::Call(c) => c.to,
                reth_rpc_types::trace::parity::Action::Create(_) => Address::ZERO,
                reth_rpc_types::trace::parity::Action::Reward(_) => Address::ZERO,
                reth_rpc_types::trace::parity::Action::Selfdestruct(s) => s.address,
            },
            Actions::EthTransfer(t) => t.from,
            Actions::Revert => unreachable!(),
            Actions::NewPool(_) => Address::ZERO,
            Actions::PoolConfigUpdate(_) => Address::ZERO,
        }
    }

    pub const fn is_swap(&self) -> bool {
        matches!(self, Actions::Swap(_)) || matches!(self, Actions::SwapWithFee(_))
    }

    pub const fn is_flash_loan(&self) -> bool {
        matches!(self, Actions::FlashLoan(_))
    }

    pub const fn is_liquidation(&self) -> bool {
        matches!(self, Actions::Liquidation(_))
    }

    pub const fn is_batch(&self) -> bool {
        matches!(self, Actions::Batch(_))
    }

    pub const fn is_burn(&self) -> bool {
        matches!(self, Actions::Burn(_))
    }

    pub const fn is_revert(&self) -> bool {
        matches!(self, Actions::Revert)
    }

    pub const fn is_mint(&self) -> bool {
        matches!(self, Actions::Mint(_))
    }

    pub const fn is_transfer(&self) -> bool {
        matches!(self, Actions::Transfer(_))
    }

    pub const fn is_collect(&self) -> bool {
        matches!(self, Actions::Collect(_))
    }

    pub const fn is_self_destruct(&self) -> bool {
        matches!(self, Actions::SelfDestruct(_))
    }

    pub const fn is_unclassified(&self) -> bool {
        matches!(self, Actions::Unclassified(_))
    }

    pub const fn is_eth_transfer(&self) -> bool {
        matches!(self, Actions::EthTransfer(_))
    }

    pub fn is_static_call(&self) -> bool {
        if let Self::Unclassified(u) = &self {
            return u.is_static_call()
        }
        false
    }
}

<<<<<<< HEAD
macro_rules! split {
    ($(($action_name:ident, $ret:ident)),*) => {
        paste::paste!(
            impl Actions {
                $(
                    pub fn [<split _$action_name:snake _ref>](&self) -> Option<&$ret> {
=======
macro_rules! extra_impls {
    ($(($action_name:ident, $ret:ident)),*) => {
        paste::paste!(

            impl Actions {
                $(
                    pub fn [<try _$action_name:snake _ref>](&self) -> Option<&$ret> {
>>>>>>> 7d5e4122
                        if let Actions::$action_name(action) = self {
                            Some(action)
                        } else {
                            None
                        }
                    }

<<<<<<< HEAD
                    pub fn [<split _$action_name:snake _mut>](&mut self) -> Option<&mut $ret> {
=======
                    pub fn [<try _$action_name:snake _mut>](&mut self) -> Option<&mut $ret> {
>>>>>>> 7d5e4122
                        if let Actions::$action_name(action) = self {
                            Some(action)
                        } else {
                            None
                        }
                    }

<<<<<<< HEAD
                    pub fn [<split _$action_name:snake>](self) -> Option<$ret> {
=======
                    pub fn [<try _$action_name:snake>](self) -> Option<$ret> {
>>>>>>> 7d5e4122
                        if let Actions::$action_name(action) = self {
                            Some(action)
                        } else {
                            None
                        }
                    }
<<<<<<< HEAD
                )*
            }
        );

    };
}

split!(
=======

                    pub fn [<try _$action_name:snake _dedup>]()
                        -> Box<dyn Fn(Actions) -> Option<$ret>> {
                        Box::new(Actions::[<try _$action_name:snake>])
                                as Box<dyn Fn(Actions) -> Option<$ret>>
                    }

                )*
            }

            $(
                impl From<$ret> for Actions {
                    fn from(value: $ret) -> Actions {
                        Actions::$action_name(value)
                    }
                }
            )*
        );

    };
}

extra_impls!(
>>>>>>> 7d5e4122
    (Collect, NormalizedCollect),
    (Mint, NormalizedMint),
    (Burn, NormalizedBurn),
    (Transfer, NormalizedTransfer),
    (Swap, NormalizedSwap),
    (Liquidation, NormalizedLiquidation),
    (FlashLoan, NormalizedFlashLoan)
);<|MERGE_RESOLUTION|>--- conflicted
+++ resolved
@@ -359,14 +359,6 @@
     }
 }
 
-<<<<<<< HEAD
-macro_rules! split {
-    ($(($action_name:ident, $ret:ident)),*) => {
-        paste::paste!(
-            impl Actions {
-                $(
-                    pub fn [<split _$action_name:snake _ref>](&self) -> Option<&$ret> {
-=======
 macro_rules! extra_impls {
     ($(($action_name:ident, $ret:ident)),*) => {
         paste::paste!(
@@ -374,7 +366,6 @@
             impl Actions {
                 $(
                     pub fn [<try _$action_name:snake _ref>](&self) -> Option<&$ret> {
->>>>>>> 7d5e4122
                         if let Actions::$action_name(action) = self {
                             Some(action)
                         } else {
@@ -382,11 +373,7 @@
                         }
                     }
 
-<<<<<<< HEAD
-                    pub fn [<split _$action_name:snake _mut>](&mut self) -> Option<&mut $ret> {
-=======
                     pub fn [<try _$action_name:snake _mut>](&mut self) -> Option<&mut $ret> {
->>>>>>> 7d5e4122
                         if let Actions::$action_name(action) = self {
                             Some(action)
                         } else {
@@ -394,27 +381,13 @@
                         }
                     }
 
-<<<<<<< HEAD
-                    pub fn [<split _$action_name:snake>](self) -> Option<$ret> {
-=======
                     pub fn [<try _$action_name:snake>](self) -> Option<$ret> {
->>>>>>> 7d5e4122
                         if let Actions::$action_name(action) = self {
                             Some(action)
                         } else {
                             None
                         }
                     }
-<<<<<<< HEAD
-                )*
-            }
-        );
-
-    };
-}
-
-split!(
-=======
 
                     pub fn [<try _$action_name:snake _dedup>]()
                         -> Box<dyn Fn(Actions) -> Option<$ret>> {
@@ -438,7 +411,6 @@
 }
 
 extra_impls!(
->>>>>>> 7d5e4122
     (Collect, NormalizedCollect),
     (Mint, NormalizedMint),
     (Burn, NormalizedBurn),
