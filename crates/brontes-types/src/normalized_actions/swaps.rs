--- conflicted
+++ resolved
@@ -94,48 +94,38 @@
 
 pub struct ClickhouseVecNormalizedSwap {
     pub trace_index: Vec<u64>,
-<<<<<<< HEAD
-    pub from: Vec<String>,
-    pub recipient: Vec<String>,
-    pub pool: Vec<String>,
-    pub token_in: Vec<String>,
-    pub token_out: Vec<String>,
-    pub amount_in: Vec<([u8; 32], [u8; 32])>,
-    pub amount_out: Vec<([u8; 32], [u8; 32])>,
-=======
-    pub from:        Vec<FixedString>,
-    pub recipient:   Vec<FixedString>,
-    pub pool:        Vec<FixedString>,
-    pub token_in:    Vec<FixedString>,
-    pub token_out:   Vec<FixedString>,
-    pub amount_in:   Vec<[u8; 32]>,
-    pub amount_out:  Vec<[u8; 32]>,
->>>>>>> e928ec0d
+    pub from:        Vec<String>,
+    pub recipient:   Vec<String>,
+    pub pool:        Vec<String>,
+    pub token_in:    Vec<String>,
+    pub token_out:   Vec<String>,
+    pub amount_in:   Vec<([u8; 32], [u8; 32])>,
+    pub amount_out:  Vec<([u8; 32], [u8; 32])>,
 }
 
 impl From<Vec<NormalizedSwap>> for ClickhouseVecNormalizedSwap {
     fn from(value: Vec<NormalizedSwap>) -> Self {
         ClickhouseVecNormalizedSwap {
             trace_index: value.iter().map(|val| val.trace_index).collect(),
-            from: value.iter().map(|val| format!("{:?}", val.from)).collect(),
-            recipient: value
+            from:        value.iter().map(|val| format!("{:?}", val.from)).collect(),
+            recipient:   value
                 .iter()
                 .map(|val| format!("{:?}", val.recipient))
                 .collect(),
-            pool: value.iter().map(|val| format!("{:?}", val.pool)).collect(),
-            token_in: value
+            pool:        value.iter().map(|val| format!("{:?}", val.pool)).collect(),
+            token_in:    value
                 .iter()
                 .map(|val| format!("{:?}", val.token_in))
                 .collect(),
-            token_out: value
+            token_out:   value
                 .iter()
                 .map(|val| format!("{:?}", val.token_out))
                 .collect(),
-            amount_in: value
+            amount_in:   value
                 .iter()
                 .map(|val| rational_to_clickhouse_tuple(&val.amount_in))
                 .collect(),
-            amount_out: value
+            amount_out:  value
                 .iter()
                 .map(|val| rational_to_clickhouse_tuple(&val.amount_out))
                 .collect(),
@@ -145,29 +135,16 @@
 
 #[derive(Default)]
 pub struct ClickhouseDoubleVecNormalizedSwap {
-<<<<<<< HEAD
-    pub tx_hash: Vec<String>, /* clickhouse requires nested fields to have the same
-                               * number of rows */
+    pub tx_hash:     Vec<String>, /* clickhouse requires nested fields to have the same
+                                   * number of rows */
     pub trace_index: Vec<u64>,
-    pub from: Vec<String>,
-    pub recipient: Vec<String>,
-    pub pool: Vec<String>,
-    pub token_in: Vec<String>,
-    pub token_out: Vec<String>,
-    pub amount_in: Vec<([u8; 32], [u8; 32])>,
-    pub amount_out: Vec<([u8; 32], [u8; 32])>,
-=======
-    pub tx_hash:     Vec<FixedString>, /* clickhouse requires nested fields to have the same
-                                        * number of rows */
-    pub trace_index: Vec<u64>,
-    pub from:        Vec<FixedString>,
-    pub recipient:   Vec<FixedString>,
-    pub pool:        Vec<FixedString>,
-    pub token_in:    Vec<FixedString>,
-    pub token_out:   Vec<FixedString>,
-    pub amount_in:   Vec<[u8; 32]>,
-    pub amount_out:  Vec<[u8; 32]>,
->>>>>>> e928ec0d
+    pub from:        Vec<String>,
+    pub recipient:   Vec<String>,
+    pub pool:        Vec<String>,
+    pub token_in:    Vec<String>,
+    pub token_out:   Vec<String>,
+    pub amount_in:   Vec<([u8; 32], [u8; 32])>,
+    pub amount_out:  Vec<([u8; 32], [u8; 32])>,
 }
 
 impl From<(Vec<TxHash>, Vec<Vec<NormalizedSwap>>)> for ClickhouseDoubleVecNormalizedSwap {
