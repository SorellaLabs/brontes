--- conflicted
+++ resolved
@@ -5,11 +5,8 @@
 pub mod normalized_actions;
 pub mod pair;
 pub mod queries;
-<<<<<<< HEAD
 pub mod unordered_buffer_map;
-=======
 pub mod serde_primitives;
->>>>>>> 514c964d
 pub use queries::make_call_request;
 pub mod structured_trace;
 #[cfg(feature = "tests")]
