--- conflicted
+++ resolved
@@ -372,15 +372,8 @@
             "possible_mev.gas_details.coinbase_transfer",
             &possible_gas_coinbases,
         )?;
-<<<<<<< HEAD
-        ser_struct.serialize_field(
-            "possible_mev.gas_details.priority_fee",
-            &possible_priority_fees,
-        )?;
-=======
         ser_struct
             .serialize_field("possible_mev.gas_details.priority_fee", &possible_priority_fees)?;
->>>>>>> e928ec0d
         ser_struct.serialize_field("possible_mev.gas_details.gas_used", &possible_gas_useds)?;
         ser_struct.serialize_field(
             "possible_mev.gas_details.effective_gas_price",
