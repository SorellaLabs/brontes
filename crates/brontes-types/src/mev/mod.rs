--- conflicted
+++ resolved
@@ -25,15 +25,6 @@
 #[cfg(test)]
 mod tests {
 
-<<<<<<< HEAD
-    use sorella_db_databases::clickhouse::db::ClickhouseClient;
-
-    fn spawn_db() -> ClickhouseClient {
-        ClickhouseClient::default()
-    }
-
-=======
->>>>>>> 1bd0ed37
     // #[tokio::test]
     // async fn test_db_mev_block() {
     //     let test_block = MevBlock::default();
