--- conflicted
+++ resolved
@@ -6,14 +6,9 @@
 };
 
 use ::clickhouse::DbRow;
-<<<<<<< HEAD
-use ::serde::ser::Serializer;
-=======
 use ::serde::ser::{
-    //SerializeStruct,
     Serializer,
 };
->>>>>>> 37dce19c
 use ahash::HashSet;
 use colored::Colorize;
 use malachite::Rational;
@@ -30,13 +25,7 @@
         redefined_types::{malachite::RationalRedefined, primitives::*},
     },
     normalized_actions::*,
-<<<<<<< HEAD
     Protocol, ToFloatNearest,
-=======
-    Protocol,
-    ToFloatNearest,
-    //rational_to_u256_fraction
->>>>>>> 37dce19c
 };
 #[allow(unused_imports)]
 use crate::{
@@ -203,20 +192,6 @@
     fn fmt(&self, f: &mut fmt::Formatter<'_>) -> fmt::Result {
         writeln!(
             f,
-<<<<<<< HEAD
-            "   - Price on CEX ({:?}): Best Bid: {}, Best Ask: {}",
-            self.cex_exchange,
-            self.best_bid_maker.clone().to_float(),
-            self.best_ask_maker.clone().to_float()
-        )?;
-        writeln!(f, "   - Price on DEX {}: {}", self.dex_exchange, self.dex_price)?;
-        writeln!(f, "   - Amount: {}", self.dex_amount)?;
-        writeln!(
-            f,
-            "   - PnL pre-gas (Mid Prices): Maker Mid: {}, Taker Mid: {}",
-            self.pnl_pre_gas.maker_taker_mid.0.clone().to_float(),
-            self.pnl_pre_gas.maker_taker_mid.1.clone().to_float()
-=======
             "   - {}: {}",
             "Exchange".bold().underline().cyan(),
             self.cex_exchange.to_string().bold()
@@ -233,7 +208,6 @@
             (&self.best_ask_maker - &self.best_ask_taker)
                 .to_float()
                 .to_string()
->>>>>>> 37dce19c
         )?;
         writeln!(f, "       - {}", "PnL Pre-Gas:".bold().underline().green())?;
         writeln!(
@@ -254,12 +228,6 @@
         )?;
         writeln!(
             f,
-<<<<<<< HEAD
-            "   - PnL pre-gas (Ask Prices): Maker Ask: {}, Taker Ask: {}",
-            self.pnl_pre_gas.maker_taker_ask.0.clone().to_float(),
-            self.pnl_pre_gas.maker_taker_ask.1.clone().to_float()
-        )
-=======
             "           - Ask PnL: Maker: {:.6}, Taker: {:.6}",
             self.pnl_pre_gas
                 .maker_taker_ask
@@ -276,7 +244,6 @@
         )?;
 
         Ok(())
->>>>>>> 37dce19c
     }
 }
 #[serde_as]
