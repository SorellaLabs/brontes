use std::fmt::{self, Debug, Display};

use alloy_primitives::Address;
use clickhouse::{DbRow, Row};
use colored::Colorize;
use itertools::Itertools;
use redefined::Redefined;
use reth_primitives::B256;
use rkyv::{Archive, Deserialize as rDeserialize, Serialize as rSerialize};
use serde::{ser::SerializeStruct, Deserialize, Serialize};
use serde_with::serde_as;

use super::MevType;
use crate::{
    db::{
        redefined_types::primitives::*,
        token_info::{TokenInfoWithAddress, TokenInfoWithAddressRedefined},
    },
    serde_utils::{addresss, option_addresss, txhash},
};
#[allow(unused_imports)]
use crate::{
    display::utils::display_sandwich,
    normalized_actions::{NormalizedBurn, NormalizedLiquidation, NormalizedMint, NormalizedSwap},
    GasDetails,
};

#[serde_as]
#[derive(Debug, Deserialize, PartialEq, Clone, Default, Redefined)]
#[redefined_attr(derive(Debug, PartialEq, Clone, Serialize, rSerialize, rDeserialize, Archive))]
pub struct BundleHeader {
<<<<<<< HEAD
    pub block_number: u64,
    pub tx_index: u64,
    #[serde(with = "txhash")]
    // For a sandwich this is always the first frontrun tx hash
    pub tx_hash: B256,
    #[serde(with = "addresss")]
    pub eoa: Address,
=======
    pub block_number:  u64,
    pub tx_index:      u64,
    #[serde_as(as = "FixedString")]
    // For a sandwich this is always the first frontrun tx hash
    pub tx_hash: B256,
    #[serde_as(as = "FixedString")]
    pub eoa:           Address,
>>>>>>> e928ec0d
    #[serde(with = "option_addresss")]
    pub mev_contract:  Option<Address>,
    pub profit_usd:    f64,
    pub token_profits: TokenProfits,
    pub bribe_usd:     f64,
    #[redefined(same_fields)]
    pub mev_type:      MevType,
}

#[serde_as]
#[derive(Debug, Deserialize, PartialEq, Row, Clone, Default, Serialize, Redefined)]
#[redefined_attr(derive(Debug, PartialEq, Clone, Serialize, rSerialize, rDeserialize, Archive))]
pub struct TokenProfits {
    pub profits: Vec<TokenProfit>,
}

#[serde_as]
#[derive(Debug, Deserialize, Row, PartialEq, Clone, Default, Serialize, Redefined)]
#[redefined_attr(derive(Debug, PartialEq, Clone, Serialize, rSerialize, rDeserialize, Archive))]
pub struct TokenProfit {
    pub profit_collector: Address,
    pub token:            TokenInfoWithAddress,
    pub amount:           f64,
    pub usd_value:        f64,
}

impl TokenProfits {
    //TODO: Find is short circuiting, in this case this should be fine but not
    // entirely sure.
    pub fn compose(&mut self, to_compose: &TokenProfits) {
        for profit in &to_compose.profits {
            if let Some(existing_profit) = self
                .profits
                .iter_mut()
                .find(|p| p.profit_collector == profit.profit_collector && p.token == profit.token)
            {
                if existing_profit.amount < profit.amount {
                    existing_profit.amount = profit.amount;
                }
            }
        }
    }

    //TODO: Alternatively we could do something like this, but I'm not sure it's
    // even necessary

    /*
    pub fn compose(&mut self, to_compose: &TokenProfits) {
        for profit in &to_compose.profits {
            for existing_profit in self.profits.iter_mut().filter(|p|
                p.profit_collector == profit.profit_collector && p.token_address == profit.token_address
            ) {
                if existing_profit.amount < profit.amount {
                    existing_profit.amount = profit.amount;
                }
            }
        }
    }
     */

    pub fn print_with_labels(
        &self,
        f: &mut fmt::Formatter,
        mev_contract_address: Option<Address>,
        eoa_address: Address,
    ) -> fmt::Result {
        writeln!(f, "\n{}", "Token Deltas:\n".bold().bright_white().underline())?;

        for profit in &self.profits {
            let collector_label = match profit.profit_collector {
                _ if Some(profit.profit_collector) == mev_contract_address => "MEV Contract",
                _ if profit.profit_collector == eoa_address => "EOA",
                _ => "Other",
            };

            let amount_display = if profit.amount >= 0.0 {
                format!("{:.7}", profit.amount).green()
            } else {
                format!("{:.7}", profit.amount.abs()).red()
            };

            writeln!(
                f,
                " - {}: {} {}: {} (worth ${:.2})",
                collector_label.bright_white(),
                if profit.amount >= 0.0 { "Gained" } else { "Lost" },
                profit.token.inner.symbol.bold(),
                amount_display,
                profit.usd_value.abs()
            )?;
        }

        Ok(())
    }
}

impl Display for TokenProfits {
    fn fmt(&self, f: &mut fmt::Formatter) -> fmt::Result {
        self.print_with_labels(f, None, Address::default())?;

        Ok(())
    }
}

impl Display for TokenProfit {
    fn fmt(&self, f: &mut fmt::Formatter) -> fmt::Result {
        let (profit_or_loss, amount_str, usd_value_str) = if self.amount < 0.0 {
            ("lost", self.amount.to_string().red(), format!("$ {}", self.usd_value).red())
        } else {
            ("gained", self.amount.to_string().green(), format!("$ {}", self.usd_value).green())
        };

        writeln!(
            f,
            "Address: {} {} {} {} worth {}",
            self.profit_collector,
            profit_or_loss,
            amount_str,
            self.token.symbol.bold(),
            usd_value_str
        )
    }
}

impl Serialize for BundleHeader {
    fn serialize<S>(&self, serializer: S) -> Result<S::Ok, S::Error>
    where
        S: serde::Serializer,
    {
        let mut ser_struct = serializer.serialize_struct("BundleHeader", 10)?;

        ser_struct.serialize_field("block_number", &self.block_number)?;
        ser_struct.serialize_field("tx_index", &self.tx_index)?;
        ser_struct.serialize_field("tx_hash", &format!("{:?}", &self.tx_hash))?;
        ser_struct.serialize_field("eoa", &format!("{:?}", &self.eoa))?;
        ser_struct.serialize_field(
            "mev_contract",
            &self.mev_contract.map(|a| format!("{:?}", a)),
        )?;
        ser_struct.serialize_field("profit_usd", &self.profit_usd)?;

        let profit_collector = self
            .token_profits
            .profits
            .iter()
            .map(|tp| format!("{:?}", tp.profit_collector))
            .collect_vec();
        let token = self
            .token_profits
            .profits
            .iter()
            .map(|tp| {
                (
                    format!("{:?}", tp.token.address),
                    tp.token.decimals,
                    tp.token.inner.symbol.clone(),
                )
            })
            .collect_vec();
        let amount = self
            .token_profits
            .profits
            .iter()
            .map(|tp| tp.amount)
            .collect_vec();
        let usd_value = self
            .token_profits
            .profits
            .iter()
            .map(|tp| tp.usd_value)
            .collect_vec();

        ser_struct.serialize_field("token_profits.profit_collector", &profit_collector)?;
        ser_struct.serialize_field("token_profits.token", &token)?;
        ser_struct.serialize_field("token_profits.amount", &amount)?;
        ser_struct.serialize_field("token_profits.usd_value", &usd_value)?;

        ser_struct.serialize_field("bribe_usd", &self.bribe_usd)?;
        ser_struct.serialize_field("mev_type", &self.mev_type)?;

        ser_struct.end()
    }
}

impl DbRow for BundleHeader {
    const COLUMN_NAMES: &'static [&'static str] = &[
        "block_number",
        "tx_index",
        "tx_hash",
        "eoa",
        "mev_contract",
        "profit_usd",
        "token_profits.profit_collector",
        "token_profits.token",
        "token_profits.amount",
        "token_profits.usd_value",
        "bribe_usd",
        "mev_type",
    ];
}<|MERGE_RESOLUTION|>--- conflicted
+++ resolved
@@ -29,23 +29,13 @@
 #[derive(Debug, Deserialize, PartialEq, Clone, Default, Redefined)]
 #[redefined_attr(derive(Debug, PartialEq, Clone, Serialize, rSerialize, rDeserialize, Archive))]
 pub struct BundleHeader {
-<<<<<<< HEAD
-    pub block_number: u64,
-    pub tx_index: u64,
+    pub block_number:  u64,
+    pub tx_index:      u64,
     #[serde(with = "txhash")]
     // For a sandwich this is always the first frontrun tx hash
     pub tx_hash: B256,
     #[serde(with = "addresss")]
-    pub eoa: Address,
-=======
-    pub block_number:  u64,
-    pub tx_index:      u64,
-    #[serde_as(as = "FixedString")]
-    // For a sandwich this is always the first frontrun tx hash
-    pub tx_hash: B256,
-    #[serde_as(as = "FixedString")]
     pub eoa:           Address,
->>>>>>> e928ec0d
     #[serde(with = "option_addresss")]
     pub mev_contract:  Option<Address>,
     pub profit_usd:    f64,
@@ -181,10 +171,8 @@
         ser_struct.serialize_field("tx_index", &self.tx_index)?;
         ser_struct.serialize_field("tx_hash", &format!("{:?}", &self.tx_hash))?;
         ser_struct.serialize_field("eoa", &format!("{:?}", &self.eoa))?;
-        ser_struct.serialize_field(
-            "mev_contract",
-            &self.mev_contract.map(|a| format!("{:?}", a)),
-        )?;
+        ser_struct
+            .serialize_field("mev_contract", &self.mev_contract.map(|a| format!("{:?}", a)))?;
         ser_struct.serialize_field("profit_usd", &self.profit_usd)?;
 
         let profit_collector = self
