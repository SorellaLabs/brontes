pub mod data;
pub mod header;
use std::fmt::{self, Debug};

<<<<<<< HEAD
use alloy_primitives::Address;
=======
use clickhouse::Row;
>>>>>>> a2bbb4ea
pub use data::*;
use dyn_clone::DynClone;
pub use header::*;
use redefined::{self_convert_redefined, Redefined};
use reth_primitives::B256;
use rkyv::{Archive, Deserialize as rDeserialize, Serialize as rSerialize};
use serde::{Deserialize, Serialize};
use serde_repr::{Deserialize_repr, Serialize_repr};
use serde_with::serde_as;
use strum::{Display, EnumIter};

use crate::display::utils::{
    display_atomic_backrun, display_jit_liquidity, display_jit_liquidity_sandwich,
    display_liquidation,
};
#[allow(unused_imports)]
use crate::{
    display::utils::{display_cex_dex, display_sandwich},
    normalized_actions::{NormalizedBurn, NormalizedLiquidation, NormalizedMint, NormalizedSwap},
    GasDetails,
};

#[serde_as]
#[derive(Debug, Serialize, Deserialize, PartialEq, Row, Clone, Redefined)]
#[redefined_attr(derive(Debug, PartialEq, Clone, Serialize, rSerialize, rDeserialize, Archive))]
pub struct Bundle {
    pub header: BundleHeader,
    pub data: BundleData,
}

impl Bundle {
    pub fn get_searcher_address(&self) -> Address {
        self.header.eoa
    }

    pub fn mev_type(&self) -> MevType {
        self.header.mev_type
    }
}

impl fmt::Display for Bundle {
    fn fmt(&self, f: &mut fmt::Formatter) -> fmt::Result {
        match self.header.mev_type {
            MevType::Sandwich => display_sandwich(self, f)?,
            MevType::CexDex => display_cex_dex(self, f)?,
            MevType::Jit => display_jit_liquidity(self, f)?,
            MevType::AtomicArb => display_atomic_backrun(self, f)?,
            MevType::Liquidation => display_liquidation(self, f)?,
            MevType::JitSandwich => display_jit_liquidity_sandwich(self, f)?,
            _ => writeln!(f, "{:#?}", self)?,
        }

        Ok(())
    }
}

#[derive(
    Debug,
    Serialize_repr,
    Deserialize_repr,
    PartialEq,
    Eq,
    Hash,
    EnumIter,
    rkyv::Serialize,
    rkyv::Deserialize,
    rkyv::Archive,
    Clone,
    Copy,
    Default,
    Display,
)]
#[repr(u8)]
#[allow(non_camel_case_types)]
#[serde(rename_all = "lowercase")]
pub enum MevType {
    Sandwich = 1,
    AtomicArb = 5,
    #[serde(rename = "jit_sandwich")]
    JitSandwich = 3,
    Jit = 2,
    #[serde(rename = "cex_dex")]
    CexDex = 0,
    Liquidation = 4,
    #[default]
    Unknown = 6,
}

self_convert_redefined!(MevType);

impl MevType {
    pub fn use_cex_pricing_for_deltas(&self) -> bool {
        match self {
            MevType::Sandwich
            | MevType::JitSandwich
            | MevType::Jit
            | MevType::AtomicArb
            | MevType::Liquidation
            | MevType::Unknown => false,
            MevType::CexDex => true,
        }
    }
}

pub trait Mev: erased_serde::Serialize + Send + Sync + Debug + 'static + DynClone {
    fn mev_type(&self) -> MevType;

    /// The total amount of gas paid by the bundle in wei
    /// This includes the coinbase transfer, if any
    fn total_gas_paid(&self) -> u128;

    /// The priority fee paid by the bundle in wei
    /// Effective gas - base fee * gas used
    fn total_priority_fee_paid(&self, base_fee: u128) -> u128;

    fn bribe(&self) -> u128;
    fn mev_transaction_hashes(&self) -> Vec<B256>;
}

dyn_clone::clone_trait_object!(Mev);<|MERGE_RESOLUTION|>--- conflicted
+++ resolved
@@ -2,11 +2,7 @@
 pub mod header;
 use std::fmt::{self, Debug};
 
-<<<<<<< HEAD
-use alloy_primitives::Address;
-=======
 use clickhouse::Row;
->>>>>>> a2bbb4ea
 pub use data::*;
 use dyn_clone::DynClone;
 pub use header::*;
