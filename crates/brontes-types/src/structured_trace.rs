use alloy_primitives::Log;
use reth_primitives::{Address, Bytes, B256};
use reth_rpc_types::trace::parity::{
    Action, CallType,
    TraceOutput::{self, Create},
    TransactionTrace,
};
use serde::{Deserialize, Serialize};
pub trait TraceActions {
    fn get_from_addr(&self) -> Address;
    fn get_to_address(&self) -> Address;
    fn get_msg_sender(&self) -> Address;
    fn get_calldata(&self) -> Bytes;
    fn get_return_calldata(&self) -> Bytes;
    fn is_static_call(&self) -> bool;
<<<<<<< HEAD
    fn is_create(&self) -> bool;
    fn action_type(&self) -> &Action;
    fn get_create_output(&self) -> Option<Address>;
=======
    fn is_delegate_call(&self) -> bool;
>>>>>>> 9293bb15
}

impl TraceActions for TransactionTraceWithLogs {
    fn is_static_call(&self) -> bool {
        match &self.trace.action {
            Action::Call(call) => call.call_type == CallType::StaticCall,
            _ => false,
        }
    }

<<<<<<< HEAD
    fn is_create(&self) -> bool {
        match &self.trace.action {
            Action::Create(_) => true,
=======
    fn is_delegate_call(&self) -> bool {
        match &self.trace.action {
            Action::Call(c) => c.call_type == CallType::DelegateCall,
>>>>>>> 9293bb15
            _ => false,
        }
    }

<<<<<<< HEAD
    fn get_create_output(&self) -> Option<Address> {
        match &self.trace.result {
            Some(TraceOutput::Create(o)) => Some(o.address),
            _ => None,
        }
    }

    fn action_type(&self) -> &Action {
        &self.trace.action
    }

=======
>>>>>>> 9293bb15
    fn get_from_addr(&self) -> Address {
        match &self.trace.action {
            Action::Call(call) => call.from,
            Action::Create(call) => call.from,
            Action::Reward(call) => call.author,
            Action::Selfdestruct(call) => call.address,
        }
    }

    fn get_msg_sender(&self) -> Address {
        self.msg_sender
    }

    fn get_to_address(&self) -> Address {
        match &self.trace.action {
            Action::Call(call) => call.to,
            Action::Create(_) => Address::default(),
            Action::Reward(_) => Address::default(),
            Action::Selfdestruct(call) => call.address,
        }
    }

    fn get_calldata(&self) -> Bytes {
        match &self.trace.action {
            Action::Call(call) => call.input.clone(),
            Action::Create(call) => call.init.clone(),
            _ => Bytes::default(),
        }
    }

    fn get_return_calldata(&self) -> Bytes {
        let Some(res) = &self.trace.result else { return Bytes::default() };
        match res {
            reth_rpc_types::trace::parity::TraceOutput::Call(bytes) => bytes.output.clone(),
            _ => Bytes::default(),
        }
    }
}

#[derive(Debug, Clone, Serialize, Deserialize, PartialEq, Eq)]
pub struct DecodedCallData {
    pub function_name: String,
    pub call_data:     Vec<DecodedParams>,
    pub return_data:   Vec<DecodedParams>,
}

#[derive(Debug, Clone, Serialize, Deserialize, PartialEq, Eq)]
pub struct DecodedParams {
    pub field_name: String,
    pub field_type: String,
    pub value:      String,
}

#[derive(Debug, Clone, Serialize, Deserialize, PartialEq, Eq)]
pub struct TransactionTraceWithLogs {
    pub trace:        TransactionTrace,
    pub logs:         Vec<Log>,
    /// the msg.sender of the trace. This allows us to properly deal with
    /// delegate calls and the headache they cause when it comes to proxies
    pub msg_sender:   Address,
    pub trace_idx:    u64,
    pub decoded_data: Option<DecodedCallData>,
}

impl TransactionTraceWithLogs {
    pub fn get_trace_address(&self) -> Vec<usize> {
        self.trace.trace_address.clone()
    }
}

#[derive(Debug, Clone, Serialize, Deserialize)]
pub struct TxTrace {
    pub trace:           Vec<TransactionTraceWithLogs>,
    pub tx_hash:         B256,
    pub gas_used:        u128,
    pub effective_price: u128,
    pub tx_index:        u64,
    // False if the transaction reverted
    pub is_success:      bool,
}

impl TxTrace {
    pub fn new(
        trace: Vec<TransactionTraceWithLogs>,
        tx_hash: B256,
        tx_index: u64,
        gas_used: u128,
        effective_price: u128,
        is_success: bool,
    ) -> Self {
        Self { trace, tx_hash, tx_index, effective_price, gas_used, is_success }
    }
}<|MERGE_RESOLUTION|>--- conflicted
+++ resolved
@@ -13,13 +13,10 @@
     fn get_calldata(&self) -> Bytes;
     fn get_return_calldata(&self) -> Bytes;
     fn is_static_call(&self) -> bool;
-<<<<<<< HEAD
     fn is_create(&self) -> bool;
     fn action_type(&self) -> &Action;
     fn get_create_output(&self) -> Option<Address>;
-=======
     fn is_delegate_call(&self) -> bool;
->>>>>>> 9293bb15
 }
 
 impl TraceActions for TransactionTraceWithLogs {
@@ -30,20 +27,20 @@
         }
     }
 
-<<<<<<< HEAD
     fn is_create(&self) -> bool {
         match &self.trace.action {
             Action::Create(_) => true,
-=======
-    fn is_delegate_call(&self) -> bool {
-        match &self.trace.action {
-            Action::Call(c) => c.call_type == CallType::DelegateCall,
->>>>>>> 9293bb15
             _ => false,
         }
     }
 
-<<<<<<< HEAD
+    fn is_delegate_call(&self) -> bool {
+        match &self.trace.action {
+            Action::Call(c) => c.call_type == CallType::DelegateCall,
+            _ => false,
+        }
+    }
+
     fn get_create_output(&self) -> Option<Address> {
         match &self.trace.result {
             Some(TraceOutput::Create(o)) => Some(o.address),
@@ -55,8 +52,6 @@
         &self.trace.action
     }
 
-=======
->>>>>>> 9293bb15
     fn get_from_addr(&self) -> Address {
         match &self.trace.action {
             Action::Call(call) => call.from,
