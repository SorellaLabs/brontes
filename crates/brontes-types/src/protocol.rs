--- conflicted
+++ resolved
@@ -73,11 +73,8 @@
         AaveV2,
         AaveV3,
         BalancerV1,
-<<<<<<< HEAD
         BalancerV2,
-=======
         BalancerV1CRP,
->>>>>>> 13638c94
         UniswapX,
         CurveBasePool2,
         CurveBasePool3,
@@ -113,11 +110,8 @@
             Protocol::AaveV2 => ("Aave", "V2"),
             Protocol::AaveV3 => ("Aave", "V3"),
             Protocol::BalancerV1 => ("Balancer", "V1"),
-<<<<<<< HEAD
             Protocol::BalancerV2 => ("Balancer", "v2"),
-=======
             Protocol::BalancerV1CRP => ("Balancer", "V1SmartPool"),
->>>>>>> 13638c94
             Protocol::UniswapX => ("Uniswap", "X"),
             Protocol::CurveBasePool2 => ("Curve.fi", "Base"),
             Protocol::CurveBasePool3 => ("Curve.fi", "Base"),
