use std::{collections::HashSet, fmt, fmt::Display};

use alloy_primitives::TxHash;
use clickhouse::Row;
use colored::Colorize;
use itertools::Itertools;
use rayon::iter::{IntoParallelIterator, ParallelIterator};
use redefined::self_convert_redefined;
use reth_primitives::{Address, B256};
use serde::{Deserialize, Serialize};

use super::Node;
use crate::{
    db::{metadata::Metadata, traits::LibmdbxReader},
    normalized_actions::{Actions, NormalizedAction},
    TreeSearchBuilder, TxInfo,
};

#[derive(Debug)]
pub struct NodeData<V: NormalizedAction>(pub Vec<Option<V>>);

impl<V: NormalizedAction> NodeData<V> {
    /// adds the node data to the storage location retuning the index
    /// that the data can be found at
    pub fn add(&mut self, data: V) -> usize {
        self.0.push(Some(data));
        self.0.len() - 1
    }

    pub fn get_ref(&self, idx: usize) -> Option<&V> {
        self.0.get(idx).and_then(|f| f.as_ref())
    }

    pub fn get_mut(&mut self, idx: usize) -> Option<&mut V> {
        self.0.get_mut(idx).and_then(|f| f.as_mut())
    }

    pub fn remove(&mut self, idx: usize) -> Option<V> {
        self.0[idx].take()
    }

    pub fn replace(&mut self, idx: usize, value: V) {
        self.0[idx] = Some(value);
    }
}

#[derive(Debug)]
pub struct Root<V: NormalizedAction> {
    pub head:        Node,
    pub position:    usize,
    pub tx_hash:     B256,
    pub private:     bool,
    pub gas_details: GasDetails,
    pub data_store:  NodeData<V>,
}

impl<V: NormalizedAction> Root<V> {
    pub fn get_tx_info<DB: LibmdbxReader>(
        &self,
        block_number: u64,
        database: &DB,
    ) -> eyre::Result<TxInfo> {
        let to_address = self
            .data_store
            .get_ref(self.head.data)
            .unwrap()
            .clone()
            .get_action()
            .get_to_address();

        let is_verified_contract = database
            .try_fetch_address_metadata(to_address)
            .map_err(|_| eyre::eyre!("Failed to fetch address metadata"))
            .map(|metadata| metadata.map_or(false, |m| m.is_verified()))?;

        let is_classified = self
            .data_store
            .get_ref(self.head.data)
            .map(|f| f.is_classified())
            .unwrap_or_default();

        let emits_logs = self
            .data_store
            .get_ref(self.head.data)
            .unwrap()
            .get_action()
            .emitted_logs();
        let is_cex_dex_call = matches!(
            self.data_store.get_ref(self.head.data).unwrap().get_action(),
            Actions::Unclassified(data) if data.is_cex_dex_call()
        );

        let searcher_eoa_info = database.try_fetch_searcher_eoa_info(self.head.address)?;

        // If the to address is a verified contract, or emits logs, or is classified
        // then shouldn't pass it as mev_contract to avoid the misclassification of
        // protocol addresses as mev contracts
        if is_verified_contract || is_classified || emits_logs {
            return Ok(TxInfo::new(
                block_number,
                self.position as u64,
                self.head.address,
                None,
                self.tx_hash,
                self.gas_details,
                is_classified,
                is_cex_dex_call,
                self.private,
                is_verified_contract,
                searcher_eoa_info,
                None,
            ));
        }

        let searcher_contract_info =
            database.try_fetch_searcher_contract_info(self.get_to_address())?;

        Ok(TxInfo::new(
            block_number,
            self.position as u64,
            self.head.address,
            Some(to_address),
            self.tx_hash,
            self.gas_details,
            is_classified,
            is_cex_dex_call,
            self.private,
            is_verified_contract,
            searcher_eoa_info,
            searcher_contract_info,
        ))
    }

    pub fn get_from_address(&self) -> Address {
        self.head.address
    }

    pub fn get_to_address(&self) -> Address {
        self.data_store
            .get_ref(0)
            .unwrap()
            .get_action()
            .get_to_address()
    }

    pub fn get_root_action(&self) -> &V {
        self.data_store.get_ref(0).unwrap()
    }

    pub fn get_block_position(&self) -> usize {
        self.position
    }

    pub fn insert(&mut self, mut node: Node, data: V) {
        let idx = self.data_store.add(data);
        node.data = idx;

        self.head.insert(node)
    }

    pub fn collect_spans(&self, call: &TreeSearchBuilder<V>) -> Vec<Vec<V>> {
        let mut result = Vec::new();
        self.head.collect_spans(&mut result, call, &self.data_store);

        result
    }

    pub fn modify_spans<F>(&mut self, find: &TreeSearchBuilder<V>, modify: &F)
    where
        F: Fn(Vec<&mut Node>, &mut NodeData<V>),
    {
        self.head
            .modify_node_spans(find, modify, &mut self.data_store);
    }

    pub fn collect(&self, call: &TreeSearchBuilder<V>) -> Vec<V> {
        let mut result = Vec::new();
        self.head.collect(
            &mut result,
            call,
            &|data, info| info.get_ref(data.data).unwrap().clone(),
            &self.data_store,
        );

        result.sort_by_key(|a| a.get_trace_index());

        result
    }

    pub fn modify_node_if_contains_childs<F>(&mut self, find: &TreeSearchBuilder<V>, modify: &F)
    where
        F: Fn(&mut Node, &mut NodeData<V>),
    {
        self.head
            .modify_node_if_contains_childs(find, modify, &mut self.data_store);
    }

    pub fn collect_child_traces_and_classify(&mut self, heads: &[u64]) {
        heads.iter().for_each(|search_head| {
            self.head
                .get_all_children_for_complex_classification(*search_head, &mut self.data_store)
        });
    }

    pub fn remove_duplicate_data<C, T, R>(
        &mut self,
        find: &TreeSearchBuilder<V>,
        classify: &C,
        info: &T,
        removal: &TreeSearchBuilder<V>,
    ) where
        T: Fn(&Node, &NodeData<V>) -> R + Sync,
        C: Fn(&Vec<R>, &Node, &NodeData<V>) -> Vec<u64> + Sync,
    {
        let mut find_res = Vec::new();
        self.head
            .collect(&mut find_res, find, &|data, _| data.clone(), &self.data_store);

        let indexes = find_res
            .into_par_iter()
            .flat_map(|node| {
                let mut bad_res = Vec::new();
                node.collect(&mut bad_res, removal, info, &self.data_store);
                classify(&bad_res, &node, &self.data_store)
            })
            .collect::<HashSet<_>>();

        indexes.into_iter().for_each(|index| {
            self.head
                .remove_node_and_children(index, &mut self.data_store)
        });
    }

    pub fn finalize(&mut self) {
        self.head.finalize();
    }

    pub fn is_private(&self) -> bool {
        self.private
    }

    pub fn label_private_tx(&mut self, metadata: &Metadata) {
        if metadata.private_flow.contains(&self.tx_hash) {
            self.private = true;
        }
    }
}

#[derive(
    Debug,
    Clone,
    Copy,
    PartialEq,
    Serialize,
    Deserialize,
    Row,
    Default,
    rkyv::Serialize,
    rkyv::Deserialize,
    rkyv::Archive,
)]
pub struct GasDetails {
    pub coinbase_transfer:   Option<u128>,
    pub priority_fee:        u128,
    pub gas_used:            u128,
    pub effective_gas_price: u128,
}
//TODO: Fix this
impl Display for GasDetails {
    fn fmt(&self, f: &mut fmt::Formatter<'_>) -> fmt::Result {
        write!(
            f,
            "GasDetails {{ coinbase_transfer: {:?}, priority_fee: {}, gas_used: {}, \
             effective_gas_price: {} }}",
            self.coinbase_transfer, self.priority_fee, self.gas_used, self.effective_gas_price
        )
    }
}

self_convert_redefined!(GasDetails);

impl GasDetails {
    pub fn gas_paid(&self) -> u128 {
        let mut gas = self.gas_used * self.effective_gas_price;

        if let Some(coinbase) = self.coinbase_transfer {
            gas += coinbase
        }

        gas
    }

    pub fn priority_fee(&self, base_fee: u128) -> u128 {
        self.effective_gas_price - base_fee
    }

    pub fn priority_fee_paid(&self, base_fee: u128) -> u128 {
        self.priority_fee(base_fee) * self.gas_used
    }

    pub fn coinbase_transfer(&self) -> u128 {
        self.coinbase_transfer.unwrap_or_default()
    }

    // Pretty print after 'spaces' spaces
    pub fn pretty_print_with_spaces(&self, f: &mut fmt::Formatter, spaces: usize) -> fmt::Result {
        let space_str = " ".repeat(spaces);
        let labels = [
            (
                "Coinbase Transfer",
                self.coinbase_transfer
                    .map(|amount| format!("{} ETH", amount))
                    .unwrap_or_else(|| "None".to_string()),
            ),
            ("Priority Fee", format!("{} Wei", self.priority_fee)),
            ("Gas Used", self.gas_used.to_string()),
            ("Effective Gas Price", format!("{} Wei", self.effective_gas_price)),
            ("Total Gas Paid in ETH", format!("{:.7} ETH", self.gas_paid() as f64 / 1e18)),
        ];

        let max_label_length = labels
            .iter()
            .map(|(label, _)| label.len())
            .max()
            .unwrap_or(0);

        for (label, value) in &labels {
            writeln!(
                f,
                "{}",
                self.format_line_with_spaces(label, value, max_label_length, &space_str)
            )?;
        }

        Ok(())
    }

    fn format_line_with_spaces(
        &self,
        label: &str,
        value: &str,
        max_label_length: usize,
        leading_spaces: &str,
    ) -> String {
        let padded_label = format!("{:<width$} :", label, width = max_label_length);
        let formatted_value = format!("    {}", value).bright_yellow();
        format!("{}{}{}", leading_spaces, padded_label, formatted_value)
    }
}

pub struct ClickhouseVecGasDetails {
<<<<<<< HEAD
    pub tx_hash: Vec<String>,
    pub coinbase_transfer: Vec<Option<u128>>,
    pub priority_fee: Vec<u128>,
    pub gas_used: Vec<u128>,
=======
    pub tx_hash:             Vec<FixedString>,
    pub coinbase_transfer:   Vec<Option<u128>>,
    pub priority_fee:        Vec<u128>,
    pub gas_used:            Vec<u128>,
>>>>>>> e928ec0d
    pub effective_gas_price: Vec<u128>,
}

impl From<(Vec<TxHash>, Vec<GasDetails>)> for ClickhouseVecGasDetails {
    fn from(value: (Vec<TxHash>, Vec<GasDetails>)) -> Self {
        let vec_vals = value
            .0
            .into_iter()
            .zip(value.1)
            .map(|(tx, gas)| {
                (
                    String::from(format!("{:?}", tx)),
                    gas.coinbase_transfer,
                    gas.priority_fee,
                    gas.gas_used,
                    gas.effective_gas_price,
                )
            })
            .collect::<Vec<_>>();

        ClickhouseVecGasDetails {
            tx_hash:             vec_vals.iter().map(|val| val.0.to_owned()).collect_vec(),
            coinbase_transfer:   vec_vals.iter().map(|val| val.1.to_owned()).collect_vec(),
            priority_fee:        vec_vals.iter().map(|val| val.2.to_owned()).collect_vec(),
            gas_used:            vec_vals.iter().map(|val| val.3.to_owned()).collect_vec(),
            effective_gas_price: vec_vals.iter().map(|val| val.4.to_owned()).collect_vec(),
        }
    }
}

/// i.e. Sandwich: From <victim_tx_hashes, victim_swaps)
impl From<(Vec<Vec<TxHash>>, Vec<GasDetails>)> for ClickhouseVecGasDetails {
    fn from(value: (Vec<Vec<TxHash>>, Vec<GasDetails>)) -> Self {
        let tx_hashes = value.0.into_iter().flatten().collect_vec();
        let gas_details = value.1;

        (tx_hashes, gas_details).into()
    }
}<|MERGE_RESOLUTION|>--- conflicted
+++ resolved
@@ -349,17 +349,10 @@
 }
 
 pub struct ClickhouseVecGasDetails {
-<<<<<<< HEAD
-    pub tx_hash: Vec<String>,
-    pub coinbase_transfer: Vec<Option<u128>>,
-    pub priority_fee: Vec<u128>,
-    pub gas_used: Vec<u128>,
-=======
-    pub tx_hash:             Vec<FixedString>,
+    pub tx_hash:             Vec<String>,
     pub coinbase_transfer:   Vec<Option<u128>>,
     pub priority_fee:        Vec<u128>,
     pub gas_used:            Vec<u128>,
->>>>>>> e928ec0d
     pub effective_gas_price: Vec<u128>,
 }
 
