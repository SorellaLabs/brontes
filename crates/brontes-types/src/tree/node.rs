--- conflicted
+++ resolved
@@ -327,20 +327,12 @@
         start_index: u64,
         trace_index: u64,
     ) {
-<<<<<<< HEAD
         if self.index >= start_index && self.index < trace_index {
-=======
-        if self.index >= start_index && self.index < tx_index {
->>>>>>> 1bfac4b2
             res.push(self.clone());
             for i in &self.inner {
                 i.get_all_parent_nodes_for_discovery(res, start_index, trace_index);
             }
-<<<<<<< HEAD
-        } else if self.index < start_index && self.index < trace_index {
-=======
-        } else if self.index <= start_index && self.index < tx_index {
->>>>>>> 1bfac4b2
+        } else if self.index <= start_index && self.index < trace_index {
             for i in &self.inner {
                 i.get_all_parent_nodes_for_discovery(res, start_index, trace_index);
             }
