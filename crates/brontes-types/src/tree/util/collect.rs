--- conflicted
+++ resolved
@@ -17,13 +17,7 @@
     where
         Self: TreeCollectCast<(Vec<Ret>,), (fn(V) -> Option<Ret>,), V>,
     {
-<<<<<<< Updated upstream
-        TreeCollectCast::collect_all_actions_filter(self, call, (collector,))
-            .into_iter()
-            .map(|(k, v)| (k, v.0))
-=======
         TreeCollectCast::collect_all_actions_filter(self, call, (collector,)).map(|(k, v)| (k, v.0))
->>>>>>> Stashed changes
     }
 
     fn collect_action_range_filter<Ret>(
