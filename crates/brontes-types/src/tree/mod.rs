--- conflicted
+++ resolved
@@ -10,14 +10,9 @@
 
 use crate::db::traits::LibmdbxReader;
 pub mod node;
-<<<<<<< HEAD
-pub mod utils;
-pub use utils::*;
-=======
 mod types;
 pub mod util;
 pub use util::*;
->>>>>>> 7d5e4122
 pub mod root;
 pub mod tx_info;
 pub use node::*;
@@ -211,27 +206,12 @@
         })
     }
 
-<<<<<<< HEAD
-    pub fn collect_txes(
-        &self,
-        txes: Vec<B256>,
-        call: TreeSearchBuilder<V>,
-    ) -> HashMap<B256, Vec<V>> {
-        self.run_in_span_ref(|this| {
-            this.tp.install(|| {
-                this.tx_roots
-                    .par_iter()
-                    .filter(|r| txes.contains(&r.tx_hash))
-                    .map(|r| (r.tx_hash, r.collect(&call)))
-                    .collect()
-=======
     pub fn collect_txes(&self, txes: Vec<B256>, call: TreeSearchBuilder<V>) -> Vec<Vec<V>> {
         self.run_in_span_ref(|this| {
             this.tp.install(|| {
                 txes.par_iter()
                     .map(|tx| this.collect(*tx, call.clone()))
                     .collect::<Vec<_>>()
->>>>>>> 7d5e4122
             })
         })
     }
