use std::{collections::HashMap, panic::AssertUnwindSafe};

use rayon::{
    prelude::{IntoParallelRefIterator, IntoParallelRefMutIterator, ParallelIterator},
    ThreadPool, ThreadPoolBuilder,
};
use reth_primitives::{Header, B256};
use statrs::statistics::Statistics;
use tracing::{error, span, Level};

use crate::db::traits::LibmdbxReader;
pub mod node;
pub mod root;
pub mod tx_info;
pub use node::*;
pub use root::*;
pub use tx_info::*;
pub mod search_args;
pub use search_args::*;

use crate::{db::metadata::Metadata, normalized_actions::NormalizedAction};

const MAX_SEARCH_THREADS: usize = 4;

#[derive(Debug)]
pub struct BlockTree<V: NormalizedAction> {
    pub tx_roots:             Vec<Root<V>>,
    pub header:               Header,
    pub priority_fee_std_dev: f64,
    pub avg_priority_fee:     f64,
    pub tp:                   ThreadPool,
}

impl<V: NormalizedAction> BlockTree<V> {
    pub fn new(header: Header, tx_num: usize) -> Self {
        Self {
            tx_roots: Vec::with_capacity(tx_num),
            header,
            priority_fee_std_dev: 0.0,
            avg_priority_fee: 0.0,
            tp: ThreadPoolBuilder::new()
                .num_threads(MAX_SEARCH_THREADS)
                .build()
                .unwrap(),
        }
    }

    pub fn get_tx_info<DB: LibmdbxReader>(&self, tx_hash: B256, database: &DB) -> Option<TxInfo> {
        self.tp.install(|| {
            self.tx_roots
                .par_iter()
                .find_any(|r| r.tx_hash == tx_hash)
                .and_then(|root| {
                    root.get_tx_info(self.header.number, database)
                        .map_err(|e| error!(block=%self.header.number,"Database Error: {}", e ))
                        .ok()
                })
        })
    }

    pub fn get_root(&self, tx_hash: B256) -> Option<&Root<V>> {
        self.tx_roots.iter().find(|r| r.tx_hash == tx_hash)
    }

    pub fn get_gas_details(&self, hash: B256) -> Option<&GasDetails> {
        self.tx_roots
            .iter()
            .find(|h| h.tx_hash == hash)
            .map(|root| &root.gas_details)
    }

    pub fn get_prev_tx(&self, hash: B256) -> Option<B256> {
        let index = self.tx_roots.iter().position(|h| h.tx_hash == hash)?;

        if index == 0 {
            None
        } else {
            Some(self.tx_roots[index - 1].tx_hash)
        }
    }

    pub fn insert_root(&mut self, root: Root<V>) {
        self.tx_roots.push(root);
    }

    pub fn finalize_tree(&mut self) {
        self.run_in_span_mut(|this| {
            // in case the block is empty
            if this.tx_roots.is_empty() {
                error!(block = this.header.number, "The block tree is empty");
                this.tx_roots.iter_mut().for_each(|root| root.finalize());
                return
            }

            // Initialize accumulator for total priority fee and vector of priority fees
            let mut total_priority_fee: f64 = 0.0;
            let mut priority_fees: Vec<f64> = Vec::new();

            for tx in &mut this.tx_roots {
                let priority_fee = (tx.gas_details.effective_gas_price
                    - this.header.base_fee_per_gas.unwrap() as u128)
                    as f64;
                priority_fees.push(priority_fee);
                total_priority_fee += priority_fee;

                tx.finalize();
            }

            this.avg_priority_fee = total_priority_fee / this.tx_roots.len() as f64;
            let std_dev = priority_fees.population_std_dev();
            this.priority_fee_std_dev = std_dev;
        })
    }

    pub fn get_hashes(&self) -> Vec<B256> {
        self.tx_roots.iter().map(|r| r.tx_hash).collect()
    }

    /// Collects all subsets of actions that match the action criteria specified
    /// by the closure. This is useful for collecting the subtrees of a
    /// transaction that contain the wanted actions.
    pub fn collect_spans(&self, hash: B256, call: TreeSearchBuilder<V>) -> Vec<Vec<V>> {
        self.run_in_span_ref(|this| {
            if let Some(root) = this.tx_roots.iter().find(|r| r.tx_hash == hash) {
                root.collect_spans(&call)
            } else {
                vec![]
            }
        })
    }

    /// Collects all spans defined by the Search Args, then will allow
    /// modifications of the nodes found in the spans.
    pub fn modify_spans<F>(&mut self, find: TreeSearchBuilder<V>, modify: F)
    where
        F: Fn(Vec<&mut Node>, &mut NodeData<V>) + Send + Sync,
    {
        self.run_in_span_mut(|this| {
            this.tp.install(|| {
                this.tx_roots.par_iter_mut().for_each(|root| {
                    root.modify_spans(&find, &modify);
                });
            });
        })
    }

    /// For the given tx hash, goes through the tree and collects all actions
    /// specified by the tree search builder.
    pub fn collect(&self, hash: B256, call: TreeSearchBuilder<V>) -> Vec<V> {
        self.run_in_span_ref(|this| {
            if let Some(root) = this.tx_roots.iter().find(|r| r.tx_hash == hash) {
                root.collect(&call)
            } else {
                vec![]
            }
        })
    }

    /// For all transactions, goes through the tree and collects all actions
    /// specified by the tree search builder.
    pub fn collect_all(&self, call: TreeSearchBuilder<V>) -> HashMap<B256, Vec<V>> {
        self.run_in_span_ref(|this| {
            this.tp.install(|| {
                this.tx_roots
                    .par_iter()
                    .map(|r| (r.tx_hash, r.collect(&call)))
                    .collect()
            })
        })
    }

    /// Takes Vec<(TransactionIndex, Vec<ActionIndex>)>
    /// for every action index of a transaction index, This function grabs all
    /// child nodes of the action index if and only if they are specified in
    /// the classification function of the action index node.
    pub fn collect_and_classify(&mut self, search_params: &[Option<(usize, Vec<u64>)>]) {
        self.run_in_span_mut(|this| {
            let mut roots_with_search_params = this
                .tx_roots
                .iter_mut()
                .zip(search_params.iter())
                .collect::<Vec<_>>();

            this.tp.install(|| {
                roots_with_search_params
                    .par_iter_mut()
                    .filter_map(|(root, opt)| Some((root, opt.as_ref()?)))
                    .for_each(|(root, (_, subtraces))| {
                        root.collect_child_traces_and_classify(subtraces);
                    });
            });
        })
    }

    /// Collects all subsets of actions that match the action criteria specified
    /// by the closure. This is useful for collecting the subtrees of a
    /// transaction that contain the wanted actions.
    pub fn collect_spans_all(&self, call: TreeSearchBuilder<V>) -> HashMap<B256, Vec<Vec<V>>> {
        self.run_in_span_ref(|this| {
            this.tp.install(|| {
                this.tx_roots
                    .par_iter()
                    .map(|r| (r.tx_hash, r.collect_spans(&call)))
                    .collect()
            })
        })
    }

    /// Uses the search args to find a given nodes. Specifically if a node has
    /// childs that the search args define. Then calls the modify function
    /// on the current node.
    pub fn modify_node_if_contains_childs<F>(&mut self, find: TreeSearchBuilder<V>, modify: F)
    where
        F: Fn(&mut Node, &mut NodeData<V>) + Send + Sync,
    {
        self.run_in_span_mut(|this| {
            this.tp.install(|| {
                this.tx_roots
                    .par_iter_mut()
                    .for_each(|r| r.modify_node_if_contains_childs(&find, &modify));
            })
        })
    }

    /// Uses search args to collect two types of nodes. Nodes that could be a
    /// parent to a child node that we want to remove. and child nodes we
    /// want to remove. These are both collected and passed to the classifiy
    /// removal index function. This function will allow the user to look at
    /// all of the parent nodes and possible removal nodes and return the
    /// index of nodes that will be removed from the tree.
    pub fn remove_duplicate_data<ClassifyRemovalIndex, WantedData, R>(
        &mut self,
        find: TreeSearchBuilder<V>,
        find_removal: TreeSearchBuilder<V>,
        info: WantedData,
        classify: ClassifyRemovalIndex,
    ) where
        WantedData: Fn(&Node, &NodeData<V>) -> R + Sync,
        ClassifyRemovalIndex: Fn(&Vec<R>, &Node, &NodeData<V>) -> Vec<u64> + Sync,
    {
        self.run_in_span_mut(|this| {
            this.tp.install(|| {
                this.tx_roots.par_iter_mut().for_each(|root| {
                    root.remove_duplicate_data(&find, &classify, &info, &find_removal)
                });
            })
        })
    }

    pub fn label_private_txes(&mut self, metadata: &Metadata) {
        self.tx_roots
            .iter_mut()
            .for_each(|root| root.label_private_tx(metadata));
    }

    /// catches all panics and errors and makes sure to log with block number to
    /// ensure easy debugging
    fn run_in_span_mut<Ret: Send>(&mut self, action: impl Fn(&mut Self) -> Ret) -> Ret {
        let span = span!(Level::ERROR, "brontes-tree", block = self.header.number);
        let g = span.enter();

        let res = std::panic::catch_unwind(AssertUnwindSafe(|| action(self)));

        let res = match res {
            Ok(r) => r,
            Err(e) => {
                let error = e.downcast_ref::<String>().cloned().unwrap_or(
                    e.downcast_ref::<&str>()
                        .map(|s| (*s).to_string())
                        .unwrap_or_default(),
                );
                tracing::error!(error=%error, "hit panic on a tree action, exiting");
                panic!("{e:?}");
            }
        };
        drop(g);

        res
    }

    fn run_in_span_ref<Ret: Send>(&self, action: impl Fn(&Self) -> Ret) -> Ret {
        let span = span!(Level::ERROR, "brontes-tree", block = self.header.number);
        let g = span.enter();

        let res = std::panic::catch_unwind(AssertUnwindSafe(|| action(self)));

        let res = match res {
            Ok(r) => r,
            Err(e) => {
                let error = e.downcast_ref::<String>().cloned().unwrap_or(
                    e.downcast_ref::<&str>()
                        .map(|s| (*s).to_string())
                        .unwrap_or_default(),
                );
                tracing::error!(error=%error, "hit panic on a tree action, exiting");
                panic!("{e:?}");
            }
        };
        drop(g);

        res
    }
}

#[cfg(test)]
pub mod test {
<<<<<<< HEAD

    #[brontes_macros::test]
    async fn test_collect_all() {}

    #[brontes_macros::test]
    async fn test_modify_spans() {}

    #[brontes_macros::test]
    async fn test_collect_spans() {}

    #[brontes_macros::test]
    async fn test_remove_duplicate_data() {}

    #[brontes_macros::test]
    async fn test_modify_node_if_child_contains() {}

    #[brontes_macros::test]
    async fn test_collect_and_classify() {}
=======
    use alloy_primitives::hex;
    use brontes_classifier::test_utils::ClassifierTestUtils;
    use brontes_types::{normalized_actions::Actions, BlockTree, TreeSearchBuilder};

    async fn load_tree() -> BlockTree<Actions> {
        let classifier_utils = ClassifierTestUtils::new().await;
        let tx = hex!("31dedbae6a8e44ec25f660b3cd0e04524c6476a0431ab610bb4096f82271831b").into();
        classifier_utils.build_tree_tx(tx).await.unwrap()
    }

    #[brontes_macros::test]
    async fn test_collect() {
        let tx = hex!("31dedbae6a8e44ec25f660b3cd0e04524c6476a0431ab610bb4096f82271831b").into();
        let tree: BlockTree<Actions> = load_tree().await;

        let burns = tree.collect(tx, TreeSearchBuilder::default().with_action(Actions::is_burn));
        assert_eq!(burns.len(), 1);
        let swaps = tree.collect(tx, TreeSearchBuilder::default().with_action(Actions::is_swap));
        assert_eq!(swaps.len(), 3);
    }

    #[brontes_macros::test]
    async fn test_collect_spans() {
        let tx = hex!("31dedbae6a8e44ec25f660b3cd0e04524c6476a0431ab610bb4096f82271831b").into();
        let tree: BlockTree<Actions> = load_tree().await;
        let spans = tree.collect_spans(
            tx,
            TreeSearchBuilder::default()
                .with_actions([])
                .child_nodes_contain([Actions::is_transfer, Actions::is_swap]),
        );

        assert!(!spans.is_empty());
        assert_eq!(spans.len(), 4);
    }

    #[brontes_macros::test]
    async fn test_remove_duplicate_data() {
        let mut tree: BlockTree<Actions> = load_tree().await;

        let pre_transfers = tree
            .collect_all(TreeSearchBuilder::default().with_action(Actions::is_transfer))
            .into_values()
            .flatten()
            .collect::<Vec<_>>();

        tree.remove_duplicate_data(
            TreeSearchBuilder::default().with_action(Actions::is_swap),
            TreeSearchBuilder::default().with_action(Actions::is_transfer),
            |node, data| (node.index, data.get_ref(node.data).cloned()),
            |other_nodes, node, data| {
                let Some(swap_data) = data.get_ref(node.data) else {
                    return vec![];
                };
                let swap_data = swap_data.force_swap_ref();

                other_nodes
                    .iter()
                    .filter_map(|(index, data)| {
                        let Actions::Transfer(transfer) = data.as_ref()? else {
                            return None;
                        };
                        if (transfer.amount == swap_data.amount_in
                            || (&transfer.amount + &transfer.fee) == swap_data.amount_out)
                            && (transfer.to == swap_data.pool || transfer.from == swap_data.pool)
                        {
                            return Some(*index)
                        }
                        None
                    })
                    .collect::<Vec<_>>()
            },
        );
        let post_transfers = tree
            .collect_all(TreeSearchBuilder::default().with_action(Actions::is_transfer))
            .into_values()
            .flatten()
            .collect::<Vec<_>>();

        assert!(pre_transfers.len() > post_transfers.len());
    }

    #[brontes_macros::test]
    async fn test_collect_and_classify() {
        let classifier_utils = ClassifierTestUtils::new().await;
        let tx = hex!("f9e7365f9c9c2859effebe61d5d19f44dcbf4d2412e7bcc5c511b3b8fbfb8b8d").into();
        let tree = classifier_utils.build_tree_tx(tx).await.unwrap();
        let mut actions =
            tree.collect(tx, TreeSearchBuilder::default().with_action(Actions::is_batch));
        assert!(!actions.is_empty());
        let action = actions.remove(0);

        let Actions::Batch(b) = action else {
            panic!("not batch");
        };

        assert!(
            b.user_swaps
                .iter()
                .map(|swap| swap.trace_index != 0)
                .all(|t| t),
            "batch user swaps wasn't set"
        );
    }
>>>>>>> 4c3fd3a3
}<|MERGE_RESOLUTION|>--- conflicted
+++ resolved
@@ -304,26 +304,6 @@
 
 #[cfg(test)]
 pub mod test {
-<<<<<<< HEAD
-
-    #[brontes_macros::test]
-    async fn test_collect_all() {}
-
-    #[brontes_macros::test]
-    async fn test_modify_spans() {}
-
-    #[brontes_macros::test]
-    async fn test_collect_spans() {}
-
-    #[brontes_macros::test]
-    async fn test_remove_duplicate_data() {}
-
-    #[brontes_macros::test]
-    async fn test_modify_node_if_child_contains() {}
-
-    #[brontes_macros::test]
-    async fn test_collect_and_classify() {}
-=======
     use alloy_primitives::hex;
     use brontes_classifier::test_utils::ClassifierTestUtils;
     use brontes_types::{normalized_actions::Actions, BlockTree, TreeSearchBuilder};
@@ -428,5 +408,4 @@
             "batch user swaps wasn't set"
         );
     }
->>>>>>> 4c3fd3a3
 }