--- conflicted
+++ resolved
@@ -86,12 +86,6 @@
 
         loop {
             if let Some(price) = self.get_price(pair, tx) {
-<<<<<<< HEAD
-                #[cfg(feature = "tests")]
-                tracing::info!(?pair, %price, "found price for pair");
-
-=======
->>>>>>> 7d5e4122
                 return Some(price.clone())
             }
             if tx == 0 {
