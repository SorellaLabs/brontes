use std::collections::HashMap;

use alloy_primitives::Address;

use crate::{
    db::{
<<<<<<< HEAD
        address_to_tokens::PoolTokens, builder::BuilderInfo, dex::DexQuotes, metadata::Metadata,
=======
        address_metadata::AddressMetadata, address_to_protocol_info::ProtocolInfo,
        builder::BuilderInfo, dex::DexQuotes, metadata::Metadata, searcher::SearcherInfo,
>>>>>>> b50ca9f2
        token_info::TokenInfoWithAddress,
    },
    pair::Pair,
    structured_trace::TxTrace,
    Protocol, SubGraphEdge,
};

pub type ProtocolCreatedRange = HashMap<u64, Vec<(Address, Protocol, Pair)>>;

#[auto_impl::auto_impl(&)]
pub trait LibmdbxReader: Send + Sync + Unpin + 'static {
    fn get_metadata_no_dex_price(&self, block_num: u64) -> eyre::Result<Metadata>;

    fn try_fetch_searcher_info(&self, searcher_eoa: Address) -> eyre::Result<SearcherInfo>;

    fn try_fetch_builder_info(&self, builder_coinbase_addr: Address) -> eyre::Result<BuilderInfo>;

    fn get_metadata(&self, block_num: u64) -> eyre::Result<Metadata>;

    fn try_fetch_address_metadata(&self, address: Address) -> eyre::Result<AddressMetadata>;

    fn get_dex_quotes(&self, block: u64) -> eyre::Result<DexQuotes>;

    fn try_fetch_token_info(&self, address: Address) -> eyre::Result<TokenInfoWithAddress>;

    fn try_fetch_token_decimals(&self, address: Address) -> eyre::Result<u8> {
        self.try_fetch_token_info(address).map(|info| info.decimals)
    }

    fn protocols_created_before(
        &self,
        start_block: u64,
    ) -> eyre::Result<HashMap<(Address, Protocol), Pair>>;

    fn protocols_created_range(
        &self,
        start_block: u64,
        end_block: u64,
    ) -> eyre::Result<ProtocolCreatedRange>;

    fn try_load_pair_before(
        &self,
        block: u64,
        pair: Pair,
    ) -> eyre::Result<(Pair, Vec<SubGraphEdge>)>;

<<<<<<< HEAD
    fn get_protocol_tokens(&self, address: Address) -> eyre::Result<Option<PoolTokens>>;
    fn get_protocol(&self, address: Address) -> eyre::Result<Option<Protocol>>;
    fn load_trace(&self, block_num: u64) -> eyre::Result<Option<Vec<TxTrace>>>;
    fn get_builder_info(&self, address: Address) -> eyre::Result<Option<BuilderInfo>>;
=======
    fn get_protocol(&self, address: Address) -> eyre::Result<Protocol> {
        self.get_protocol_details(address).map(|res| res.protocol)
    }

    fn get_protocol_details(&self, address: Address) -> eyre::Result<ProtocolInfo>;

    fn load_trace(&self, block_num: u64) -> eyre::Result<Vec<TxTrace>>;
>>>>>>> b50ca9f2
}<|MERGE_RESOLUTION|>--- conflicted
+++ resolved
@@ -4,12 +4,8 @@
 
 use crate::{
     db::{
-<<<<<<< HEAD
-        address_to_tokens::PoolTokens, builder::BuilderInfo, dex::DexQuotes, metadata::Metadata,
-=======
         address_metadata::AddressMetadata, address_to_protocol_info::ProtocolInfo,
         builder::BuilderInfo, dex::DexQuotes, metadata::Metadata, searcher::SearcherInfo,
->>>>>>> b50ca9f2
         token_info::TokenInfoWithAddress,
     },
     pair::Pair,
@@ -56,12 +52,6 @@
         pair: Pair,
     ) -> eyre::Result<(Pair, Vec<SubGraphEdge>)>;
 
-<<<<<<< HEAD
-    fn get_protocol_tokens(&self, address: Address) -> eyre::Result<Option<PoolTokens>>;
-    fn get_protocol(&self, address: Address) -> eyre::Result<Option<Protocol>>;
-    fn load_trace(&self, block_num: u64) -> eyre::Result<Option<Vec<TxTrace>>>;
-    fn get_builder_info(&self, address: Address) -> eyre::Result<Option<BuilderInfo>>;
-=======
     fn get_protocol(&self, address: Address) -> eyre::Result<Protocol> {
         self.get_protocol_details(address).map(|res| res.protocol)
     }
@@ -69,5 +59,5 @@
     fn get_protocol_details(&self, address: Address) -> eyre::Result<ProtocolInfo>;
 
     fn load_trace(&self, block_num: u64) -> eyre::Result<Vec<TxTrace>>;
->>>>>>> b50ca9f2
+    fn get_builder_info(&self, address: Address) -> eyre::Result<Option<BuilderInfo>>;
 }