--- conflicted
+++ resolved
@@ -133,17 +133,10 @@
 #[derive(Debug, Default, Row, PartialEq, Clone, Serialize, Deserialize)]
 pub struct BuilderStatsWithAddress {
     #[serde(with = "addresss")]
-<<<<<<< HEAD
-    pub address: Address,
-    pub pnl: f64,
-    pub blocks_built: u64,
-    pub last_active: u64,
-=======
     pub address:      Address,
     pub pnl:          f64,
     pub blocks_built: u64,
     pub last_active:  u64,
->>>>>>> e928ec0d
 }
 
 impl BuilderStatsWithAddress {
