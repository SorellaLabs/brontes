use std::{
    fmt::Display,
    ops::{Deref, DerefMut},
};

use alloy_primitives::Address;
use clickhouse::{DbRow, Row};
use redefined::{self_convert_redefined, Redefined};
use rkyv::{Archive, Deserialize as rDeserialize, Serialize as rSerialize};
use serde::{ser::SerializeStruct, Deserialize, Serialize};

use super::clickhouse_serde::token_info::token_info_des;
use crate::{
    constants::{USDC_ADDRESS, USDT_ADDRESS, WETH_ADDRESS},
    db::redefined_types::primitives::AddressRedefined,
    implement_table_value_codecs_with_zc,
    serde_utils::addresss,
};

#[derive(Debug, Default, Clone, PartialEq, Eq, Hash, Deserialize, Redefined)]
#[redefined_attr(derive(Debug, PartialEq, Clone, Serialize, rSerialize, rDeserialize, Archive))]
pub struct TokenInfoWithAddress {
    #[serde(with = "addresss")]
    pub address: Address,
    #[redefined(same_fields)]
    #[serde(deserialize_with = "token_info_des::deserialize")]
<<<<<<< HEAD
    pub inner: TokenInfo,
=======
    pub inner:   TokenInfo,
>>>>>>> e928ec0d
}

impl TokenInfoWithAddress {
    pub fn native_eth() -> Self {
        Self {
            inner:   TokenInfo { decimals: 18, symbol: "ETH".to_string() },
            address: WETH_ADDRESS,
        }
    }

    pub fn weth() -> Self {
        Self {
            inner:   TokenInfo { decimals: 18, symbol: "WETH".to_string() },
            address: WETH_ADDRESS,
        }
    }

    pub fn usdt() -> Self {
        Self {
            inner:   TokenInfo { decimals: 6, symbol: "USDT".to_string() },
            address: USDT_ADDRESS,
        }
    }

    pub fn usdc() -> Self {
        Self {
            inner:   TokenInfo { decimals: 6, symbol: "USDC".to_string() },
            address: USDC_ADDRESS,
        }
    }
}

impl Display for TokenInfoWithAddress {
    fn fmt(&self, f: &mut std::fmt::Formatter<'_>) -> std::fmt::Result {
        write!(f, "symbol: {}", self.inner.symbol)
    }
}

impl Deref for TokenInfoWithAddress {
    type Target = TokenInfo;

    fn deref(&self) -> &Self::Target {
        &self.inner
    }
}

impl DerefMut for TokenInfoWithAddress {
    fn deref_mut(&mut self) -> &mut Self::Target {
        &mut self.inner
    }
}

impl Serialize for TokenInfoWithAddress {
    fn serialize<S>(&self, serializer: S) -> Result<S::Ok, S::Error>
    where
        S: serde::Serializer,
    {
        let mut ser_struct = serializer.serialize_struct("TokenInfoWithAddress", 3)?;

        ser_struct.serialize_field("address", &format!("{:?}", self.address))?;
        ser_struct.serialize_field("symbol", &self.symbol)?;
        ser_struct.serialize_field("decimals", &self.decimals)?;

        ser_struct.end()
    }
}

impl DbRow for TokenInfoWithAddress {
    const COLUMN_NAMES: &'static [&'static str] = &["address", "symbol", "decimals"];
}

#[derive(
    Debug, Clone, Default, Row, Serialize, rSerialize, rDeserialize, Archive, PartialEq, Eq, Hash,
)]
pub struct TokenInfo {
    pub decimals: u8,
    pub symbol:   String,
}

impl TokenInfo {
    pub fn new(decimals: u8, symbol: String) -> Self {
        Self { symbol, decimals }
    }
}

self_convert_redefined!(TokenInfo);
implement_table_value_codecs_with_zc!(TokenInfo);

impl<'de> serde::Deserialize<'de> for TokenInfo {
    fn deserialize<D>(deserializer: D) -> Result<Self, D::Error>
    where
        D: serde::Deserializer<'de>,
    {
        let val: (u8, String) = serde::Deserialize::deserialize(deserializer)?;

        Ok(Self { decimals: val.0, symbol: val.1 })
    }
}<|MERGE_RESOLUTION|>--- conflicted
+++ resolved
@@ -24,11 +24,7 @@
     pub address: Address,
     #[redefined(same_fields)]
     #[serde(deserialize_with = "token_info_des::deserialize")]
-<<<<<<< HEAD
-    pub inner: TokenInfo,
-=======
     pub inner:   TokenInfo,
->>>>>>> e928ec0d
 }
 
 impl TokenInfoWithAddress {
