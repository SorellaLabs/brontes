--- conflicted
+++ resolved
@@ -24,10 +24,7 @@
 use alloy_primitives::Address;
 use clickhouse::Row;
 use colored::*;
-<<<<<<< HEAD
-=======
 use itertools::Itertools;
->>>>>>> 37dce19c
 use malachite::{
     num::{
         arithmetic::traits::Reciprocal,
@@ -328,14 +325,11 @@
 
         if smaller * Rational::from(2) < larger {
             log_significant_cross_exchange_vmap_difference(
-<<<<<<< HEAD
-=======
                 exchange_quotes
                     .iter()
                     .map(|q| q.exchange.to_string())
                     .collect_vec()
                     .join(", "),
->>>>>>> 37dce19c
                 dex_swap,
                 volume_weighted_ask_maker,
                 &dex_swap.token_out.address,
