--- conflicted
+++ resolved
@@ -310,27 +310,7 @@
         dex_swap: &NormalizedSwap,
         tx_hash: FixedBytes<32>,
     ) -> Option<MakerTakerWindowVWAP> {
-<<<<<<< HEAD
         let trade_data = self.get_trades(exchanges, pair, dex_swap, tx_hash)?;
-=======
-        let (ptrs, trades): (FastHashMap<CexExchange, (usize, usize)>, Vec<(CexExchange, _)>) =
-            self.0
-                .iter()
-                .filter(|(e, _)| exchanges.contains(e))
-                .filter_map(|(exchange, trades)| Some((**exchange, trades.get(&pair)?)))
-                .map(|(ex, (idx, trades))| {
-                    let start_idx = if *idx == 0 { *idx } else { *idx - 1 };
-                    ((ex, (start_idx, *idx)), (ex, *trades))
-                })
-                .unzip();
-
-        if trades.is_empty() {
-            log_missing_trade_data(dex_swap, &tx_hash);
-            return None
-        } else {
-            trace!(trade_qty=%trades.len(), "have trades");
-        }
->>>>>>> 087ed109
 
         //TODO: Extend time window if vol is cleared by 1.5
 
@@ -472,7 +452,6 @@
         Some((maker_ret, taker_ret))
     }
 
-<<<<<<< HEAD
     pub fn get_trades(
         &'a self,
         exchanges: &[CexExchange],
@@ -521,9 +500,6 @@
     }
 
     fn calculate_intermediary_addresses(
-=======
-    pub fn calculate_intermediary_addresses(
->>>>>>> 087ed109
         &self,
         exchanges: &[CexExchange],
         pair: &Pair,
