use std::marker::PhantomData;

use alloy_primitives::{Address, TxHash};
use itertools::Itertools;
use malachite::{num::basic::traits::Zero, Rational};
use tracing::trace;

<<<<<<< HEAD
use super::{time_window_vwam::Direction, CexTrades};
use crate::{
    db::cex::{vwam::Trades, CexExchange},
    normalized_actions::NormalizedSwap,
    pair::Pair,
    utils::ToFloatNearest,
    FastHashMap,
=======
use crate::{db::cex::trades::CexDexTradeConfig, FastHashSet};
const TIME_BASKET_SIZE: u64 = 100_000;

use super::CexTrades;
use crate::{
    db::cex::CexExchange, mev::block, normalized_actions::NormalizedSwap, pair::Pair,
    utils::ToFloatNearest, FastHashMap,
>>>>>>> 087ed109
};

const START_POST_TIME_US: u64 = 300_000;
const START_PRE_TIME_US: u64 = 50_000;

/// Manages the traversal and collection of trade data within dynamically
/// adjustable time windows.
///
/// `PairTradeWalker` is initialized with a set of trades and a time window that
/// can be expanded based on trading volume. It uses `exchange_ptrs`
/// to manage the current position within trade lists for each
/// exchange.
///
/// # Fields
/// - `min_timestamp`: Lower bound of the time window (in microseconds).
/// - `max_timestamp`: Upper bound of the time window (in microseconds).
/// - `exchange_ptrs`: Hash map storing pointers to the current trade indices
///   for each exchange. The lower index points to the last trade before the
///   block timestamp (i.e., the most recent trade just before the block time),
///   and the upper index points to the first trade after the block timestamp
///   (i.e., the earliest trade just after the block time).
/// - `trades`: Vector of tuples associating each exchange with a reference to
///   its trade data.

pub struct PairTradeWalker<'a> {
    pub min_timestamp: u64,
    pub max_timestamp: u64,
    exchange_ptrs:     FastHashMap<CexExchange, (usize, usize)>,
    trades:            Vec<(CexExchange, &'a Vec<CexTrades>)>,
}

impl<'a> PairTradeWalker<'a> {
    pub fn new(
        trades: Vec<(CexExchange, &'a Vec<CexTrades>)>,
        exchange_ptrs: FastHashMap<CexExchange, (usize, usize)>,
        min_timestamp: u64,
        max_timestamp: u64,
    ) -> Self {
        Self { max_timestamp, min_timestamp, trades, exchange_ptrs }
    }

    pub fn get_min_time_delta(&self, timestamp: u64) -> u64 {
        timestamp - self.min_timestamp
    }

    pub fn get_max_time_delta(&self, timestamp: u64) -> u64 {
        self.max_timestamp - timestamp
    }

    pub fn expand_time_bounds(&mut self, min: u64, max: u64) {
        self.min_timestamp -= min;
        self.max_timestamp += max;
    }

    /// Retrieves trades within the specified time window for each exchange.
    ///
    /// Iterates over trades for each exchange listed in `trades`, adjusting
    /// `exchange_ptrs` to include only trades within the current bounds
    /// defined by `min_timestamp` and `max_timestamp`.
    ///
    /// # Returns
    /// A vector of `CexTradePtr` pointing to the trades that meet the time
    /// window criteria.

    pub(crate) fn get_trades_for_window(&mut self) -> Vec<CexTradePtr<'a>> {
        let mut trade_res: Vec<CexTradePtr<'a>> = Vec::with_capacity(1000);

        for (exchange, trades) in &self.trades {
            let Some((lower_idx, upper_idx)) = self.exchange_ptrs.get_mut(exchange) else {
                continue
            };

            // Gets trades before the block timestamp that are within the current pre block
            // time window
            if *lower_idx > 0 {
                loop {
                    let next_trade = &trades[*lower_idx];
                    if next_trade.timestamp >= self.min_timestamp {
                        trade_res.push(CexTradePtr::new(next_trade));
                        *lower_idx -= 1;
                    } else {
                        break
                    }

                    if *lower_idx == 0 {
                        break
                    }
                }
            }

            // Gets trades after the block timestamp that are within the current post block
            // time window
            let max = trades.len() - 1;
            if *upper_idx < max {
                loop {
                    let next_trade = &trades[*upper_idx];
                    if next_trade.timestamp <= self.max_timestamp {
                        trade_res.push(CexTradePtr::new(next_trade));
                        *upper_idx += 1;
                    } else {
                        break
                    }

                    if *upper_idx == max {
                        break
                    }
                }
            }
        }

        trade_res
    }
}

/// Its ok that we create 2 of these for pair price and intermediary price
/// as it runs off of borrowed data so there is no overhead we occur
pub struct PairTradeQueue<'a> {
    exchange_depth: FastHashMap<CexExchange, usize>,
    trades:         Vec<(CexExchange, Vec<&'a CexTrades>)>,
    pub direction:  Direction,
}

impl<'a> PairTradeQueue<'a> {
    /// Assumes the trades are sorted based off the side that's passed in
    pub fn new(
        trades: Trades<'a>,
        execution_quality_pct: Option<FastHashMap<CexExchange, usize>>,
    ) -> Self {
        // calculate the ending index (depth) based of the quality pct for the given
        // exchange and pair.
        // -- quality percent is the assumed percent of good trades the arber is
        // capturing for the relevant pair on a given exchange
        // -- a lower quality percentage means we need to assess more trades because
        // it's possible the arber was getting bad execution. Vice versa for a
        // high quality percent
        let exchange_depth = if let Some(quality_pct) = execution_quality_pct {
            trades
                .trades
                .iter()
                .map(|(exchange, data)| {
                    let length = data.len();
                    let quality = quality_pct.get(exchange).copied().unwrap_or(100);
                    let idx = length - (length * quality / 100);
                    (*exchange, idx)
                })
                .collect::<FastHashMap<_, _>>()
        } else {
            FastHashMap::default()
        };

        Self { exchange_depth, trades: trades.trades, direction: trades.direction }
    }

    pub(crate) fn next_best_trade(&mut self, direction: Direction) -> Option<CexTradePtr<'a>> {
        let mut next: Option<CexTradePtr<'a>> = None;

        for (exchange, trades) in self.trades.iter() {
            let exchange_depth = *self.exchange_depth.entry(*exchange).or_insert(0);
            let len = trades.len() - 1;

            // hit max depth
            if exchange_depth > len {
                continue
            }

            if let Some(trade) = trades.get(len - exchange_depth) {
                let t = &trade.adjust_for_direction(direction);

                if let Some(cur_best) = next.as_ref() {
                    // found a better price
                    if t.price.gt(&cur_best.get().price) {
                        next = Some(CexTradePtr::new(t));
                    }
                // not set
                } else {
                    next = Some(CexTradePtr::new(t));
                }
            }
        }

        // increment ptr
        if let Some(next) = next.as_ref() {
            *self.exchange_depth.get_mut(&next.get().exchange).unwrap() += 1;
        }

        next
    }
}

pub(crate) struct CexTradePtr<'ptr> {
    raw: *const CexTrades,
    /// used to bound the raw ptr so we can't use it if it goes out of scope.
    _p:  PhantomData<&'ptr u8>,
}

pub(crate) struct TradeBasket<'a> {
    start_time:  u64,
    end_time:    u64,
    trade_index: usize,
    trades:      Vec<CexTradePtr<'a>>,
    pub volume:  Rational,
}

impl<'a> TradeBasket<'a> {
    pub fn new(
        start_time: u64,
        end_time: u64,
        mut trades: Vec<CexTradePtr<'a>>,
        quality_pct: usize,
        volume: Rational,
    ) -> Self {
        let length = trades.len() - 1;
        let trade_index = length - (length * quality_pct / 100);
        trades.sort_unstable_by_key(|k| k.get().price.clone());

        Self { start_time, end_time, trade_index, trades, volume }
    }

    pub fn get_trades_used(&self, volume_to_fill: &Rational) -> (Vec<CexTrades>, Rational) {
        let mut trades_used = Vec::new();
        let mut remaining_volume = volume_to_fill.clone();

        for trade in self
            .trades
            .iter()
            .skip((self.trades.len() - 1) - self.trade_index)
        {
            let trade_data = trade.get();

            if trade_data.amount >= remaining_volume {
                let mut final_trade = trade_data.clone();
                final_trade.amount = remaining_volume;
                trades_used.push(final_trade);
                remaining_volume = Rational::ZERO;
                break;
            } else {
                trades_used.push(trade_data.clone());
                remaining_volume -= &trade_data.amount;
            }

            if remaining_volume == Rational::ZERO {
                break;
            }
        }

        (trades_used, remaining_volume)
    }
}

pub struct SortedTrades<'a>(pub FastHashMap<&'a Pair, ((usize, usize), Vec<&'a CexTrades>)>);

impl<'a> SortedTrades<'a> {
    pub fn new_from_cex_trade_map(
        trade_map: &'a FastHashMap<CexExchange, FastHashMap<Pair, Vec<CexTrades>>>,
        exchanges: &[CexExchange],
        pair: Pair,
        block_timestamp: u64,
    ) -> Self {
        let mut consolidated_trades: FastHashMap<&'a Pair, Vec<&'a CexTrades>> =
            FastHashMap::default();

        for (ex, pairs) in trade_map.iter() {
            if !exchanges.contains(ex) || pair.0 == pair.1 {
                continue;
            }

            for (ex_pair, trades) in pairs.iter() {
                // Filter out pairs that couldn't be used as intermediaries
                if !(pair.0 == ex_pair.0
                    || pair.0 == ex_pair.1
                    || pair.1 == ex_pair.0
                    || pair.1 == ex_pair.1)
                {
                    continue;
                }

                consolidated_trades
                    .entry(ex_pair)
                    .or_insert_with(Vec::new)
                    .extend(trades.iter());
            }
        }

        let pair_trades = consolidated_trades
            .into_iter()
            .map(|(pair, mut trades)| {
                trades.sort_unstable_by_key(|t| t.timestamp);
                let partition_point = trades.partition_point(|t| t.timestamp < block_timestamp);
                let lower_index = if partition_point > 0 { partition_point - 1 } else { 0 };
                let upper_index = partition_point;

                (pair, ((lower_index, upper_index), trades))
            })
            .collect();

        Self(pair_trades)
    }

    pub fn calculate_intermediary_addresses(&self, pair: &Pair) -> FastHashSet<Address> {
        self.0
            .keys()
            .filter_map(|trade_pair| {
                if trade_pair.ordered() == pair.ordered() {
                    return None
                }

                (trade_pair.0 == pair.0)
                    .then_some(trade_pair.1)
                    .or_else(|| (trade_pair.1 == pair.1).then_some(trade_pair.0))
            })
            .collect::<FastHashSet<_>>()
    }
}

pub struct TimeBasketQueue<'a> {
    pub baskets:       Vec<TradeBasket<'a>>,
    min_timestamp:     u64,
    max_timestamp:     u64,
    current_pre_time:  u64,
    current_post_time: u64,
    pub volume:        Rational,
    indexes:           (usize, usize),
    trades:            &'a Vec<&'a CexTrades>,
}

impl<'a> TimeBasketQueue<'a> {
    pub(crate) fn new(
        trades: &'a Vec<&'a CexTrades>,
        indexes: (usize, usize),
        block_timestamp: u64,
    ) -> Self {
        Self {
            current_pre_time: block_timestamp,
            current_post_time: block_timestamp,
            min_timestamp: block_timestamp - START_PRE_TIME_US,
            max_timestamp: block_timestamp + START_POST_TIME_US,
            indexes,
            trades,
            volume: Rational::ZERO,
            baskets: Vec::with_capacity(20),
        }
    }

    pub fn construct_time_baskets(&mut self) {
        self.construct_forward_baskets();
        self.construct_backward_baskets();
    }

    pub fn get_min_time_delta(&self, timestamp: u64) -> u64 {
        timestamp - self.min_timestamp
    }

    pub fn get_max_time_delta(&self, timestamp: u64) -> u64 {
        self.max_timestamp - timestamp
    }

    pub fn expand_time_bounds(&mut self, min: u64, max: u64) {
        self.min_timestamp -= min;
        self.max_timestamp += max;

        self.construct_time_baskets();
    }

    fn construct_forward_baskets(&mut self) {
        while self.current_post_time < self.max_timestamp && self.indexes.1 < self.trades.len() {
            self.current_post_time += TIME_BASKET_SIZE;

            // Adjust the last basket to cover remaining time
            if self.current_post_time > self.max_timestamp {
                self.current_post_time = self.max_timestamp;
            }

            let mut basket_trades = Vec::new();
            let mut basket_volume = Rational::ZERO;

            while self.indexes.1 < self.trades.len() {
                let trade = &self.trades[self.indexes.1];
                if trade.timestamp > self.current_post_time {
                    break;
                }
                basket_trades.push(CexTradePtr::new(trade));
                basket_volume += &trade.amount;
                self.indexes.1 += 1;
            }

            if !basket_trades.is_empty() {
                self.volume += &basket_volume;
                let basket = TradeBasket::new(
                    self.current_post_time - TIME_BASKET_SIZE,
                    self.current_post_time,
                    basket_trades,
                    20,
                    basket_volume,
                );
                self.baskets.push(basket);
            }

            // Break if we've reached the max timestamp
            if self.current_post_time >= self.max_timestamp {
                break;
            }
        }
    }

    fn construct_backward_baskets(&mut self) {
        while self.current_pre_time > self.min_timestamp && self.indexes.0 > 0 {
            self.current_pre_time -= TIME_BASKET_SIZE;

            // Adjust the last basket to cover remaining time
            if self.current_pre_time < self.min_timestamp {
                self.current_pre_time = self.min_timestamp;
            }

            let mut basket_trades = Vec::new();
            let mut basket_volume = Rational::ZERO;

            while self.indexes.0 > 0 {
                let trade = &self.trades[self.indexes.0];
                if trade.timestamp < self.current_pre_time {
                    break;
                }
                basket_trades.push(CexTradePtr::new(trade));
                basket_volume += &trade.amount;
                self.indexes.0 -= 1;
            }

            if !basket_trades.is_empty() {
                self.volume += &basket_volume;
                let basket = TradeBasket::new(
                    self.current_pre_time,
                    self.current_pre_time + TIME_BASKET_SIZE,
                    basket_trades,
                    20,
                    basket_volume,
                );
                self.baskets.push(basket);
            }

            // Break if we've reached the min timestamp
            if self.current_pre_time <= self.min_timestamp {
                break;
            }
        }
    }
}

unsafe impl<'a> Send for CexTradePtr<'a> {}
unsafe impl<'a> Sync for CexTradePtr<'a> {}

impl<'ptr> CexTradePtr<'ptr> {
    pub(crate) fn new(raw: &CexTrades) -> Self {
        Self { raw: raw as *const _, _p: PhantomData }
    }

    pub(crate) fn get(&'ptr self) -> &'ptr CexTrades {
        unsafe { &*self.raw }
    }
}

pub fn log_missing_trade_data(dex_swap: &NormalizedSwap, tx_hash: &TxHash) {
    trace!(
        target: "brontes::time_window_vwam::missing_trade_data",
        "\n\x1b[1;No trade data for {} - {}:\x1b[0m\n\
         - Token Contracts:\n\
            * Token Out: https://etherscan.io/address/{}\n\
            * Token In: https://etherscan.io/address/{}\n\
         - Transaction Hash: https://etherscan.io/tx/{}",
        dex_swap.token_out_symbol(),
        dex_swap.token_in_symbol(),
        dex_swap.token_out.address,
        dex_swap.token_in.address,
        tx_hash
    );
}

pub fn log_insufficient_trade_volume(
    pair: Pair,
    dex_swap: &NormalizedSwap,
    tx_hash: &TxHash,
    trade_volume_global: Rational,
    required_volume: Rational,
) {
    trace!(
        target: "brontes::time_window_vwam::insufficient_trade_volume",
        "\n\x1b[1;31mInsufficient Trade Volume for {} - {}:\x1b[0m\n\
         - Cex Volume:  {:.6}\n\
         - Required Volume:  {:.6}\n\
         - Token Contracts:\n\
            * Token Out: https://etherscan.io/address/{}\n\
            * Token In: https://etherscan.io/address/{}\n\
         - Transaction Hash: https://etherscan.io/tx/{}\n\
        - pair {:#?}
                                   ",
        dex_swap.token_out_symbol(),
        dex_swap.token_in_symbol(),
        trade_volume_global.to_float(),
        required_volume.to_float(),
        dex_swap.token_out.address,
        dex_swap.token_in.address,
        tx_hash,
        pair
    );
}<|MERGE_RESOLUTION|>--- conflicted
+++ resolved
@@ -5,15 +5,6 @@
 use malachite::{num::basic::traits::Zero, Rational};
 use tracing::trace;
 
-<<<<<<< HEAD
-use super::{time_window_vwam::Direction, CexTrades};
-use crate::{
-    db::cex::{vwam::Trades, CexExchange},
-    normalized_actions::NormalizedSwap,
-    pair::Pair,
-    utils::ToFloatNearest,
-    FastHashMap,
-=======
 use crate::{db::cex::trades::CexDexTradeConfig, FastHashSet};
 const TIME_BASKET_SIZE: u64 = 100_000;
 
@@ -21,7 +12,6 @@
 use crate::{
     db::cex::CexExchange, mev::block, normalized_actions::NormalizedSwap, pair::Pair,
     utils::ToFloatNearest, FastHashMap,
->>>>>>> 087ed109
 };
 
 const START_POST_TIME_US: u64 = 300_000;
