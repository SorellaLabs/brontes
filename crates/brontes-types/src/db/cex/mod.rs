--- conflicted
+++ resolved
@@ -1,10 +1,4 @@
-<<<<<<< HEAD
-=======
-use std::{fmt::Debug, hash::Hash};
-
-use strum::Display;
 pub mod best_cex_per_pair;
->>>>>>> fd41a34e
 pub mod cex_symbols;
 pub mod exchanges;
 pub mod quotes;
