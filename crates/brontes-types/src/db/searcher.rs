--- conflicted
+++ resolved
@@ -197,11 +197,7 @@
 }
 
 #[derive(
-<<<<<<< HEAD
     Debug, Default, Display, PartialEq, Eq, Clone, rSerialize, rDeserialize, Archive, Copy, AsRefStr,
-=======
-    Debug, Default, Display, PartialEq, Eq, Clone, rSerialize, rDeserialize, Archive, Copy,
->>>>>>> 1c5d4274
 )]
 pub enum Fund {
     #[default]
@@ -221,6 +217,7 @@
     fn from(value: String) -> Self {
         match value.as_str() {
             "Symbolic Capital Partners" => Self::SymbolicCapitalPartners,
+            "SymbolicCapitalPartners" => Self::SymbolicCapitalPartners,
             "Wintermute" => Self::Wintermute,
             "Jane Street" => Self::JaneStreet,
             "Jump Trading" => Self::JumpTrading,
