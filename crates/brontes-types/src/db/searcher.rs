use alloy_primitives::Address;
use clickhouse::{self, Row};
use redefined::{self_convert_redefined, Redefined};
use rkyv::{Archive, Deserialize as rDeserialize, Serialize as rSerialize};
use serde::{self, Deserialize, Serialize};
use serde_repr::{Deserialize_repr, Serialize_repr};
use strum::Display;

use crate::{
    db::redefined_types::primitives::AddressRedefined,
    implement_table_value_codecs_with_zc,
    mev::{BundleHeader, MevType},
    serde_utils::{addresss, option_addresss},
};

#[derive(Debug, Default, Row, PartialEq, Clone, Serialize, Deserialize, Redefined)]
#[redefined_attr(derive(Debug, PartialEq, Clone, Serialize, rSerialize, rDeserialize, Archive))]
pub struct SearcherInfo {
    #[redefined(same_fields)]
    #[serde(default)]
<<<<<<< HEAD
    pub fund: Fund,
=======
    pub fund:    Fund,
>>>>>>> e928ec0d
    #[redefined(same_fields)]
    #[serde(default)]
    pub mev:     Vec<MevType>,
    /// If the searcher is vertically integrated, this will contain the
    /// corresponding builder's information.
    #[serde(with = "option_addresss")]
    #[serde(default)]
    pub builder: Option<Address>,
}

impl SearcherInfo {
    pub fn contains_searcher_type(&self, mev_type: MevType) -> bool {
        self.mev.contains(&mev_type)
    }

    pub fn merge(&mut self, other: SearcherInfo) {
        self.fund = other.fund;
        for mev_type in other.mev.into_iter() {
            if !self.contains_searcher_type(mev_type) {
                self.mev.push(mev_type);
            }
        }
        self.builder = other.builder.or(self.builder.take());
    }
}

implement_table_value_codecs_with_zc!(SearcherInfoRedefined);

/// Aggregated searcher statistics, updated once the brontes analytics are run.
/// The key is the mev contract address.
#[derive(Debug, Default, Row, PartialEq, Clone, Serialize, Deserialize, Redefined)]
#[redefined_attr(derive(Debug, PartialEq, Clone, Serialize, rSerialize, rDeserialize, Archive))]
pub struct SearcherStats {
    pub pnl:          f64,
    pub total_bribed: f64,
    pub bundle_count: u64,
    /// The block number of the most recent bundle involving this searcher.
    pub last_active:  u64,
}

impl SearcherStats {
    pub fn update_with_bundle(&mut self, header: &BundleHeader) {
        self.pnl += header.profit_usd;
        self.total_bribed += header.bribe_usd;
        self.bundle_count += 1;
        self.last_active = header.block_number;
    }
}

implement_table_value_codecs_with_zc!(SearcherStatsRedefined);

#[derive(Debug, Default, Row, PartialEq, Clone, Serialize, Deserialize)]
pub struct SearcherStatsWithAddress {
    #[serde(with = "addresss")]
<<<<<<< HEAD
    pub address: Address,
    pub pnl: f64,
    pub total_bribed: f64,
    pub bundle_count: u64,
    pub last_active: u64,
=======
    pub address:      Address,
    pub pnl:          f64,
    pub total_bribed: f64,
    pub bundle_count: u64,
    pub last_active:  u64,
>>>>>>> e928ec0d
}

impl SearcherStatsWithAddress {
    pub fn new_with_address(address: Address, stats: SearcherStats) -> Self {
        Self {
            address,
            pnl: stats.pnl,
            total_bribed: stats.total_bribed,
            bundle_count: stats.bundle_count,
            last_active: stats.last_active,
        }
    }
}

#[derive(
    Debug, Default, Display, PartialEq, Eq, Clone, rSerialize, rDeserialize, Archive, Copy,
)]
pub enum Fund {
    #[default]
    None,
    SymbolicCapitalPartners,
    Wintermute,
    JaneStreet,
    JumpTrading,
    FlowTraders,
    TokkaLabs,
    EthBuilder,
    ICANHAZBLOCK,
}

impl From<String> for Fund {
    fn from(value: String) -> Self {
        match value.as_str() {
            "SymbolicCapitalPartners" => Self::SymbolicCapitalPartners,
            "Wintermute" => Self::Wintermute,
            "JaneStreet" => Self::JaneStreet,
            "JumpTrading" => Self::JumpTrading,
            "FlowTraders" => Self::FlowTraders,
            "TokkaLabs" => Self::TokkaLabs,
            "EthBuilder" => Self::EthBuilder,
            "ICANHAZBLOCK" => Self::ICANHAZBLOCK,
            _ => Self::None,
        }
    }
}

impl Serialize for Fund {
    fn serialize<S>(&self, serializer: S) -> Result<S::Ok, S::Error>
    where
        S: serde::Serializer,
    {
        let fund_str = format!("{}", self);

        Serialize::serialize(&fund_str, serializer)
    }
}

impl<'de> Deserialize<'de> for Fund {
    fn deserialize<D>(deserializer: D) -> Result<Self, D::Error>
    where
        D: serde::Deserializer<'de>,
    {
        let fund: String = Deserialize::deserialize(deserializer)?;

        Ok(fund.into())
    }
}

self_convert_redefined!(Fund);

#[derive(Debug, Row, PartialEq, Clone, Serialize, Deserialize)]
pub struct JoinedSearcherInfo {
    #[serde(with = "addresss")]
<<<<<<< HEAD
    pub address: Address,
    pub fund: Fund,
    pub mev: Vec<MevType>,
    #[serde(with = "option_addresss")]
    pub builder: Option<Address>,
=======
    pub address:         Address,
    pub fund:            Fund,
    pub mev:             Vec<MevType>,
    #[serde(with = "option_addresss")]
    pub builder:         Option<Address>,
>>>>>>> e928ec0d
    pub eoa_or_contract: SearcherEoaContract,
}

impl JoinedSearcherInfo {
    pub fn new_eoa(address: Address, info: SearcherInfo) -> Self {
        Self {
            address,
            fund: info.fund,
            mev: info.mev,
            builder: info.builder,
            eoa_or_contract: SearcherEoaContract::EOA,
        }
    }

    pub fn new_contract(address: Address, info: SearcherInfo) -> Self {
        Self {
            address,
            fund: info.fund,
            mev: info.mev,
            builder: info.builder,
            eoa_or_contract: SearcherEoaContract::Contract,
        }
    }
}

#[derive(Debug, PartialEq, Clone, Serialize_repr, Deserialize_repr)]
#[repr(u8)]
pub enum SearcherEoaContract {
<<<<<<< HEAD
    EOA = 0,
=======
    EOA      = 0,
>>>>>>> e928ec0d
    Contract = 1,
}<|MERGE_RESOLUTION|>--- conflicted
+++ resolved
@@ -18,11 +18,7 @@
 pub struct SearcherInfo {
     #[redefined(same_fields)]
     #[serde(default)]
-<<<<<<< HEAD
-    pub fund: Fund,
-=======
     pub fund:    Fund,
->>>>>>> e928ec0d
     #[redefined(same_fields)]
     #[serde(default)]
     pub mev:     Vec<MevType>,
@@ -77,19 +73,11 @@
 #[derive(Debug, Default, Row, PartialEq, Clone, Serialize, Deserialize)]
 pub struct SearcherStatsWithAddress {
     #[serde(with = "addresss")]
-<<<<<<< HEAD
-    pub address: Address,
-    pub pnl: f64,
-    pub total_bribed: f64,
-    pub bundle_count: u64,
-    pub last_active: u64,
-=======
     pub address:      Address,
     pub pnl:          f64,
     pub total_bribed: f64,
     pub bundle_count: u64,
     pub last_active:  u64,
->>>>>>> e928ec0d
 }
 
 impl SearcherStatsWithAddress {
@@ -163,19 +151,11 @@
 #[derive(Debug, Row, PartialEq, Clone, Serialize, Deserialize)]
 pub struct JoinedSearcherInfo {
     #[serde(with = "addresss")]
-<<<<<<< HEAD
-    pub address: Address,
-    pub fund: Fund,
-    pub mev: Vec<MevType>,
-    #[serde(with = "option_addresss")]
-    pub builder: Option<Address>,
-=======
     pub address:         Address,
     pub fund:            Fund,
     pub mev:             Vec<MevType>,
     #[serde(with = "option_addresss")]
     pub builder:         Option<Address>,
->>>>>>> e928ec0d
     pub eoa_or_contract: SearcherEoaContract,
 }
 
@@ -204,10 +184,6 @@
 #[derive(Debug, PartialEq, Clone, Serialize_repr, Deserialize_repr)]
 #[repr(u8)]
 pub enum SearcherEoaContract {
-<<<<<<< HEAD
-    EOA = 0,
-=======
     EOA      = 0,
->>>>>>> e928ec0d
     Contract = 1,
 }