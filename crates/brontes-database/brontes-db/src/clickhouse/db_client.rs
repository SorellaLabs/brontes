use std::fmt::Debug;

use ::clickhouse::DbRow;
use alloy_primitives::Address;
#[cfg(feature = "local-clickhouse")]
use brontes_types::db::{block_times::BlockTimes, cex::CexSymbols};
use brontes_types::{
    db::{
        address_to_protocol_info::ProtocolInfoClickhouse,
        block_analysis::BlockAnalysis,
        builder::BuilderInfo,
        cex::{
            quotes::{CexQuotesConverter, RawCexQuotes},
            trades::{CexTradesConverter, RawCexTrades},
            BestCexPerPair,
        },
        dex::{DexQuotes, DexQuotesWithBlockNumber},
        metadata::{BlockMetadata, Metadata},
        normalized_actions::TransactionRoot,
        searcher::SearcherInfo,
        token_info::{TokenInfo, TokenInfoWithAddress},
    },
    mev::{Bundle, BundleData, MevBlock},
    normalized_actions::Action,
    structured_trace::TxTrace,
    BlockTree, Protocol,
};
use db_interfaces::{
    clickhouse::{client::ClickhouseClient, config::ClickhouseConfig},
    errors::DatabaseError,
    Database,
};
use eyre::Result;
use itertools::Itertools;
use serde::{Deserialize, Serialize};
use tokio::sync::mpsc::UnboundedSender;
use tracing::debug;

use super::{
    cex_config::CexDownloadConfig, dbms::*, ClickhouseHandle, MOST_VOLUME_PAIR_EXCHANGE,
    RAW_CEX_QUOTES, RAW_CEX_TRADES,
};
#[cfg(feature = "local-clickhouse")]
use super::{BLOCK_TIMES, CEX_SYMBOLS};
#[cfg(feature = "local-clickhouse")]
use crate::libmdbx::cex_utils::CexRangeOrArbitrary;
use crate::{
    clickhouse::const_sql::{BLOCK_INFO, CRIT_INIT_TABLES},
    libmdbx::{
        determine_eth_prices,
        tables::{BlockInfoData, CexPriceData},
        types::LibmdbxData,
    },
    CompressedTable,
};

const SECONDS_TO_US: f64 = 1_000_000.0;
const MAX_MARKOUT_TIME: f64 = 300.0;

#[derive(Clone)]
pub struct Clickhouse {
    pub tip:                 bool,
    pub run_id:              u64,
    pub client:              ClickhouseClient<BrontesClickhouseTables>,
    pub cex_download_config: CexDownloadConfig,
    pub buffered_insert_tx:  Option<UnboundedSender<Vec<BrontesClickhouseData>>>,
}

impl Clickhouse {
    pub async fn new(
        config: ClickhouseConfig,
        cex_download_config: CexDownloadConfig,
        buffered_insert_tx: Option<UnboundedSender<Vec<BrontesClickhouseData>>>,
        tip: bool,
        run_id: Option<u64>,
    ) -> Self {
        let client = config.build();
        let mut this = Self { client, cex_download_config, buffered_insert_tx, tip, run_id: 0 };
<<<<<<< HEAD
=======
        this.run_id = this.get_and_inc_run_id().await.unwrap_or_default();
>>>>>>> 6637ccff

        this.run_id = if let Some(run_id) = run_id {
            run_id
        } else {
            this.get_and_inc_run_id()
                .await
                .expect("failed to set run_id")
        };
        this
    }

    pub async fn new_default(run_id: Option<u64>) -> Self {
        Clickhouse::new(clickhouse_config(), Default::default(), Default::default(), false, run_id)
            .await
    }

    pub fn inner(&self) -> &ClickhouseClient<BrontesClickhouseTables> {
        &self.client
    }

    pub async fn get_and_inc_run_id(&self) -> eyre::Result<u64> {
        let id = (self
            .client
            .query_one::<u64, _>("select max(run_id) from brontes.run_id", &())
            .await?
            + 1)
        .into();

        self.client.insert_one::<BrontesRun_Id>(&id).await?;

        Ok(id.run_id)
    }

    pub async fn max_traced_block(&self) -> eyre::Result<u64> {
        Ok(self
            .client
            .query_one::<u64, _>("select max(block_number) from brontes_api.tx_traces", &())
            .await?)
    }

    // inserts
    pub async fn write_searcher_eoa_info(
        &self,
        _searcher_eoa: Address,
        _searcher_info: SearcherInfo,
    ) -> eyre::Result<()> {
        Ok(())
    }

    pub async fn write_searcher_contract_info(
        &self,
        _searcher_contract: Address,
        _searcher_info: SearcherInfo,
    ) -> eyre::Result<()> {
        Ok(())
    }

    pub async fn write_builder_info(
        &self,
        _builder_eoa: Address,
        _builder_info: BuilderInfo,
    ) -> eyre::Result<()> {
        Ok(())
    }

    pub async fn save_mev_blocks(
        &self,
        _block_number: u64,
        block: MevBlock,
        mev: Vec<Bundle>,
    ) -> eyre::Result<()> {
        if let Some(tx) = self.buffered_insert_tx.as_ref() {
            tx.send(vec![(block, self.tip, self.run_id).into()])?;

            let (bundle_headers, bundle_data): (Vec<_>, Vec<_>) = mev
                .into_iter()
                .map(|bundle| (bundle.header, bundle.data))
                .unzip();

            tx.send(
                bundle_headers
                    .into_iter()
                    .map(|a| (a, self.tip, self.run_id))
                    .map(Into::into)
                    .collect(),
            )?;

            bundle_data.into_iter().try_for_each(|data| {
                match data {
                    BundleData::Sandwich(s) => tx.send(vec![(s, self.tip, self.run_id).into()])?,
                    BundleData::AtomicArb(s) => tx.send(vec![(s, self.tip, self.run_id).into()])?,
                    BundleData::JitSandwich(s) => {
                        tx.send(vec![(s, self.tip, self.run_id).into()])?
                    }
                    BundleData::Jit(s) => tx.send(vec![(s, self.tip, self.run_id).into()])?,
                    BundleData::CexDex(s) => tx.send(vec![(s, self.tip, self.run_id).into()])?,
                    BundleData::CexDexQuote(s) => {
                        tx.send(vec![(s, self.tip, self.run_id).into()])?
                    }
                    BundleData::Liquidation(s) => {
                        tx.send(vec![(s, self.tip, self.run_id).into()])?
                    }
                    BundleData::Unknown(s) => tx.send(vec![(s, self.tip, self.run_id).into()])?,
                };

                Ok(()) as eyre::Result<()>
            })?;
        }

        Ok(())
    }

    pub async fn write_dex_quotes(
        &self,
        block_num: u64,
        quotes: Option<DexQuotes>,
    ) -> eyre::Result<()> {
        if let Some(q) = quotes {
            let quotes_with_block = DexQuotesWithBlockNumber::new_with_block(block_num, q);

            if let Some(tx) = self.buffered_insert_tx.as_ref() {
                tx.send(
                    quotes_with_block
                        .into_iter()
                        .zip(vec![self.tip].into_iter().cycle())
                        .map(Into::into)
                        .collect(),
                )?;
            }
        }

        Ok(())
    }

    pub async fn insert_tree(&self, tree: BlockTree<Action>) -> eyre::Result<()> {
        let roots: Vec<TransactionRoot> = tree
            .tx_roots
            .iter()
            .map(|root| (root, tree.header.number).into())
            .collect::<Vec<_>>();

        if let Some(tx) = self.buffered_insert_tx.as_ref() {
            tx.send(
                roots
                    .into_iter()
                    .map(|root| (root, self.tip, self.run_id))
                    .map(Into::into)
                    .collect(),
            )?;
        }

        Ok(())
    }

    pub async fn write_token_info(
        &self,
        address: Address,
        decimals: u8,
        symbol: String,
    ) -> eyre::Result<()> {
        let data = TokenInfoWithAddress { address, inner: TokenInfo { symbol, decimals } };

        if let Some(tx) = self.buffered_insert_tx.as_ref() {
            tx.send(vec![(data, self.tip).into()])?
        };

        Ok(())
    }

    pub async fn insert_pool(
        &self,
        block: u64,
        address: Address,
        tokens: &[Address],
        curve_lp_token: Option<Address>,
        classifier_name: Protocol,
    ) -> eyre::Result<()> {
        let data =
            ProtocolInfoClickhouse::new(block, address, tokens, curve_lp_token, classifier_name);

        if let Some(tx) = self.buffered_insert_tx.as_ref() {
            tx.send(vec![(data, self.tip).into()])?
        };

        Ok(())
    }

    pub async fn block_analysis(&self, block_analysis: BlockAnalysis) -> eyre::Result<()> {
        if let Some(tx) = self.buffered_insert_tx.as_ref() {
            tx.send(vec![(block_analysis, self.tip, self.run_id).into()])?
        };

        Ok(())
    }

    pub async fn save_traces(&self, _block: u64, _traces: Vec<TxTrace>) -> eyre::Result<()> {
        Ok(())
    }
}

impl ClickhouseHandle for Clickhouse {
    async fn get_init_crit_tables(&self) -> eyre::Result<ClickhouseCritTableCount> {
        let res: ClickhouseCritTableCount = self.client.query_one(CRIT_INIT_TABLES, &()).await?;
        Ok(res)
    }

    async fn get_metadata(&self, block_num: u64, quote_asset: Address) -> eyre::Result<Metadata> {
        let block_meta = self
            .client
            .query_one::<BlockInfoData, _>(BLOCK_INFO, &(block_num))
            .await
            .unwrap()
            .value;

        let mut cex_quotes_for_block = self
            .get_cex_prices(CexRangeOrArbitrary::Range(block_num, block_num))
            .await?;

        let cex_quotes = cex_quotes_for_block.remove(0);
        let eth_price = determine_eth_prices(
            &cex_quotes.value,
            block_meta.block_timestamp * 1_000_000,
            quote_asset,
        );

        let meta = BlockMetadata::new(
            block_num,
            block_meta.block_hash,
            block_meta.block_timestamp,
            block_meta.relay_timestamp,
            block_meta.p2p_timestamp,
            block_meta.proposer_fee_recipient,
            block_meta.proposer_mev_reward,
            eth_price.unwrap_or_default(),
            block_meta.private_flow.into_iter().collect(),
        )
        .into_metadata(cex_quotes.value, None, None, None);

        Ok(meta)
    }

    async fn query_many_range<T, D>(&self, start_block: u64, end_block: u64) -> eyre::Result<Vec<D>>
    where
        T: CompressedTable,
        T::Value: From<T::DecompressedValue> + Into<T::DecompressedValue>,
        D: LibmdbxData<T> + DbRow + for<'de> Deserialize<'de> + Send + Debug + 'static,
    {
        self.client
            .query_many::<D, _>(
                T::INIT_QUERY.expect("no init query found for clickhouse query"),
                &(start_block, end_block),
            )
            .await
            .map_err(Into::into)
    }

    async fn query_many_arbitrary<T, D>(&self, range: &'static [u64]) -> eyre::Result<Vec<D>>
    where
        T: CompressedTable,
        T::Value: From<T::DecompressedValue> + Into<T::DecompressedValue>,
        D: LibmdbxData<T> + DbRow + for<'de> Deserialize<'de> + Send + Debug + 'static,
    {
        let query = format_arbitrary_query::<T>(range);

        self.client
            .query_many::<D, _>(&query, &())
            .await
            .map_err(Into::into)
    }

    async fn query_many<T, D>(&self) -> eyre::Result<Vec<D>>
    where
        T: CompressedTable,
        T::Value: From<T::DecompressedValue> + Into<T::DecompressedValue>,
        D: LibmdbxData<T> + DbRow + for<'de> Deserialize<'de> + Send + Debug + 'static,
    {
        self.client
            .query_many::<D, _>(
                T::INIT_QUERY.expect("no init query found for clickhouse query"),
                &(),
            )
            .await
            .map_err(Into::into)
    }

    fn inner(&self) -> &ClickhouseClient<BrontesClickhouseTables> {
        &self.client
    }

    async fn get_cex_prices(
        &self,
        range_or_arbitrary: CexRangeOrArbitrary,
    ) -> eyre::Result<Vec<crate::CexPriceData>> {
        let block_times: Vec<BlockTimes> = match range_or_arbitrary {
            CexRangeOrArbitrary::Range(s, e) => {
                debug!(
                    target = "b",
                    "Querying block times to download quotes for range: start={}, end={}", s, e
                );
                self.client.query_many(BLOCK_TIMES, &(s, e)).await?
            }

            CexRangeOrArbitrary::Arbitrary(vals) => {
                let mut query = BLOCK_TIMES.to_string();

                let vals = vals
                    .iter()
                    .flat_map(|v| {
                        (v - self.cex_download_config.run_time_window.0
                            ..=v + self.cex_download_config.run_time_window.1)
                            .collect_vec()
                    })
                    .unique()
                    .collect::<Vec<_>>();

                query = query.replace(
                    "block_number >= ? AND block_number < ?",
                    &format!("block_number IN (SELECT arrayJoin({:?}) AS block_number)", vals),
                );

                self.client.query_many(query, &()).await?
            }
        };

        if block_times.is_empty() {
            return Ok(vec![])
        }

        let symbols: Vec<CexSymbols> = self.client.query_many(CEX_SYMBOLS, &()).await?;

        let exchanges_str = self
            .cex_download_config
            .clone()
            .exchanges_to_use
            .into_iter()
            .map(|s| s.to_clickhouse_filter().to_string())
            .collect::<Vec<_>>()
            .join(" OR ");

        tracing::trace!("Fetching symbol ranks");
        let symbol_rank = self
            .fetch_symbol_rank(&block_times, &range_or_arbitrary)
            .await?;

        tracing::trace!("Successfully fetched symbol ranks");

        let data: Vec<RawCexQuotes> = match range_or_arbitrary {
            CexRangeOrArbitrary::Range(..) => {
                let start_time = block_times
                    .iter()
                    .min_by_key(|b| b.timestamp)
                    .map(|b| b.timestamp)
                    .unwrap() as f64
                    - (1.0 * SECONDS_TO_US);
                let end_time = block_times
                    .iter()
                    .max_by_key(|b| b.timestamp)
                    .map(|b| b.timestamp)
                    .unwrap() as f64
                    + (MAX_MARKOUT_TIME * SECONDS_TO_US);

                let mut query = RAW_CEX_QUOTES.to_string();
                query = query.replace(
                    "c.timestamp >= ? AND c.timestamp < ?",
                    &format!(
                        "c.timestamp >= {} AND c.timestamp < {} AND ({})",
                        start_time, end_time, exchanges_str
                    ),
                );

                self.client.query_many(query, &()).await?
            }
            CexRangeOrArbitrary::Arbitrary(_) => {
                let mut query = RAW_CEX_QUOTES.to_string();

                let query_mod = block_times
                    .iter()
                    .map(|b| {
                        b.convert_to_timestamp_query(1.0 * SECONDS_TO_US, 300.0 * SECONDS_TO_US)
                    })
                    .collect::<Vec<String>>()
                    .join(" OR ");

                query = query.replace(
                    "c.timestamp >= ? AND c.timestamp < ?",
                    &format!("({query_mod}) AND ({exchanges_str})"),
                );

                self.client.query_many(query, &()).await?
            }
        };

        let price_converter = CexQuotesConverter::new(block_times, symbols, data, symbol_rank);
        let prices: Vec<CexPriceData> = price_converter
            .convert_to_prices()
            .into_iter()
            .map(|(block_num, price_map)| CexPriceData::new(block_num, price_map))
            .collect();

        Ok(prices)
    }

    async fn get_cex_trades(
        &self,
        range_or_arbitrary: CexRangeOrArbitrary,
    ) -> eyre::Result<Vec<crate::CexTradesData>> {
        debug!("Starting get_cex_trades function");
        let block_times: Vec<BlockTimes> = match range_or_arbitrary {
            CexRangeOrArbitrary::Range(mut s, mut e) => {
                s -= self.cex_download_config.run_time_window.0;
                e += self.cex_download_config.run_time_window.1;

                debug!(
                    target = "brontes_db::cex_download",
                    "Querying block times to download trades for range: start={}, end={}", s, e
                );
                self.client.query_many(BLOCK_TIMES, &(s, e)).await?
            }
            CexRangeOrArbitrary::Arbitrary(vals) => {
                let vals = vals
                    .iter()
                    .flat_map(|v| {
                        (v - self.cex_download_config.run_time_window.0
                            ..=v + self.cex_download_config.run_time_window.1)
                            .collect_vec()
                    })
                    .unique()
                    .collect::<Vec<_>>();

                debug!("Querying block times for arbitrary values: {:?}", vals);
                let mut query = BLOCK_TIMES.to_string();
                query = query.replace(
                    "block_number >= ? AND block_number < ?",
                    &format!("block_number IN (SELECT arrayJoin({:?}) AS block_number)", vals),
                );
                self.client.query_many(query, &()).await?
            }
        };

        debug!("Retrieved {} block times", block_times.len());

        if block_times.is_empty() {
            tracing::warn!("No block times found, returning empty result");
            return Ok(vec![])
        }

        debug!("Querying CEX symbols");
        let symbols: Vec<CexSymbols> = self.client.query_many(CEX_SYMBOLS, &()).await?;
        debug!("Retrieved {} CEX symbols", symbols.len());

        let exchanges_str = self
            .cex_download_config
            .clone()
            .exchanges_to_use
            .into_iter()
            .map(|s| s.to_clickhouse_filter().to_string())
            .collect::<Vec<String>>()
            .join(" OR ");
        debug!("Using exchanges filter: {}", exchanges_str);

        let data: Vec<RawCexTrades> = match range_or_arbitrary {
            CexRangeOrArbitrary::Range(..) => {
                let start_time = block_times
                    .iter()
                    .min_by_key(|b| b.timestamp)
                    .map(|b| b.timestamp)
                    .unwrap() as f64
                    - (6.0 * SECONDS_TO_US);
                let end_time = block_times
                    .iter()
                    .max_by_key(|b| b.timestamp)
                    .map(|b| b.timestamp)
                    .unwrap() as f64
                    + (6.0 * SECONDS_TO_US);

                debug!(
                    "Querying raw CEX trades for time range: start={}, end={}",
                    start_time, end_time
                );

                let mut query = RAW_CEX_TRADES.to_string();
                query = query.replace(
                    "c.timestamp >= ? AND c.timestamp < ?",
                    &format!(
                        "c.timestamp >= {start_time} AND c.timestamp < {end_time} 
                        and ({exchanges_str})"
                    ),
                );
                self.client.query_many(query, &()).await?
            }
            CexRangeOrArbitrary::Arbitrary(_) => {
                let mut query = RAW_CEX_TRADES.to_string();
                let query_mod = block_times
                    .iter()
                    .map(|b| b.convert_to_timestamp_query(6.0 * SECONDS_TO_US, 6.0 * SECONDS_TO_US))
                    .collect::<Vec<String>>()
                    .join(" OR ");

                debug!("Querying raw CEX trades for arbitrary block times");

                query = query.replace(
                    "c.timestamp >= ? AND c.timestamp < ?",
                    &format!("({query_mod}) AND ({exchanges_str})"),
                );
                self.client.query_many(query, &()).await?
            }
        };

        debug!("Retrieved {} raw CEX trades", data.len());

        let trades_converter = CexTradesConverter::new(block_times, symbols, data);

        debug!("Converting raw trades to CexTradesData");
        let trades: Vec<crate::CexTradesData> = trades_converter
            .convert_to_trades()
            .into_iter()
            .map(|(block_num, trade_map)| crate::CexTradesData::new(block_num, trade_map))
            .collect();

        debug!("Converted {} CexTradesData entries", trades.len());

        Ok(trades)
    }
}

impl Clickhouse {
    pub async fn fetch_symbol_rank(
        &self,
        block_times: &[BlockTimes],
        range_or_arbitrary: &CexRangeOrArbitrary,
    ) -> eyre::Result<Vec<BestCexPerPair>, DatabaseError> {
        if block_times.is_empty() {
            return Err(DatabaseError::from(clickhouse::error::Error::Custom(
                "Nothing to query, block times are empty".to_string(),
            )))
        }
        Ok(match range_or_arbitrary {
            CexRangeOrArbitrary::Range(..) => {
                let start_time = block_times
                    .iter()
                    .min_by_key(|b| b.timestamp)
                    .map(|b| b.timestamp)
                    .unwrap() as f64;
                let end_time = block_times
                    .iter()
                    .max_by_key(|b| b.timestamp)
                    .map(|b| b.timestamp)
                    .unwrap() as f64;

                self.client
                    .query_many(MOST_VOLUME_PAIR_EXCHANGE, &(start_time, end_time))
                    .await?
            }
            CexRangeOrArbitrary::Arbitrary(_) => {
                let mut query = MOST_VOLUME_PAIR_EXCHANGE.to_string();

                let times = block_times
                    .iter()
                    .map(|block| {
                        format!(
                            "toStartOfMonth(toDateTime({} /  1000000) - INTERVAL 1 MONTH)",
                            block.timestamp as f64
                        )
                    })
                    .fold(String::new(), |mut acc, x| {
                        if !acc.is_empty() {
                            acc += ",";
                        }

                        acc += &x;
                        acc
                    });

                query = query.replace(
                    "month >= toStartOfMonth(toDateTime(? / 1000000) - toIntervalMonth(1))) AND \
                     (month <= toStartOfMonth(toDateTime(? / 1000000) - toIntervalMonth(1))",
                    &format!("month in (select arrayJoin([{}]) as month)", times),
                );

                self.client.query_many(query, &()).await?
            }
        })
    }

    pub async fn get_block_times_range(
        &self,
        range: &CexRangeOrArbitrary,
    ) -> Result<Vec<BlockTimes>, db_interfaces::errors::DatabaseError> {
        let (start, end) = match range {
            CexRangeOrArbitrary::Range(start, end) => (start, end),
            CexRangeOrArbitrary::Arbitrary(_) => panic!("Arbitrary range not supported"),
        };

        debug!(target = "b", "Querying block times for range: start={}, end={}", start, end);
        self.client.query_many(BLOCK_TIMES, &(start, end)).await
    }

    pub async fn get_cex_symbols(
        &self,
    ) -> Result<Vec<CexSymbols>, db_interfaces::errors::DatabaseError> {
        self.client.query_many(CEX_SYMBOLS, &()).await
    }

    pub async fn get_raw_cex_quotes_range(
        &self,
        start_time: u64,
        end_time: u64,
    ) -> Result<Vec<RawCexQuotes>, db_interfaces::errors::DatabaseError> {
        let exchanges_str = self.get_exchanges_filter_string();

        let query = self.build_range_cex_quotes_query(start_time, end_time, &exchanges_str);
        self.client.query_many(&query, &()).await
    }

    fn get_exchanges_filter_string(&self) -> String {
        self.cex_download_config
            .exchanges_to_use
            .iter()
            .map(|s| s.to_clickhouse_filter().to_string())
            .collect::<Vec<_>>()
            .join(" OR ")
    }

    fn build_range_cex_quotes_query(
        &self,
        start_time: u64,
        end_time: u64,
        exchanges_str: &str,
    ) -> String {
        let query = RAW_CEX_QUOTES.to_string();
        query.replace(
            "c.timestamp >= ? AND c.timestamp < ?",
            &format!(
                "c.timestamp >= {} AND c.timestamp < {} AND ({})",
                start_time, end_time, exchanges_str
            ),
        )
    }
}

pub fn clickhouse_config() -> db_interfaces::clickhouse::config::ClickhouseConfig {
    let url = format!(
        "{}:{}",
        std::env::var("CLICKHOUSE_URL").expect("CLICKHOUSE_URL not found in .env"),
        std::env::var("CLICKHOUSE_PORT").expect("CLICKHOUSE_PORT not found in .env")
    );
    let user = std::env::var("CLICKHOUSE_USER").expect("CLICKHOUSE_USER not found in .env");
    let pass = std::env::var("CLICKHOUSE_PASS").expect("CLICKHOUSE_PASS not found in .env");

    db_interfaces::clickhouse::config::ClickhouseConfig::new(user, pass, url, true, None)
}

fn format_arbitrary_query<T>(range: &'static [u64]) -> String
where
    T: CompressedTable,
    T::Value: From<T::DecompressedValue> + Into<T::DecompressedValue>,
{
    let mut query = T::INIT_QUERY
        .expect("no init query found for clickhouse query")
        .to_string();

    query = query.replace(
        "block_number >= ? AND block_number < ?",
        &format!("block_number IN (SELECT arrayJoin({:?}) AS block_number)", range),
    );

    query = query.replace(
        "    ? AS start_block,
    ? AS end_block",
        &format!(
            "    block_numbers AS (
        SELECT
            arrayJoin({:?}) AS block_number
    )",
            range
        ),
    );

    query = query.replace(
        "block_number >= start_block AND block_number < end_block",
        "block_number in block_numbers",
    );

    query
}

#[derive(Debug, Serialize, Deserialize, clickhouse::Row)]
pub struct ClickhouseCritTableCount {
    pub pool_creation:       u64,
    pub address_to_protocol: u64,
    pub tokens:              u64,
    pub builder:             u64,
    pub address_meta:        u64,
}

impl ClickhouseCritTableCount {
    pub fn all_greater(&self, clickhouse: ClickhouseCritTableCount) -> bool {
        self.pool_creation >= clickhouse.pool_creation
            && self.address_to_protocol >= clickhouse.address_to_protocol
            && self.tokens >= clickhouse.tokens
            && self.builder >= clickhouse.builder
            && self.address_meta >= clickhouse.address_meta
    }
}

#[cfg(test)]
mod tests {
    use std::sync::Arc;

    use alloy_primitives::{hex, Uint};
    use brontes_classifier::test_utils::ClassifierTestUtils;
    use brontes_types::{
        db::{cex::CexExchange, dex::DexPrices, DbDataWithRunId},
        init_thread_pools,
        mev::{
            ArbDetails, AtomicArb, BundleHeader, CexDex, CexDexQuote, JitLiquidity,
            JitLiquiditySandwich, Liquidation, OptimisticTrade, PossibleMev, PossibleMevCollection,
            Sandwich,
        },
        normalized_actions::{
            NormalizedBurn, NormalizedLiquidation, NormalizedMint, NormalizedSwap,
        },
        pair::Pair,
        FastHashMap, GasDetails,
    };
    use db_interfaces::{
        clickhouse::{dbms::ClickhouseDBMS, test_utils::ClickhouseTestClient},
        test_utils::TestDatabase,
    };
    use malachite::{num::basic::traits::Zero, Rational};

    use super::*;

    #[brontes_macros::test]
    async fn test_block_info_query() {
        let test_db = ClickhouseTestClient { client: Clickhouse::new_default(None).await.client };
        let _ = test_db
            .client
            .query_one::<BlockInfoData, _>(BLOCK_INFO, &(19000000))
            .await
            .unwrap();
    }

    async fn load_tree() -> Arc<BlockTree<Action>> {
        let classifier_utils = ClassifierTestUtils::new().await;
        let tx = hex!("31dedbae6a8e44ec25f660b3cd0e04524c6476a0431ab610bb4096f82271831b").into();
        classifier_utils.build_tree_tx(tx).await.unwrap().into()
    }

    async fn token_info(db: &ClickhouseTestClient<BrontesClickhouseTables>) {
        let case0 = TokenInfoWithAddress::default();

        db.insert_one::<BrontesToken_Info>(&case0).await.unwrap();
    }

    async fn dex_price_mapping(db: &ClickhouseTestClient<BrontesClickhouseTables>) {
        let case0_pair = Pair::default();
        let case0_dex_prices = DexPrices::default();
        let mut case0_map = FastHashMap::default();
        case0_map.insert(case0_pair, case0_dex_prices);

        let case0 = DexQuotesWithBlockNumber {
            block_number: Default::default(),
            tx_idx:       Default::default(),
            quote:        Some(case0_map),
        };

        db.insert_one::<BrontesDex_Price_Mapping>(&case0)
            .await
            .unwrap();

        let query = "SELECT * FROM brontes.dex_price_mapping";
        let queried: DexQuotesWithBlockNumber = db.query_one(query, &()).await.unwrap();

        assert_eq!(queried, case0);
    }

    async fn mev_block(db: &ClickhouseTestClient<BrontesClickhouseTables>) {
        let case0_possible = PossibleMev::default();
        let case0 = MevBlock {
            possible_mev: PossibleMevCollection(vec![case0_possible]),
            ..Default::default()
        };

        db.insert_one::<MevMev_Blocks>(&DbDataWithRunId::new_with_run_id(case0, 0))
            .await
            .unwrap();
    }

    async fn cex_dex(db: &ClickhouseTestClient<BrontesClickhouseTables>) {
        let swap = NormalizedSwap::default();
        let arb_detail = ArbDetails::default();
        let opt_trade = OptimisticTrade::default();
        let cex_exchange = CexExchange::Binance;

        let case0 = CexDex {
            swaps: vec![swap.clone()],
            global_vmap_details: vec![arb_detail.clone()],
            optimal_route_details: vec![arb_detail.clone()],
            optimistic_route_details: vec![arb_detail.clone()],
            optimistic_trade_details: vec![vec![opt_trade.clone()]],
            per_exchange_details: vec![vec![arb_detail.clone()]],
            per_exchange_pnl: vec![(cex_exchange, (Rational::ZERO, Rational::ZERO))],
            ..CexDex::default()
        };

        db.insert_one::<MevCex_Dex>(&DbDataWithRunId::new_with_run_id(case0, 0))
            .await
            .unwrap();

        let case1 = CexDex {
            swaps: vec![swap.clone()],
            global_vmap_details: vec![arb_detail.clone()],
            optimal_route_details: vec![arb_detail.clone()],
            optimistic_route_details: vec![arb_detail.clone()],
            optimistic_trade_details: vec![vec![opt_trade.clone()]],
            per_exchange_details: vec![vec![arb_detail.clone()]],
            per_exchange_pnl: vec![(cex_exchange, (Rational::ZERO, Rational::ZERO))],
            ..CexDex::default()
        };

        db.insert_one::<MevCex_Dex>(&DbDataWithRunId::new_with_run_id(case1, 0))
            .await
            .unwrap();
    }

    async fn cex_dex_quotes(db: &ClickhouseTestClient<BrontesClickhouseTables>) {
        let swap = NormalizedSwap {
            protocol:    Protocol::UniswapV2,
            from:        hex!("a69babef1ca67a37ffaf7a485dfff3382056e78c").into(),
            recipient:   hex!("a69babef1ca67a37ffaf7a485dfff3382056e78c").into(),
            pool:        hex!("88e6a0c2ddd26feeb64f039a2c41296fcb3f5640").into(),
            token_in:    TokenInfoWithAddress::weth(),
            token_out:   TokenInfoWithAddress::usdc(),
            amount_in:   Rational::from_unsigneds(
                3122757495341445439573u128,
                1000000000000000000u128,
            ),
            amount_out:  Rational::from_unsigneds(1254253571443u64, 250000u64),
            trace_index: 2,
            msg_value:   Uint::from(0),
        };

        let case0 = CexDexQuote {
            tx_hash:           hex!(
                "ba217d10561a1cd6c52830dcc673886901e69ddb4db5e50c83f39ff0cfd14377"
            )
            .into(),
            block_timestamp:   1694364587,
            block_number:      18107273,
            swaps:             vec![swap],
            instant_mid_price: vec![0.0006263290093187073],
            t2_mid_price:      vec![0.0006263290093187073],
            t12_mid_price:     vec![0.0006263290093187073],
            t30_mid_price:     vec![0.0006263290093187073],
            t60_mid_price:     vec![0.0006263290093187073],
            t300_mid_price:    vec![0.0006263290093187073],
            exchange:          CexExchange::Binance,
            pnl:               12951.829205242997,
            gas_details:       GasDetails {
                coinbase_transfer:   Some(11419369165096275986),
                priority_fee:        0,
                gas_used:            271686,
                effective_gas_price: 8875282233,
            },
        };

        db.insert_one::<MevCex_Dex_Quotes>(&DbDataWithRunId::new_with_run_id(case0, 42069))
            .await
            .unwrap();
    }

    async fn jit(db: &ClickhouseTestClient<BrontesClickhouseTables>) {
        let swap = NormalizedSwap::default();
        let mint = NormalizedMint::default();
        let burn = NormalizedBurn::default();
        let gas_details = GasDetails::default();
        let case0 = JitLiquidity {
            frontrun_mints: vec![mint],
            backrun_burns: vec![burn],
            victim_swaps: vec![vec![swap]],
            victim_swaps_gas_details: vec![gas_details],
            ..JitLiquidity::default()
        };

        db.insert_one::<MevJit>(&DbDataWithRunId::new_with_run_id(case0, 0))
            .await
            .unwrap();
    }

    async fn jit_sandwich(db: &ClickhouseTestClient<BrontesClickhouseTables>) {
        let swap = NormalizedSwap::default();
        let mint = NormalizedMint::default();
        let burn = NormalizedBurn::default();
        let gas_details = GasDetails::default();
        let case0 = JitLiquiditySandwich {
            frontrun_mints: vec![Some(vec![mint])],
            backrun_burns: vec![burn],
            victim_swaps: vec![vec![swap]],
            victim_swaps_gas_details: vec![gas_details],
            ..JitLiquiditySandwich::default()
        };

        db.insert_one::<MevJit_Sandwich>(&DbDataWithRunId::new_with_run_id(case0, 0))
            .await
            .unwrap();
    }

    async fn liquidations(db: &ClickhouseTestClient<BrontesClickhouseTables>) {
        let swap = NormalizedSwap::default();
        let liquidation = NormalizedLiquidation::default();
        let gas_details = GasDetails::default();
        let case0 = Liquidation {
            liquidation_swaps: vec![swap],
            liquidations: vec![liquidation],
            gas_details,
            ..Liquidation::default()
        };

        db.insert_one::<MevLiquidations>(&DbDataWithRunId::new_with_run_id(case0, 0))
            .await
            .unwrap();
    }

    async fn bundle_header(db: &ClickhouseTestClient<BrontesClickhouseTables>) {
        let case0 = BundleHeader::default();

        db.insert_one::<MevBundle_Header>(&DbDataWithRunId::new_with_run_id(case0, 0))
            .await
            .unwrap();
    }

    async fn sandwich(db: &ClickhouseTestClient<BrontesClickhouseTables>) {
        let swap0 = NormalizedSwap::default();
        let swap1 = NormalizedSwap::default();
        let swap2 = NormalizedSwap::default();
        let gas_details = GasDetails::default();
        let case0 = Sandwich {
            frontrun_swaps: vec![vec![swap0]],
            victim_swaps: vec![vec![swap1]],
            victim_swaps_gas_details: vec![gas_details],
            backrun_swaps: vec![swap2],
            ..Sandwich::default()
        };

        db.insert_one::<MevSandwiches>(&DbDataWithRunId::new_with_run_id(case0, 0))
            .await
            .unwrap();
    }

    async fn atomic_arb(db: &ClickhouseTestClient<BrontesClickhouseTables>) {
        let swap = NormalizedSwap::default();
        let gas_details = GasDetails::default();
        let case0 = AtomicArb { swaps: vec![swap], gas_details, ..AtomicArb::default() };

        db.insert_one::<MevAtomic_Arbs>(&DbDataWithRunId::new_with_run_id(case0, 0))
            .await
            .unwrap();
    }

    async fn pools(db: &ClickhouseTestClient<BrontesClickhouseTables>) {
        let case0 = ProtocolInfoClickhouse {
            protocol:         "NONE".to_string(),
            protocol_subtype: "NONE".to_string(),
            address:          "0x229b8325bb9Ac04602898B7e8989998710235d5f"
                .to_string()
                .into(),
            tokens:           vec!["0x229b8325bb9Ac04602898B7e8989998710235d5f"
                .to_string()
                .into()],
            curve_lp_token:   Some(
                "0x229b8325bb9Ac04602898B7e8989998710235d5f"
                    .to_string()
                    .into(),
            ),
            init_block:       0,
        };

        db.insert_one::<EthereumPools>(&case0).await.unwrap();
    }

    async fn block_analysis(db: &ClickhouseTestClient<BrontesClickhouseTables>) {
        let case0 = BlockAnalysis::default();

        db.insert_one::<BrontesBlock_Analysis>(&DbDataWithRunId::new_with_run_id(case0, 0))
            .await
            .unwrap();
    }

    async fn tree(db: &ClickhouseTestClient<BrontesClickhouseTables>) {
        let tree = load_tree().await;

        let roots: Vec<_> = tree
            .tx_roots
            .iter()
            .map(|root| {
                DbDataWithRunId::<TransactionRoot>::new_with_run_id(
                    (root, tree.header.number).into(),
                    0,
                )
            })
            .collect::<Vec<_>>();

        db.insert_many::<BrontesTree>(&roots).await.unwrap();
    }

    async fn run_all(database: &ClickhouseTestClient<BrontesClickhouseTables>) {
        pools(database).await;
        atomic_arb(database).await;
        sandwich(database).await;
        bundle_header(database).await;
        liquidations(database).await;
        jit_sandwich(database).await;
        jit(database).await;
        cex_dex(database).await;
        cex_dex_quotes(database).await;
        mev_block(database).await;
        dex_price_mapping(database).await;
        token_info(database).await;
        tree(database).await;
        block_analysis(database).await;
    }

    #[brontes_macros::test]
    async fn test_all_inserts() {
        init_thread_pools(10);
        let test_db = ClickhouseTestClient { client: Clickhouse::new_default(None).await.client };

        let tables = &BrontesClickhouseTables::all_tables();
        test_db
            .run_test_with_test_db(tables, |db| Box::pin(run_all(db)))
            .await;
    }
<<<<<<< HEAD

    #[brontes_macros::test]
    async fn test_cex_quotes() {
        init_thread_pools(10);
        let test_db = ClickhouseTestClient { client: Clickhouse::new_default(None).await.client };

        let tables = vec![BrontesClickhouseTables::MevCex_Dex_Quotes];
        test_db
            .run_test_with_test_db(&tables, |db| Box::pin(cex_dex_quotes(db)))
            .await;
    }
=======
>>>>>>> 6637ccff
}<|MERGE_RESOLUTION|>--- conflicted
+++ resolved
@@ -76,10 +76,6 @@
     ) -> Self {
         let client = config.build();
         let mut this = Self { client, cex_download_config, buffered_insert_tx, tip, run_id: 0 };
-<<<<<<< HEAD
-=======
-        this.run_id = this.get_and_inc_run_id().await.unwrap_or_default();
->>>>>>> 6637ccff
 
         this.run_id = if let Some(run_id) = run_id {
             run_id
@@ -1113,18 +1109,4 @@
             .run_test_with_test_db(tables, |db| Box::pin(run_all(db)))
             .await;
     }
-<<<<<<< HEAD
-
-    #[brontes_macros::test]
-    async fn test_cex_quotes() {
-        init_thread_pools(10);
-        let test_db = ClickhouseTestClient { client: Clickhouse::new_default(None).await.client };
-
-        let tables = vec![BrontesClickhouseTables::MevCex_Dex_Quotes];
-        test_db
-            .run_test_with_test_db(&tables, |db| Box::pin(cex_dex_quotes(db)))
-            .await;
-    }
-=======
->>>>>>> 6637ccff
 }