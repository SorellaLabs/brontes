--- conflicted
+++ resolved
@@ -604,11 +604,8 @@
         range_or_arbitrary: &CexRangeOrArbitrary,
     ) -> eyre::Result<Vec<BestCexPerPair>, DatabaseError> {
         if block_times.is_empty() {
-<<<<<<< HEAD
-            return Err(DatabaseError::from(ClickhouseError::QueryError(
-=======
+
             return Err(DatabaseError::from(clickhouse::error::Error::Custom(
->>>>>>> cc8b0db9
                 "Nothing to query, block times are empty".to_string(),
             )))
         }
