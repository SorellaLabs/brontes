CREATE TABLE brontes.tree ON CLUSTER eth_cluster0
(
    `block_number` UInt64,
    `tx_hash` String,
    `tx_idx` UInt64,
    `from` String,
    `to` Nullable(String),
    `gas_details` Tuple(coinbase_transfer Nullable(UInt128), priority_fee UInt128, gas_used UInt128, effective_gas_price UInt128),
    `trace_nodes.trace_idx` Array(UInt64),
    `trace_nodes.trace_address` Array(Array(UInt64)),
    `trace_nodes.action_kind` Array(Nullable(String)),
    `trace_nodes.action` Array(Nullable(String)),
<<<<<<< HEAD
    `run_id` UInt64
)
ENGINE = ReplicatedReplacingMergeTree('/clickhouse/eth_cluster0/tables/all/brontes/tree', '{replica}', `run_id`)
PRIMARY KEY (`block_number`, `tx_hash`)
ORDER BY (`block_number`, `tx_hash`)
SETTINGS index_granularity = 8192, parts_to_throw_insert = 10000


=======
    `last_updated` UInt64 DEFAULT now()
)
ENGINE = ReplicatedReplacingMergeTree('/clickhouse/eth_cluster0/tables/all/brontes/tree', '{replica}', `last_updated`)
PRIMARY KEY (`block_number`, `tx_hash`)
ORDER BY (`block_number`, `tx_hash`)
SETTINGS index_granularity = 8192, parts_to_throw_insert = 10000
>>>>>>> 65080b16
<|MERGE_RESOLUTION|>--- conflicted
+++ resolved
@@ -10,20 +10,9 @@
     `trace_nodes.trace_address` Array(Array(UInt64)),
     `trace_nodes.action_kind` Array(Nullable(String)),
     `trace_nodes.action` Array(Nullable(String)),
-<<<<<<< HEAD
     `run_id` UInt64
 )
 ENGINE = ReplicatedReplacingMergeTree('/clickhouse/eth_cluster0/tables/all/brontes/tree', '{replica}', `run_id`)
 PRIMARY KEY (`block_number`, `tx_hash`)
 ORDER BY (`block_number`, `tx_hash`)
-SETTINGS index_granularity = 8192, parts_to_throw_insert = 10000
-
-
-=======
-    `last_updated` UInt64 DEFAULT now()
-)
-ENGINE = ReplicatedReplacingMergeTree('/clickhouse/eth_cluster0/tables/all/brontes/tree', '{replica}', `last_updated`)
-PRIMARY KEY (`block_number`, `tx_hash`)
-ORDER BY (`block_number`, `tx_hash`)
-SETTINGS index_granularity = 8192, parts_to_throw_insert = 10000
->>>>>>> 65080b16
+SETTINGS index_granularity = 8192, parts_to_throw_insert = 10000