--- conflicted
+++ resolved
@@ -32,22 +32,14 @@
 pub struct PriceGraph<Q: Quote> {
     graph:         UnGraph<(), QuoteWithQuoteAsset<Q>, usize>,
     addr_to_index: HashMap<Address, usize>,
-<<<<<<< HEAD
-    quotes:        Quotes<Q>,
+    quotes:        QuotesMap<Q>,
 }
 
 impl<Q> PriceGraph<Q>
 where
     Q: Quote + Default,
 {
-    pub fn from_quotes(quotes: Quotes<Q>) -> Self {
-=======
-    quotes:        QuotesMap,
-}
-
-impl PriceGraph {
-    pub fn from_quotes(quotes: QuotesMap) -> Self {
->>>>>>> 02f57344
+    pub fn from_quotes(quotes: QuotesMap<Q>) -> Self {
         let t0 = SystemTime::now();
         let mut graph = UnGraph::<(), QuoteWithQuoteAsset<Q>, usize>::default();
 
