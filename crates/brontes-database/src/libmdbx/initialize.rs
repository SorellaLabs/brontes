--- conflicted
+++ resolved
@@ -330,11 +330,6 @@
 #[cfg(test)]
 mod tests {
     use brontes_core::test_utils::{get_db_handle, init_trace_parser};
-<<<<<<< HEAD
-    #[cfg(feature = "local-clickhouse")]
-    use brontes_database::clickhouse::Clickhouse;
-=======
->>>>>>> 137c94d8
     use brontes_database::libmdbx::{
         initialize::LibmdbxInitializer, tables::*, test_utils::load_clickhouse,
     };
