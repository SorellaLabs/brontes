--- conflicted
+++ resolved
@@ -159,12 +159,9 @@
         block_range: Option<(u64, u64)>,
         clear_table: bool,
         mark_init: Option<u8>,
-<<<<<<< HEAD
         cex_table_flag: bool,
-=======
-        cex_table_flag: CexTableFlag,
+
         pb: ProgressBar,
->>>>>>> 477d5414
     ) -> eyre::Result<()>
     where
         T: CompressedTable,
@@ -215,15 +212,10 @@
             let count = end - start;
 
             async move {
-<<<<<<< HEAD
 
                 if cex_table_flag {
                     #[cfg(not(feature = "cex-dex-markout"))]
                     {
-=======
-                match cex_table_flag {
-                    CexTableFlag::Trades => {
->>>>>>> 477d5414
                         let data = clickhouse
                             .get_cex_prices(CexRangeOrArbitrary::Range(start, end+1))
                             .await;
@@ -253,7 +245,6 @@
                                 error!(target: "brontes::init", "{} -- Error Writing -- {:?}", T::NAME, e)
                             }
                         }
-<<<<<<< HEAD
                     }
 
                 } else {
@@ -262,38 +253,14 @@
                     .await;
                     match data {
                         Ok(d) => {
+                            pb.inc(count);
                             libmdbx.0.write_table(&d)?;
-=======
-                    },
-                    CexTableFlag::None => {
-                        let data = clickhouse
-                        .query_many_range::<T, D>(start, end + 1)
-                        .await;
-                        match data {
-                            Ok(d) => {
-                                pb.inc(count);
-                                libmdbx.0.write_table(&d)?;
-                            }
-                            Err(e) => {
-                                error!(target: "brontes::init", "{} -- Error Writing -- {:?}", T::NAME, e)
-                            }
->>>>>>> 477d5414
                         }
                         Err(e) => {
                             info!(target: "brontes::init", "{} -- Error Writing -- {:?}", T::NAME, e)
                         }
                     }
                 }
-<<<<<<< HEAD
-
-
-                let num = {
-                    let mut n = num_chunks.lock().unwrap();
-                    *n -= 1;
-                    *n + 1
-                };
-=======
->>>>>>> 477d5414
 
                 if let Some(flag) = mark_init {
                     libmdbx.inited_range(start..=end, flag)?;
@@ -315,12 +282,8 @@
         &self,
         block_range: &'static [u64],
         mark_init: Option<u8>,
-<<<<<<< HEAD
         cex_table_flag: bool,
-=======
-        cex_table_flag: CexTableFlag,
         pb: ProgressBar,
->>>>>>> 477d5414
     ) -> eyre::Result<()>
     where
         T: CompressedTable,
@@ -346,15 +309,10 @@
             let count = inner_range.len() as u64;
 
             async move {
-<<<<<<< HEAD
 
                 if cex_table_flag {
                     #[cfg(not(feature = "cex-dex-markout"))]
                     {
-=======
-                match cex_table_flag {
-                    CexTableFlag::Trades => {
->>>>>>> 477d5414
                         let data = clickhouse
                             .get_cex_prices(CexRangeOrArbitrary::Arbitrary(inner_range))
                             .await;
@@ -381,7 +339,7 @@
                                 libmdbx.0.write_table(&d)?;
                             }
                             Err(e) => {
-                                error!(target: "brontes::init", "{} -- Error Writing -- {:?}", T::NAME, e)
+                                info!(target: "brontes::init", "{} -- Error Writing -- {:?}", T::NAME, e)
                             }
                         }
                     }
@@ -389,23 +347,13 @@
                 } else {
                     let data = clickhouse
                         .query_many_arbitrary::<T, D>(inner_range).await;
-<<<<<<< HEAD
                     match data {
                         Ok(d) => {
+                            pb.inc(count);
                             libmdbx.0.write_table(&d)?;
                         }
                         Err(e) => {
                             info!(target: "brontes::init", "{} -- Error Writing -- {:?}", T::NAME, e)
-=======
-                        match data {
-                            Ok(d) => {
-                                pb.inc(count);
-                                libmdbx.0.write_table(&d)?;
-                            }
-                            Err(e) => {
-                                error!(target: "brontes::init", "{} -- Error Writing -- {:?}", T::NAME, e)
-                            }
->>>>>>> 477d5414
                         }
                     }
                 }
