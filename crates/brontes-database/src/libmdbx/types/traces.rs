use alloy_primitives::{Log, LogData};
<<<<<<< HEAD
use alloy_rlp::{Decodable, Encodable};
=======
>>>>>>> ee394631
use brontes_types::{
    db::{
        redefined_types::primitives::{
            Redefined_Address, Redefined_Alloy_Bytes, Redefined_FixedBytes, Redefined_U256,
            Redefined_U64,
        },
        traces::TxTracesInner,
    },
    structured_trace::{DecodedCallData, TransactionTraceWithLogs, TxTrace},
<<<<<<< HEAD
};
use bytes::BufMut;
use redefined::{Redefined, RedefinedConvert};
use reth_db::{
    table::{Compress, Decompress},
    DatabaseError,
};
=======
};
use redefined::{Redefined, RedefinedConvert};
>>>>>>> ee394631
use reth_rpc_types::trace::parity::{
    Action, CallAction, CallOutput, CallType, CreateAction, CreateOutput, RewardAction, RewardType,
    SelfdestructAction, TraceOutput, TransactionTrace,
};
<<<<<<< HEAD
use rkyv::Deserialize;
use serde_with::serde_as;
use sorella_db_databases::{clickhouse, clickhouse::Row};

use super::{
    utils::{option_address, u256},
    LibmdbxData,
};
use crate::libmdbx::{CompressedTable, TxTraces};
=======
use serde_with::serde_as;
use sorella_db_databases::{clickhouse, clickhouse::Row};

use super::LibmdbxData;
use crate::libmdbx::{types::CompressedTable, TxTraces};
>>>>>>> ee394631

#[serde_as]
#[derive(Debug, Clone, Row, serde::Serialize, serde::Deserialize)]
pub struct TxTracesData {
    pub block_number: u64,
    pub inner:        TxTracesInner,
}

impl LibmdbxData<TxTraces> for TxTracesData {
    fn into_key_val(
        &self,
    ) -> (<TxTraces as reth_db::table::Table>::Key, <TxTraces as CompressedTable>::DecompressedValue)
    {
        (self.block_number, self.inner.clone())
    }
}

#[serde_as]
#[derive(
    Debug,
    Default,
    Clone,
    Redefined,
    serde::Serialize,
    serde::Deserialize,
    rkyv::Serialize,
    rkyv::Deserialize,
    rkyv::Archive,
)]
#[redefined(TxTracesInner)]
pub struct LibmdbxTxTracesInner {
    pub traces: Option<Vec<LibmdbxTxTrace>>,
}

<<<<<<< HEAD
impl Encodable for LibmdbxTxTracesInner {
    fn encode(&self, out: &mut dyn BufMut) {
        let encoded = rkyv::to_bytes::<_, 256>(self).unwrap();

        out.put_slice(&encoded)
    }
}

impl Decodable for LibmdbxTxTracesInner {
    fn decode(buf: &mut &[u8]) -> alloy_rlp::Result<Self> {
        let archived: &ArchivedLibmdbxTxTracesInner = unsafe { rkyv::archived_root::<Self>(buf) };

        let this = archived.deserialize(&mut rkyv::Infallible).unwrap();

        Ok(this)
    }
}

impl Compress for LibmdbxTxTracesInner {
    type Compressed = Vec<u8>;

    fn compress_to_buf<B: reth_primitives::bytes::BufMut + AsMut<[u8]>>(self, buf: &mut B) {
        let mut encoded = Vec::new();
        self.encode(&mut encoded);
        let encoded_compressed = zstd::encode_all(&*encoded, 0).unwrap();

        buf.put_slice(&encoded_compressed);
    }
}

impl Decompress for LibmdbxTxTracesInner {
    fn decompress<B: AsRef<[u8]>>(value: B) -> Result<Self, reth_db::DatabaseError> {
        let binding = value.as_ref().to_vec();

        let encoded_decompressed = zstd::decode_all(&*binding).unwrap();
        let buf = &mut encoded_decompressed.as_slice();

        LibmdbxTxTracesInner::decode(buf).map_err(|_| DatabaseError::Decode)
    }
}

=======
>>>>>>> ee394631
#[derive(
    Debug,
    Clone,
    Redefined,
    serde::Serialize,
    serde::Deserialize,
    rkyv::Serialize,
    rkyv::Deserialize,
    rkyv::Archive,
)]
#[redefined(TxTrace)]
pub struct LibmdbxTxTrace {
    pub trace:           Vec<LibmdbxTransactionTraceWithLogs>,
    pub tx_hash:         Redefined_FixedBytes<32>,
    pub gas_used:        u128,
    pub effective_price: u128,
    pub tx_index:        u64,
    // False if the transaction reverted
    pub is_success:      bool,
}

#[derive(
    Debug,
    Clone,
    Redefined,
    serde::Serialize,
    serde::Deserialize,
    rkyv::Serialize,
    rkyv::Deserialize,
    rkyv::Archive,
)]
#[redefined(TransactionTraceWithLogs)]
pub struct LibmdbxTransactionTraceWithLogs {
    pub trace:        LibmdbxTransactionTrace,
    pub logs:         Vec<LibmdbxLog>,
    pub msg_sender:   Redefined_Address,
    pub trace_idx:    u64,
    pub decoded_data: Option<DecodedCallData>,
}

#[derive(
    Debug,
    Clone,
    Redefined,
    serde::Serialize,
    serde::Deserialize,
    rkyv::Serialize,
    rkyv::Deserialize,
    rkyv::Archive,
)]
#[redefined(Log)]
pub struct LibmdbxLog {
    pub address: Redefined_Address,
    pub data:    LibmdbxLogData,
}

#[derive(
    Debug,
    Clone,
    Redefined,
    serde::Serialize,
    serde::Deserialize,
    rkyv::Serialize,
    rkyv::Deserialize,
    rkyv::Archive,
)]
#[redefined(LogData)]
#[redefined_attr(to_source = "LogData::new_unchecked(self.topics.into_iter().map(Into::into).\
                              collect(), self.data.into())")]
pub struct LibmdbxLogData {
    #[redefined_attr(func = "src.topics().into_iter().map(|t| t.clone().into()).collect()")]
    pub topics: Vec<Redefined_FixedBytes<32>>,
    pub data:   Redefined_Alloy_Bytes,
}

#[derive(
    Clone,
    Debug,
    Eq,
    PartialEq,
    serde::Serialize,
    serde::Deserialize,
    rkyv::Serialize,
    rkyv::Deserialize,
    rkyv::Archive,
    Redefined,
)]
#[redefined(TransactionTrace)]
pub struct LibmdbxTransactionTrace {
    pub action:        LibmdbxAction,
    pub error:         Option<String>,
    pub result:        Option<LibmdbxTraceOutput>,
    pub subtraces:     usize,
    pub trace_address: Vec<usize>,
}

#[derive(
    Clone,
    Debug,
    Eq,
    PartialEq,
    serde::Serialize,
    serde::Deserialize,
    rkyv::Serialize,
    rkyv::Deserialize,
    rkyv::Archive,
    Redefined,
)]
#[redefined(Action)]
pub enum LibmdbxAction {
    Call(LibmdbxCallAction),
    Create(LibmdbxCreateAction),
    Selfdestruct(LibmdbxSelfdestructAction),
    Reward(LibmdbxRewardAction),
}

#[derive(
    Clone,
    Debug,
    Eq,
    PartialEq,
    serde::Serialize,
    serde::Deserialize,
    rkyv::Serialize,
    rkyv::Deserialize,
    rkyv::Archive,
    Redefined,
)]
#[redefined(CallAction)]
pub struct LibmdbxCallAction {
    pub from:      Redefined_Address,
    pub call_type: LibmdbxCallType,
    pub gas:       Redefined_U64,
    pub input:     Redefined_Alloy_Bytes,
    pub to:        Redefined_Address,
    pub value:     Redefined_U256,
}

#[derive(
    Clone,
    Debug,
    Eq,
    PartialEq,
    serde::Serialize,
    serde::Deserialize,
    rkyv::Serialize,
    rkyv::Deserialize,
    rkyv::Archive,
    Redefined,
)]
#[redefined(CreateAction)]
pub struct LibmdbxCreateAction {
    pub from:  Redefined_Address,
    pub gas:   Redefined_U64,
    pub init:  Redefined_Alloy_Bytes,
    pub value: Redefined_U256,
}

#[derive(
    Clone,
    Debug,
    Eq,
    PartialEq,
    serde::Serialize,
    serde::Deserialize,
    rkyv::Serialize,
    rkyv::Deserialize,
    rkyv::Archive,
    Redefined,
)]
#[redefined(SelfdestructAction)]
pub struct LibmdbxSelfdestructAction {
    pub address:        Redefined_Address,
    pub balance:        Redefined_U256,
    pub refund_address: Redefined_Address,
}

#[derive(
    Clone,
    Debug,
    Eq,
    PartialEq,
    serde::Serialize,
    serde::Deserialize,
    rkyv::Serialize,
    rkyv::Deserialize,
    rkyv::Archive,
    Redefined,
)]
#[redefined(RewardAction)]
pub struct LibmdbxRewardAction {
    pub author:      Redefined_Address,
    pub reward_type: LibmdbxRewardType,
    pub value:       Redefined_U256,
}

#[derive(
    Clone,
    Debug,
    Eq,
    PartialEq,
    serde::Serialize,
    serde::Deserialize,
    rkyv::Serialize,
    rkyv::Deserialize,
    rkyv::Archive,
    Redefined,
)]
#[redefined(RewardType)]
pub enum LibmdbxRewardType {
    Block,
    Uncle,
}

#[derive(
    Clone,
    Debug,
    Eq,
    PartialEq,
    serde::Serialize,
    serde::Deserialize,
    rkyv::Serialize,
    rkyv::Deserialize,
    rkyv::Archive,
    Redefined,
)]
#[redefined(CallType)]
pub enum LibmdbxCallType {
    None,
    Call,
    CallCode,
    DelegateCall,
    StaticCall,
}

#[derive(
    Clone,
    Debug,
    Eq,
    PartialEq,
    serde::Serialize,
    serde::Deserialize,
    rkyv::Serialize,
    rkyv::Deserialize,
    rkyv::Archive,
    Redefined,
)]
#[redefined(TraceOutput)]
pub enum LibmdbxTraceOutput {
    Call(LibmdbxCallOutput),
    Create(LibmdbxCreateOutput),
}

#[derive(
    Clone,
    Debug,
    Eq,
    PartialEq,
    serde::Serialize,
    serde::Deserialize,
    rkyv::Serialize,
    rkyv::Deserialize,
    rkyv::Archive,
    Redefined,
)]
#[redefined(CallOutput)]
pub struct LibmdbxCallOutput {
    pub gas_used: Redefined_U64,
    pub output:   Redefined_Alloy_Bytes,
}

#[derive(
    Clone,
    Debug,
    Eq,
    PartialEq,
    serde::Serialize,
    serde::Deserialize,
    rkyv::Serialize,
    rkyv::Deserialize,
    rkyv::Archive,
    Redefined,
)]
#[redefined(CreateOutput)]
pub struct LibmdbxCreateOutput {
    pub address:  Redefined_Address,
    pub code:     Redefined_Alloy_Bytes,
    pub gas_used: Redefined_U64,
}

//  Libmdbx<|MERGE_RESOLUTION|>--- conflicted
+++ resolved
@@ -1,8 +1,4 @@
 use alloy_primitives::{Log, LogData};
-<<<<<<< HEAD
-use alloy_rlp::{Decodable, Encodable};
-=======
->>>>>>> ee394631
 use brontes_types::{
     db::{
         redefined_types::primitives::{
@@ -12,39 +8,17 @@
         traces::TxTracesInner,
     },
     structured_trace::{DecodedCallData, TransactionTraceWithLogs, TxTrace},
-<<<<<<< HEAD
-};
-use bytes::BufMut;
-use redefined::{Redefined, RedefinedConvert};
-use reth_db::{
-    table::{Compress, Decompress},
-    DatabaseError,
-};
-=======
 };
 use redefined::{Redefined, RedefinedConvert};
->>>>>>> ee394631
 use reth_rpc_types::trace::parity::{
     Action, CallAction, CallOutput, CallType, CreateAction, CreateOutput, RewardAction, RewardType,
     SelfdestructAction, TraceOutput, TransactionTrace,
 };
-<<<<<<< HEAD
-use rkyv::Deserialize;
 use serde_with::serde_as;
 use sorella_db_databases::{clickhouse, clickhouse::Row};
 
-use super::{
-    utils::{option_address, u256},
-    LibmdbxData,
-};
-use crate::libmdbx::{CompressedTable, TxTraces};
-=======
-use serde_with::serde_as;
-use sorella_db_databases::{clickhouse, clickhouse::Row};
-
 use super::LibmdbxData;
 use crate::libmdbx::{types::CompressedTable, TxTraces};
->>>>>>> ee394631
 
 #[serde_as]
 #[derive(Debug, Clone, Row, serde::Serialize, serde::Deserialize)]
@@ -79,50 +53,6 @@
     pub traces: Option<Vec<LibmdbxTxTrace>>,
 }
 
-<<<<<<< HEAD
-impl Encodable for LibmdbxTxTracesInner {
-    fn encode(&self, out: &mut dyn BufMut) {
-        let encoded = rkyv::to_bytes::<_, 256>(self).unwrap();
-
-        out.put_slice(&encoded)
-    }
-}
-
-impl Decodable for LibmdbxTxTracesInner {
-    fn decode(buf: &mut &[u8]) -> alloy_rlp::Result<Self> {
-        let archived: &ArchivedLibmdbxTxTracesInner = unsafe { rkyv::archived_root::<Self>(buf) };
-
-        let this = archived.deserialize(&mut rkyv::Infallible).unwrap();
-
-        Ok(this)
-    }
-}
-
-impl Compress for LibmdbxTxTracesInner {
-    type Compressed = Vec<u8>;
-
-    fn compress_to_buf<B: reth_primitives::bytes::BufMut + AsMut<[u8]>>(self, buf: &mut B) {
-        let mut encoded = Vec::new();
-        self.encode(&mut encoded);
-        let encoded_compressed = zstd::encode_all(&*encoded, 0).unwrap();
-
-        buf.put_slice(&encoded_compressed);
-    }
-}
-
-impl Decompress for LibmdbxTxTracesInner {
-    fn decompress<B: AsRef<[u8]>>(value: B) -> Result<Self, reth_db::DatabaseError> {
-        let binding = value.as_ref().to_vec();
-
-        let encoded_decompressed = zstd::decode_all(&*binding).unwrap();
-        let buf = &mut encoded_decompressed.as_slice();
-
-        LibmdbxTxTracesInner::decode(buf).map_err(|_| DatabaseError::Decode)
-    }
-}
-
-=======
->>>>>>> ee394631
 #[derive(
     Debug,
     Clone,
