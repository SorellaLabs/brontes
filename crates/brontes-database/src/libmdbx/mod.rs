--- conflicted
+++ resolved
@@ -30,13 +30,8 @@
 pub mod tables;
 pub mod types;
 pub mod utils;
-<<<<<<< HEAD
 // s
 #[cfg(test)]
-=======
-
-#[cfg(feature = "tests")]
->>>>>>> 861dd80b
 pub mod test_utils;
 
 #[derive(Debug)]
