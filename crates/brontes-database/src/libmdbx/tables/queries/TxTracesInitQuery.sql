SELECT
    block_number,
<<<<<<< HEAD
    traces
FROM brontes_api.tx_traces
WHERE block_number >= ? AND block_number < ?
=======
    groupArray(
        (
            block_number,
            arrayZip(
                trace_meta.trace_idx,
                trace_meta.msg_sender,
                trace_meta.error,
                trace_meta.subtraces,
                trace_meta.trace_address
            ),
            arrayZip(
                trace_decoded_data.trace_idx,
                trace_decoded_data.function_name,
                trace_decoded_data.call_data,
                trace_decoded_data.return_data
            ),
            arrayZip(
                trace_logs.trace_idx,
                trace_logs.log_idx,
                trace_logs.address,
                trace_logs.topics,
                trace_logs.data
            ),
            arrayZip(
                trace_create_actions.trace_idx,
                trace_create_actions.from,
                trace_create_actions.gas,
                trace_create_actions.init,
                trace_create_actions.value
            ),
            arrayZip(
                trace_call_actions.trace_idx,
                trace_call_actions.from,
                trace_call_actions.call_type,
                trace_call_actions.gas,
                trace_call_actions.input,
                trace_call_actions.to,
                trace_call_actions.value
            ),
            arrayZip(
                trace_self_destruct_actions.trace_idx,
                trace_self_destruct_actions.address,
                trace_self_destruct_actions.balance,
                trace_self_destruct_actions.refund_address
            ),
            arrayZip(
                trace_reward_actions.trace_idx,
                trace_reward_actions.author,
                trace_reward_actions.reward_type,
                trace_reward_actions.value
            ),
            arrayZip(
                trace_call_outputs.trace_idx,
                trace_call_outputs.gas_used,
                trace_call_outputs.output
            ),
            arrayZip(
                trace_create_outputs.trace_idx,
                trace_create_outputs.address,
                trace_create_outputs.code,
                trace_create_outputs.gas_used
            ),
        
        tx_hash,
        gas_used,
        effective_price,
        tx_index,
        is_success
    ))
FROM brontes.tx_traces
WHERE block_number >= ? AND block_number < ?  
GROUP BY block_number
>>>>>>> cb4dae51
<|MERGE_RESOLUTION|>--- conflicted
+++ resolved
@@ -1,80 +1,5 @@
 SELECT
     block_number,
-<<<<<<< HEAD
     traces
 FROM brontes_api.tx_traces
-WHERE block_number >= ? AND block_number < ?
-=======
-    groupArray(
-        (
-            block_number,
-            arrayZip(
-                trace_meta.trace_idx,
-                trace_meta.msg_sender,
-                trace_meta.error,
-                trace_meta.subtraces,
-                trace_meta.trace_address
-            ),
-            arrayZip(
-                trace_decoded_data.trace_idx,
-                trace_decoded_data.function_name,
-                trace_decoded_data.call_data,
-                trace_decoded_data.return_data
-            ),
-            arrayZip(
-                trace_logs.trace_idx,
-                trace_logs.log_idx,
-                trace_logs.address,
-                trace_logs.topics,
-                trace_logs.data
-            ),
-            arrayZip(
-                trace_create_actions.trace_idx,
-                trace_create_actions.from,
-                trace_create_actions.gas,
-                trace_create_actions.init,
-                trace_create_actions.value
-            ),
-            arrayZip(
-                trace_call_actions.trace_idx,
-                trace_call_actions.from,
-                trace_call_actions.call_type,
-                trace_call_actions.gas,
-                trace_call_actions.input,
-                trace_call_actions.to,
-                trace_call_actions.value
-            ),
-            arrayZip(
-                trace_self_destruct_actions.trace_idx,
-                trace_self_destruct_actions.address,
-                trace_self_destruct_actions.balance,
-                trace_self_destruct_actions.refund_address
-            ),
-            arrayZip(
-                trace_reward_actions.trace_idx,
-                trace_reward_actions.author,
-                trace_reward_actions.reward_type,
-                trace_reward_actions.value
-            ),
-            arrayZip(
-                trace_call_outputs.trace_idx,
-                trace_call_outputs.gas_used,
-                trace_call_outputs.output
-            ),
-            arrayZip(
-                trace_create_outputs.trace_idx,
-                trace_create_outputs.address,
-                trace_create_outputs.code,
-                trace_create_outputs.gas_used
-            ),
-        
-        tx_hash,
-        gas_used,
-        effective_price,
-        tx_index,
-        is_success
-    ))
-FROM brontes.tx_traces
-WHERE block_number >= ? AND block_number < ?  
-GROUP BY block_number
->>>>>>> cb4dae51
+WHERE block_number >= ? AND block_number < ?