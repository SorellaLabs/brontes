--- conflicted
+++ resolved
@@ -1,8 +1,4 @@
 SELECT DISTINCT 
     address, 
     tokens
-<<<<<<< HEAD
 FROM brontes_api.address_to_protocol
-=======
-FROM brontes_api.address_to_protocol
->>>>>>> a1297661
