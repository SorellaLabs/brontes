--- conflicted
+++ resolved
@@ -8,8 +8,7 @@
     CAST(proposer_mev_reward, ' Nullable(UInt128)') AS proposer_mev_reward,
     CAST(private_flow, 'Array(String)') AS private_flow
 FROM brontes.metadata_util
-<<<<<<< HEAD
-WHERE block_hash IS NOT NULL AND block_number >= ? AND block_number < ? 
+WHERE block_hash IS NOT NULL AND block_number >= ? AND block_number <= ? 
 
 
 
@@ -17,6 +16,3 @@
 
 
 
-=======
-WHERE block_hash IS NOT NULL AND block_number >= ? AND block_number <= ? 
->>>>>>> 39f01960
