SELECT
<<<<<<< HEAD
    address,
=======
    toString(address),
>>>>>>> a1297661
    entity_name,
    nametag,
    labels,
    type,
    contract_info,
    ens,
    socials
<<<<<<< HEAD
FROM brontes_api.address_meta
=======
FROM brontes_api.address_meta where address != ''
>>>>>>> a1297661
<|MERGE_RESOLUTION|>--- conflicted
+++ resolved
@@ -1,9 +1,5 @@
 SELECT
-<<<<<<< HEAD
-    address,
-=======
     toString(address),
->>>>>>> a1297661
     entity_name,
     nametag,
     labels,
@@ -11,8 +7,4 @@
     contract_info,
     ens,
     socials
-<<<<<<< HEAD
-FROM brontes_api.address_meta
-=======
-FROM brontes_api.address_meta where address != ''
->>>>>>> a1297661
+FROM brontes_api.address_meta where address != ''