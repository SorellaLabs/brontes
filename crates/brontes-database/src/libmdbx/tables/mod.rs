use std::{
    fmt::{Debug, Display},
    str::FromStr,
};

use brontes_pricing::SubGraphsEntry;
use brontes_types::{
    db::{
        address_metadata::{AddressMetadata, AddressMetadataRedefined},
        address_to_protocol_info::{ProtocolInfo, ProtocolInfoRedefined},
        builder::{BuilderInfo, BuilderInfoRedefined, BuilderStats, BuilderStatsRedefined},
        cex::{CexPriceMap, CexPriceMapRedefined},
        clickhouse_serde::tx_trace::tx_traces_inner,
        dex::{DexKey, DexQuoteWithIndex, DexQuoteWithIndexRedefined},
        initialized_state::{InitializedStateMeta, CEX_FLAG, META_FLAG},
        metadata::{BlockMetadataInner, BlockMetadataInnerRedefined},
        mev_block::{MevBlockWithClassified, MevBlockWithClassifiedRedefined},
        pool_creation_block::{PoolsToAddresses, PoolsToAddressesRedefined},
        searcher::{SearcherInfo, SearcherInfoRedefined, SearcherStats, SearcherStatsRedefined},
        token_info::TokenInfo,
        traces::{TxTracesInner, TxTracesInnerRedefined},
    },
    pair::Pair,
    price_graph_types::SubGraphsEntryRedefined,
    serde_utils::*,
    traits::TracingProvider,
};
use reth_db::table::Table;
use serde_with::serde_as;

use crate::{
    clickhouse::ClickhouseHandle,
    libmdbx::{types::ReturnKV, utils::protocol_info, LibmdbxData, LibmdbxReadWriter},
};
mod const_sql;
use alloy_primitives::Address;
use const_sql::*;
use paste::paste;
use reth_db::TableType;

use super::{initialize::LibmdbxInitializer, types::IntoTableKey, CompressedTable};

pub const NUM_TABLES: usize = 16;

macro_rules! tables {
    ($($table:ident),*) => {
        #[derive(Debug, PartialEq, Copy, Clone)]
        /// Default tables that should be present inside database.
        pub enum Tables {
            $(
                #[doc = concat!("Represents a ", stringify!($table), " table")]
                $table,
            )*
        }

        impl Tables {
            /// Array of all tables in database
            pub const ALL: [Tables; NUM_TABLES] = [$(Tables::$table,)*];

            /// The name of the given table in database
            pub const fn name(&self) -> &str {
                match self {
                    $(Tables::$table => {
                        $table::NAME
                    },)*
                }
            }

            /// The type of the given table in database
            pub const fn table_type(&self) -> TableType {
                match self {
                    $(Tables::$table => {
                        TableType::Table
                    },)*
                }
            }

            pub fn init_table(&self, db: &LibmdbxReadWriter) -> eyre::Result<()> {
                match self {
                    $(
                        Tables::$table => {
                            let tx = db.0.rw_tx()?;
                            tx.get_dbi::<$table>()?;
                            tx.commit()?;
                        }
                    ),*
                }

                Ok(())
            }

        }

        impl Display for Tables {
            fn fmt(&self, f: &mut std::fmt::Formatter<'_>) -> std::fmt::Result {
                write!(f, "{}", self.name())
            }
        }

        impl FromStr for Tables {
            type Err = String;

            fn from_str(s: &str) -> Result<Self, Self::Err> {
                match s {
                    $($table::NAME => {
                        Ok(Tables::$table)
                    },)*
                    _ => {
                        Err("Unknown table".to_string())
                    }
                }
            }
        }
    };
}

impl Tables {
    pub(crate) async fn initialize_table<T: TracingProvider, CH: ClickhouseHandle>(
        &self,
        initializer: &LibmdbxInitializer<T, CH>,
        block_range: Option<(u64, u64)>,
        clear_table: bool,
    ) -> eyre::Result<()> {
        match self {
            Tables::TokenDecimals => {
                initializer
                    .clickhouse_init_no_args::<TokenDecimals, TokenDecimalsData>(clear_table)
                    .await
            }
            Tables::AddressToProtocolInfo => {
                initializer
                    .clickhouse_init_no_args::<AddressToProtocolInfo, AddressToProtocolInfoData>(
                        clear_table,
                    )
                    .await
            }
            Tables::PoolCreationBlocks => {
                initializer
                    .clickhouse_init_no_args::<PoolCreationBlocks, PoolCreationBlocksData>(
                        clear_table,
                    )
                    .await
            }
            Tables::CexPrice => {
                initializer
                    .initialize_table_from_clickhouse::<CexPrice, CexPriceData>(
                        block_range,
                        clear_table,
                        Some(CEX_FLAG),
                    )
                    .await
            }
            Tables::BlockInfo => {
                initializer
                    .initialize_table_from_clickhouse::<BlockInfo, BlockInfoData>(
                        block_range,
                        clear_table,
                        Some(META_FLAG),
                    )
                    .await
            }
            Tables::DexPrice => Ok(()),
            Tables::MevBlocks => Ok(()),
            Tables::SubGraphs => Ok(()),
            Tables::TxTraces => {
                initializer
                    .initialize_table_from_clickhouse::<TxTraces, TxTracesData>(
                        block_range,
                        clear_table,
                        Some(META_FLAG),
                    )
                    .await
            }
            Tables::Builder => {
                initializer
                    .clickhouse_init_no_args::<Builder, BuilderData>(clear_table)
                    .await
            }
            Tables::AddressMeta => {
                initializer
                    .clickhouse_init_no_args::<AddressMeta, AddressMetaData>(clear_table)
                    .await
            }
            Tables::SearcherEOAs => Ok(()),
            Tables::SearcherContracts => Ok(()),
            Tables::SearcherStatistics => Ok(()),
            Tables::BuilderStatistics => Ok(()),
            Tables::InitializedState => Ok(()),
        }
    }
}

tables!(
    TokenDecimals,
    AddressToProtocolInfo,
    CexPrice,
    BlockInfo,
    DexPrice,
    PoolCreationBlocks,
    MevBlocks,
    SubGraphs,
    TxTraces,
    Builder,
    AddressMeta,
    SearcherEOAs,
    SearcherContracts,
    InitializedState,
    SearcherStatistics,
    BuilderStatistics
);

/// Must be in this order when defining
/// Table {
///     Data {
///     },
///     Init {
///     }
///     CLI
///     }
/// }
macro_rules! compressed_table {
    (Table $(#[$attrs:meta])* $table_name:ident { $($head:tt)* }) => {
        compressed_table!($(#[$attrs:meta])* $table_name {} $($head)*);
    };
    (
        $(#[$attrs:meta])* $table_name:ident,
        $c_val:ident, $decompressed_value:ident, $key:ident
        { $($acc:tt)* } $(,)*
    ) => {
        $(#[$attrs])*
        #[doc = concat!("Takes [`", stringify!($key), "`] as a key and returns [`", stringify!($value), "`].")]
        #[derive(Clone, Copy, Debug, Default)]
        pub struct $table_name;

        impl reth_db::table::Table for $table_name {
            // this type is needed for the trait impl but we never actually use it,
            // so an arbitrary table will do
            const TABLE: reth_db::Tables = reth_db::Tables::CanonicalHeaders;
            const NAME: &'static str = stringify!($table_name);
            type Key = $key;
            type Value = $c_val;
        }

        impl std::fmt::Display for $table_name {
            fn fmt(&self, f: &mut std::fmt::Formatter<'_>) -> std::fmt::Result {
                write!(f, "{}", stringify!($table_name))
            }
        }

        #[cfg(feature = "tests")]
        #[allow(unused)]
        impl $table_name {
            pub async fn test_initialized_data<CH: ClickhouseHandle>(
                clickhouse: &CH,
                libmdbx: &crate::libmdbx::LibmdbxReadWriter,
                block_range: Option<(u64, u64)>
            ) -> eyre::Result<()> {
                paste::paste!{
                    crate::libmdbx::test_utils::compare_clickhouse_libmdbx_data
                    ::<$table_name,[<$table_name Data>], CH>(clickhouse, libmdbx, block_range).await
                }
            }
        }

        $($acc)*
    };
    (
        $(#[$attrs:meta])* $table_name:ident
        { $($acc:tt)* } $(#[$dattrs:meta])*
        Data {
            $(#[$kattrs:meta])* key: $key:ident,
            $(#[$vattrs:meta])* value: $val:ident,
            $(#[$vcattrs:meta])* compressed_value: $c_val:ident
        },  $($tail:tt)*
    ) => {
        compressed_table!($(#[$attrs])* $table_name { $($acc)* }
                          Data  {
                              $(#[$kattrs])* key: $key,
                              $(#[$vattrs])* value: $val,
                              $(#[$vcattrs])* compressed_value: $c_val false
                          }, $($tail)*);

    };
    // parse key value compressed
    ($(#[$attrs:meta])* $table_name:ident
     { $($acc:tt)* } $(#[$dattrs:meta])*
        Data {
            $(#[$kattrs:meta])* key: $key:ident,
            $(#[$vattrs:meta])* value: $val:ident,
            $(#[$vcattrs:meta])* compressed_value: $c_val:ident false
        },  $($tail:tt)*) => {
        compressed_table!($(#[$attrs])* $table_name, $c_val, $val, $key {
        $($acc)*
        paste!(
        #[derive(Debug, Clone, Default, clickhouse::Row, serde::Serialize, serde::Deserialize)]
        $(#[$dattrs])*
        pub struct [<$table_name Data>] {
            $(#[$kattrs])*
            pub key: $key,
            $(#[$vattrs])*
            pub value: $val
        }

        impl [<$table_name Data>] {
            pub fn new(key: $key, value: $val) -> Self {
                [<$table_name Data>] {
                    key,
                    value
                }
            }
        }

        impl From<($key, $val)> for [<$table_name Data>] {
            fn from(value: ($key, $val)) -> Self {
                [<$table_name Data>] {
                    key: value.0,
                    value: value.1
                }
            }
        }

        impl LibmdbxData<$table_name> for [<$table_name Data>] {
            fn into_key_val(&self) -> ReturnKV<$table_name> {
                (self.key.clone(), self.value.clone()).into()
            }
        }

        );
    } $($tail)*);
    };
    ($(#[$attrs:meta])* $table_name:ident { $($acc:tt)* } $(#[$dattrs:meta])*
     Data {
         $(#[$kattrs:meta])* key: $key:ident,
         $(#[$vattrs:meta])* value: $val:ident
     },  $($tail:tt)*) => {
        compressed_table!($(#[$attrs])* $table_name { $($acc)* } $(#[$dattrs])*
                          Data  {
                              $(#[$kattrs])* key: $key,
                              $(#[$vattrs])* value: $val,
                              $(#[$vattrs])* compressed_value: $val false
                          }, $($tail)*);

    };
    ($(#[$attrs:meta])* $table_name:ident, $c_val:ident, $decompressed_value:ident, $key:ident
     { $($acc:tt)* } Init { init_size: $init_chunk_size:expr, init_method: Clickhouse,
                              http_endpoint: $http_endpoint:expr },

     $($tail:tt)*) => {
        compressed_table!($(#[$attrs])* $table_name, $c_val, $decompressed_value, $key {
            $($acc)*
        impl CompressedTable for $table_name {
            type DecompressedValue = $decompressed_value;
            const INIT_CHUNK_SIZE: Option<usize> = $init_chunk_size;
            const INIT_QUERY: Option<&'static str> = Some(paste! {[<$table_name InitQuery>]});
            const HTTP_ENDPOINT: Option<&'static str> = $http_endpoint;
        }
        } $($tail)*);
    };
    ($(#[$attrs:meta])* $table_name:ident, $c_val:ident, $decompressed_value:ident, $key:ident
<<<<<<< HEAD
     { $($acc:tt)* } Init { init_size: $init_chunk_size:expr, init_method: Other, http_endpoint: $http_endpoint:expr  },
=======
     { $($acc:tt)* } Init { init_size: $init_chunk_size:expr, init_method: Other,
     http_endpoint: $http_endpoint:expr  },
>>>>>>> 137c94d8
     $($tail:tt)*) => {
        compressed_table!($(#[$attrs])* $table_name, $c_val, $decompressed_value, $key {
            $($acc)*
        impl CompressedTable for $table_name {
            type DecompressedValue = $decompressed_value;
            const INIT_CHUNK_SIZE: Option<usize> = $init_chunk_size;
            const INIT_QUERY: Option<&'static str> = None;
            const HTTP_ENDPOINT: Option<&'static str> = $http_endpoint;
        }
        } $($tail)*);
    };
    ($(#[$attrs:meta])* $table_name:ident, $c_val:ident, $decompressed_value:ident, $key:ident
     { $($acc:tt)* } CLI { can_insert: False }  $($tail:tt)*) => {
        compressed_table!($(#[$attrs])* $table_name, $c_val, $decompressed_value, $key {
            $($acc)*
        impl IntoTableKey<&str, $key, paste!([<$table_name Data>])> for $table_name {
            fn into_key(value: &str) -> $key {
                let key: $key = value.parse().unwrap();
                println!("decoded key: {key:?}");
                key
            }
            fn into_table_data(_: &str, _: &str) -> paste!([<$table_name Data>]) {
                panic!("inserts not supported for $table_name");
            }
        }
        } $($tail)*);
    };
    ($(#[$attrs:meta])* $table_name:ident,$c_val:ident, $decompressed_value:ident, $key:ident
     { $($acc:tt)* } CLI { can_insert: True }  $($tail:tt)*) => {

        compressed_table!($(#[$attrs])* $table_name, $c_val, $decompressed_value, $key {
            $($acc)*
        impl IntoTableKey<&str, $key, paste!([<$table_name Data>])> for $table_name {
            fn into_key(value: &str) -> $key {
                let key: $key = value.parse().unwrap();
                println!("decoded key: {key:?}");
                key
            }
            fn into_table_data(key: &str, value: &str) -> paste!([<$table_name Data>]) {
                let key: $key = key.parse().unwrap();
                let value: $decompressed_value = value.parse().unwrap();
                <paste!([<$table_name Data>])>::new(key, value)
            }
        }
        } $($tail)*);
    };

}

compressed_table!(
    Table TokenDecimals {
        #[serde_as]
        Data {
            #[serde(with = "address_string")]
            key: Address,
            value: TokenInfo
        },
        Init {
            init_size: None,
            init_method: Clickhouse,
            http_endpoint: Some("token-decimals")
        },
        CLI {
            can_insert: False
        }
    }
);

compressed_table!(
    Table AddressToProtocolInfo {
        #[serde_as]
        Data {
            #[serde(with = "address_string")]
            key: Address,
            #[serde(with = "protocol_info")]
            value: ProtocolInfo,
            compressed_value: ProtocolInfoRedefined
        },
        Init {
            init_size: None,
            init_method: Clickhouse,
            http_endpoint: Some("protocol-info")
        },
        CLI {
            can_insert: False
        }
    }
);

compressed_table!(
    Table CexPrice {
        Data {
        key: u64,
        value: CexPriceMap,
        compressed_value: CexPriceMapRedefined
        },
        Init {
            init_size: Some(10_000),
            init_method: Clickhouse,
            http_endpoint: Some("cex-price")
        },
        CLI {
            can_insert: False
        }
    }

);

compressed_table!(
    Table BlockInfo {
        #[serde_as]
        Data {
            key: u64,
            value: BlockMetadataInner,
            compressed_value: BlockMetadataInnerRedefined
        },
        Init {
            init_size: Some(50_000),
            init_method: Clickhouse,
            http_endpoint: Some("block-info")
        },
        CLI {
            can_insert: False
        }
    }
);

compressed_table!(
    Table DexPrice {
        Data {
            key: DexKey,
            value: DexQuoteWithIndex,
            compressed_value: DexQuoteWithIndexRedefined
        },
        Init {
            init_size: None,
            init_method: Other,
            http_endpoint: Some("dex-pricing")
        },
        CLI {
            can_insert: False
        }
    }
);

compressed_table!(
    Table PoolCreationBlocks {
        #[serde_as]
        Data {
            key: u64,
            #[serde(with = "pools_libmdbx")]
            value: PoolsToAddresses,
            compressed_value: PoolsToAddressesRedefined
        },
        Init {
            init_size: None,
            init_method: Clickhouse,
            http_endpoint: Some("pool-creation-blocks")
        },
        CLI {
            can_insert: False
        }
    }
);

compressed_table!(
    Table MevBlocks {
        Data {
            key: u64,
            value: MevBlockWithClassified,
            compressed_value: MevBlockWithClassifiedRedefined
        },
        Init {
            init_size: None,
            init_method: Other,
            http_endpoint: None
        },
        CLI {
            can_insert: False
        }
    }
);

compressed_table!(
    Table SubGraphs {
        Data {
            key: Pair,
            value: SubGraphsEntry,
            compressed_value: SubGraphsEntryRedefined
        },
        Init {
            init_size: None,
            init_method: Other,
            http_endpoint: None
        },
        CLI {
            can_insert: False
        }
    }
);

compressed_table!(
    Table TxTraces {
        #[serde_as]
        Data {
            key: u64,
            #[serde(deserialize_with = "tx_traces_inner::deserialize")]
            value: TxTracesInner,
            compressed_value: TxTracesInnerRedefined
        },
        Init {
            init_size: Some(10_000),
            init_method: Clickhouse,
            http_endpoint: Some("tx-traces")
        },
        CLI {
            can_insert: False
        }
    }
);

compressed_table!(
    Table Builder {
        #[serde_as]
        Data {
            #[serde(with = "address_string")]
            key: Address,
            value: BuilderInfo,
            compressed_value: BuilderInfoRedefined
        },
        Init {
            init_size: None,
            init_method: Clickhouse,
            http_endpoint: Some("builder")
        },
        CLI {
            can_insert: False
        }
    }
);

compressed_table!(
    Table BuilderStatistics {
        Data {
            #[serde(with = "address_string")]
            key: Address,
            value: BuilderStats,
            compressed_value: BuilderStatsRedefined
        },
        Init {
            init_size: None,
            init_method: Other,
            http_endpoint: None
        },
        CLI {
            can_insert: False
        }
    }
);

compressed_table!(
    Table AddressMeta {
        Data {
            #[serde(with = "address_string")]
            key: Address,
            value: AddressMetadata,
            compressed_value: AddressMetadataRedefined
        },
        Init {
            init_size: None,
            init_method: Clickhouse,
            http_endpoint: Some("address-meta")
        },
        CLI {
            can_insert: False
        }
    }
);

compressed_table!(
    Table SearcherEOAs {
        Data {
            #[serde(with = "address_string")]
            key: Address,
            value: SearcherInfo,
            compressed_value: SearcherInfoRedefined
        },
        Init {
            init_size: None,
            init_method: Clickhouse,
            http_endpoint: None
        },
        CLI {
            can_insert: False
        }
    }
);

compressed_table!(
    Table SearcherContracts {
        Data {
            #[serde(with = "address_string")]
            key: Address,
            value: SearcherInfo,
            compressed_value: SearcherInfoRedefined
        },
        Init {
            init_size: None,
            init_method: Clickhouse,
<<<<<<< HEAD
            http_endpoint: None 
=======
            http_endpoint: None
>>>>>>> 137c94d8
        },
        CLI {
            can_insert: False
        }
    }
);

compressed_table!(
    Table SearcherStatistics {
        Data {
            #[serde(with = "address_string")]
            key: Address,
            value: SearcherStats,
            compressed_value: SearcherStatsRedefined
        },
        Init {
            init_size: None,
            init_method: Clickhouse,
            http_endpoint: None
        },
        CLI {
            can_insert: False
        }
    }
);

compressed_table!(
    Table InitializedState {
        Data {
            key: u64,
            value: InitializedStateMeta,
            compressed_value: InitializedStateMeta
        },
        Init {
            init_size: None,
            init_method: Other,
            http_endpoint: None
        },
        CLI {
            can_insert: False
        }
    }
);<|MERGE_RESOLUTION|>--- conflicted
+++ resolved
@@ -357,12 +357,8 @@
         } $($tail)*);
     };
     ($(#[$attrs:meta])* $table_name:ident, $c_val:ident, $decompressed_value:ident, $key:ident
-<<<<<<< HEAD
-     { $($acc:tt)* } Init { init_size: $init_chunk_size:expr, init_method: Other, http_endpoint: $http_endpoint:expr  },
-=======
      { $($acc:tt)* } Init { init_size: $init_chunk_size:expr, init_method: Other,
      http_endpoint: $http_endpoint:expr  },
->>>>>>> 137c94d8
      $($tail:tt)*) => {
         compressed_table!($(#[$attrs])* $table_name, $c_val, $decompressed_value, $key {
             $($acc)*
@@ -672,11 +668,7 @@
         Init {
             init_size: None,
             init_method: Clickhouse,
-<<<<<<< HEAD
-            http_endpoint: None 
-=======
             http_endpoint: None
->>>>>>> 137c94d8
         },
         CLI {
             can_insert: False
