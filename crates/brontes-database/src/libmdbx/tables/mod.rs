use std::{
    fmt::{Debug, Display},
    str::FromStr,
    sync::Arc,
};

use brontes_pricing::SubGraphsEntry;
use brontes_types::{
    db::{
        address_metadata::{AddressMetadata, AddressMetadataRedefined},
        address_to_protocol_info::{ProtocolInfo, ProtocolInfoRedefined},
        builder::{BuilderInfo, BuilderInfoRedefined},
        cex::{CexPriceMap, CexPriceMapRedefined},
        cex_trades::{CexTradeMap, CexTradeMapRedefined},
        clickhouse_serde::tx_trace::tx_traces_inner,
        dex::{DexKey, DexQuoteWithIndex, DexQuoteWithIndexRedefined},
        initialized_state::{
            InitializedStateMeta, CEX_QUOTES_FLAG, CEX_TRADES_FLAG, META_FLAG, TRACE_FLAG,
        },
        metadata::{BlockMetadataInner, BlockMetadataInnerRedefined},
        mev_block::{MevBlockWithClassified, MevBlockWithClassifiedRedefined},
        pool_creation_block::{PoolsToAddresses, PoolsToAddressesRedefined},
        searcher::{SearcherInfo, SearcherInfoRedefined},
        token_info::TokenInfo,
        traces::{TxTracesInner, TxTracesInnerRedefined},
        traits::LibmdbxReader,
    },
    pair::Pair,
    price_graph_types::SubGraphsEntryRedefined,
    serde_utils::*,
    traits::TracingProvider,
};
use indicatif::{MultiProgress, ProgressBar, ProgressDrawTarget, ProgressState, ProgressStyle};
use reth_db::table::Table;
use serde_with::serde_as;

use crate::{
    clickhouse::ClickhouseHandle,
    libmdbx::{types::ReturnKV, utils::protocol_info, LibmdbxData, LibmdbxReadWriter},
    parquet::ParquetExporter,
};
mod const_sql;
use alloy_primitives::Address;
use const_sql::*;
use paste::paste;
use reth_db::TableType;

use super::{initialize::LibmdbxInitializer, types::IntoTableKey, CompressedTable};

pub const NUM_TABLES: usize = 15;

macro_rules! tables {
    ($($table:ident),*) => {
<<<<<<< HEAD
        #[derive(Debug, PartialEq, Copy, Clone, Hash, Eq)]
=======
        #[derive(Debug, PartialEq, Copy, Clone, Eq, Hash)]
        #[repr(u8)]
>>>>>>> c981a3e8
        /// Default tables that should be present inside database.
        pub enum Tables {
            $(
                #[doc = concat!("Represents a ", stringify!($table), " table")]
                $table,
            )*
        }

        impl Tables {
            /// Array of all tables in database
            pub const ALL: [Tables; NUM_TABLES] = [$(Tables::$table,)*];

            /// The name of the given table in database
            pub const fn name(&self) -> &str {
                match self {
                    $(Tables::$table => {
                        $table::NAME
                    },)*
                }
            }

            /// The type of the given table in database
            pub const fn table_type(&self) -> TableType {
                match self {
                    $(Tables::$table => {
                        TableType::Table
                    },)*
                }
            }

            pub fn init_table(&self, db: &LibmdbxReadWriter) -> eyre::Result<()> {
                match self {
                    $(
                        Tables::$table => {
                            let tx = db.0.rw_tx()?;
                            tx.get_dbi::<$table>()?;
                            tx.commit()?;
                        }
                    ),*
                }

                Ok(())
            }

        }

        impl Display for Tables {
            fn fmt(&self, f: &mut std::fmt::Formatter<'_>) -> std::fmt::Result {
                write!(f, "{}", self.name())
            }
        }

        impl FromStr for Tables {
            type Err = String;

            fn from_str(s: &str) -> Result<Self, Self::Err> {
                match s {
                    $($table::NAME => {
                        Ok(Tables::$table)
                    },)*
                    _ => {
                        Err("Unknown table".to_string())
                    }
                }
            }
        }
    };
}

impl Tables {
    pub fn build_init_state_progress_bar(
        &self,
        multi_progress_bar: &MultiProgress,
        blocks_to_init: u64,
    ) -> ProgressBar {
        let progress_bar = ProgressBar::with_draw_target(
            Some(blocks_to_init),
            ProgressDrawTarget::stderr_with_hz(50),
        );
        progress_bar.set_style(
            ProgressStyle::with_template(
                "{msg}\n[{elapsed_precise}] [{wide_bar:.green/red}] {pos}/{len} ({percent}%)",
            )
            .unwrap()
            .progress_chars("#>-")
            .with_key(
                "percent",
                |state: &ProgressState, f: &mut dyn std::fmt::Write| {
                    write!(f, "{:.1}", state.fraction() * 100.0).unwrap()
                },
            ),
        );
        progress_bar.set_message(format!("{}", self));
        multi_progress_bar.add(progress_bar)
    }

    pub(crate) async fn initialize_full_range_table<T: TracingProvider, CH: ClickhouseHandle>(
        &self,
        initializer: &LibmdbxInitializer<T, CH>,
<<<<<<< HEAD
        block_range: Option<(u64, u64)>,
        clear_table: bool,
        //crit_progress: Option<ProgressBar>,
        //progress_bar: Arc<Vec<(Tables, ProgressBar)>>,
=======
        crit_progress: ProgressBar,
>>>>>>> c981a3e8
    ) -> eyre::Result<()> {
        match self {
            Tables::TokenDecimals => {
                initializer
                    .clickhouse_init_no_args::<TokenDecimals, TokenDecimalsData>(
<<<<<<< HEAD
                        clear_table,
                        //crit_progress.unwrap(),
=======
                        false,
                        crit_progress,
>>>>>>> c981a3e8
                    )
                    .await
            }
            Tables::AddressToProtocolInfo => {
                initializer
                    .clickhouse_init_no_args::<AddressToProtocolInfo, AddressToProtocolInfoData>(
<<<<<<< HEAD
                        clear_table,
                        //crit_progress.unwrap(),
=======
                        false,
                        crit_progress,
>>>>>>> c981a3e8
                    )
                    .await
            }
            Tables::PoolCreationBlocks => {
                initializer
                    .clickhouse_init_no_args::<PoolCreationBlocks, PoolCreationBlocksData>(
<<<<<<< HEAD
                        clear_table,
                        //crit_progress.unwrap(),
=======
                        false,
                        crit_progress,
>>>>>>> c981a3e8
                    )
                    .await
            }
            Tables::Builder => {
                initializer
                    .clickhouse_init_no_args::<Builder, BuilderData>(false, crit_progress)
                    .await
            }
            Tables::AddressMeta => {
                initializer
                    .clickhouse_init_no_args::<AddressMeta, AddressMetaData>(false, crit_progress)
                    .await
            }
            _ => unimplemented!("{:?} isn't a full range table", self),
        }
    }

    pub(crate) async fn initialize_table<T: TracingProvider, CH: ClickhouseHandle>(
        &self,
        initializer: &LibmdbxInitializer<T, CH>,
        block_range: Option<(u64, u64)>,
        clear_table: bool,
        progress_bar: Arc<Vec<(Tables, ProgressBar)>>,
    ) -> eyre::Result<()> {
        match self {
            Tables::CexPrice => {
                initializer
                    .initialize_table_from_clickhouse::<CexPrice, CexPriceData>(
                        block_range,
                        clear_table,
                        Some(CEX_QUOTES_FLAG),
                        true,
                        /*
                        progress_bar
                            .iter()
                            .find_map(|(t, b)| (*t == Tables::CexPrice).then_some(b))
                            .cloned()
                            .unwrap(),
                            */
                    )
                    .await?;
                Ok(())
            }
            Tables::BlockInfo => {
                initializer
                    .initialize_table_from_clickhouse::<BlockInfo, BlockInfoData>(
                        block_range,
                        clear_table,
                        Some(META_FLAG),
                        false,
                        /*progress_bar
                        .iter()
                        .find_map(|(t, b)| (*t == Tables::BlockInfo).then_some(b.clone()))
                        .unwrap(),
                        */
                    )
                    .await
            }
            Tables::DexPrice => Ok(()),
            Tables::MevBlocks => Ok(()),
            Tables::SubGraphs => Ok(()),
            Tables::TxTraces => {
                initializer
                    .initialize_table_from_clickhouse::<TxTraces, TxTracesData>(
                        block_range,
                        clear_table,
                        Some(TRACE_FLAG),
                        false,
                        /*progress_bar
                        .iter()
                        .find_map(|(t, b)| (*t == Tables::TxTraces).then_some(b.clone()))
                        .unwrap(),
                        */
                    )
                    .await
            }
<<<<<<< HEAD
            Tables::Builder => {
                initializer
                    .clickhouse_init_no_args::<Builder, BuilderData>(
                        clear_table,
                        //crit_progress.unwrap(),
                    )
                    .await
            }
            Tables::AddressMeta => {
                initializer
                    .clickhouse_init_no_args::<AddressMeta, AddressMetaData>(
                        clear_table,
                        //crit_progress.unwrap(),
                    )
                    .await
            }
=======
>>>>>>> c981a3e8
            Tables::SearcherEOAs => Ok(()),
            Tables::SearcherContracts => Ok(()),
            Tables::InitializedState => Ok(()),
            Tables::CexTrades => {
                initializer
                    .initialize_table_from_clickhouse::<CexTrades, CexTradesData>(
                        block_range,
                        clear_table,
                        Some(CEX_TRADES_FLAG),
                        true,
                        /* progress_bar
                        .iter()
                        .find_map(|(t, b)| (*t == Tables::CexTrades).then_some(b.clone()))
                        .unwrap(),*/
                    )
                    .await
            }
            _ => unimplemented!("'initialize_table' not implemented for {:?}", self),
        }
    }

    pub(crate) async fn initialize_table_arbitrary_state<
        T: TracingProvider,
        CH: ClickhouseHandle,
    >(
        &self,
        initializer: &LibmdbxInitializer<T, CH>,
        block_range: &'static [u64],
        //progress_bar: Arc<Vec<(Tables, ProgressBar)>>,
    ) -> eyre::Result<()> {
        match self {
            Tables::TokenDecimals => {
                unimplemented!(
                    "'initialize_table_arbitrary_state' not implemented for token decimals"
                );
            }
            Tables::AddressToProtocolInfo => {
                unimplemented!(
                    "'initialize_table_arbitrary_state' not implemented for AddressToProtocolInfo"
                );
            }
            Tables::PoolCreationBlocks => {
                unimplemented!(
                    "'initialize_table_arbitrary_state' not implemented for PoolCreationBlocks"
                );
            }
            Tables::CexPrice => {
                initializer
                    .initialize_table_from_clickhouse_arbitrary_state::<CexPrice, CexPriceData>(
                        block_range,
                        Some(CEX_QUOTES_FLAG),
                        true,
                        /*
                        progress_bar
                            .iter()
                            .find_map(|(t, b)| (*t == Tables::CexPrice).then_some(b.clone()))
                            .unwrap(),
                            */
                    )
                    .await
            }
            Tables::BlockInfo => {
                initializer
                    .initialize_table_from_clickhouse_arbitrary_state::<BlockInfo, BlockInfoData>(
                        block_range,
                        Some(META_FLAG),
                        false,
                        /*progress_bar
                        .iter()
                        .find_map(|(t, b)| (*t == Tables::BlockInfo).then_some(b.clone()))
                        .unwrap(),
                        */
                    )
                    .await
            }
            Tables::DexPrice => Ok(()),
            Tables::MevBlocks => Ok(()),
            Tables::SubGraphs => Ok(()),
            Tables::TxTraces => {
                initializer
                    .initialize_table_from_clickhouse_arbitrary_state::<TxTraces, TxTracesData>(
                        block_range,
                        Some(TRACE_FLAG),
                        false,
                        /*  progress_bar
                        .iter()
                        .find_map(|(t, b)| (*t == Tables::TxTraces).then_some(b.clone()))
                        .unwrap(),
                        */
                    )
                    .await
            }
            Tables::Builder => {
                unimplemented!("'initialize_table_arbitrary_state' not implemented for Builder");
            }
            Tables::AddressMeta => {
                unimplemented!(
                    "'initialize_table_arbitrary_state' not implemented for AddressMeta"
                );
            }
            Tables::SearcherEOAs => Ok(()),
            Tables::SearcherContracts => Ok(()),
            Tables::InitializedState => Ok(()),
            Tables::CexTrades => {
                initializer
                    .initialize_table_from_clickhouse_arbitrary_state::<CexTrades, CexTradesData>(
                        block_range,
                        Some(CEX_TRADES_FLAG),
                        true,
                        /*  progress_bar
                        .iter()
                        .find_map(|(t, b)| (*t == Tables::CexTrades).then_some(b.clone()))
                        .unwrap(),
                        */
                    )
                    .await
            }
        }
    }

    pub async fn export_to_parquet<DB>(
        &self,
        exporter: Arc<ParquetExporter<DB>>,
    ) -> eyre::Result<()>
    where
        DB: LibmdbxReader,
    {
        match self {
            Self::AddressMeta => exporter.export_address_metadata().await,
            Self::MevBlocks => exporter.export_mev_blocks().await,
            Self::SearcherContracts | Self::SearcherEOAs => exporter.export_searcher_info().await,
            Self::Builder => exporter.export_builder_info().await,
            _ => unreachable!("Parquet export not yet supported for this table"),
        }
    }
}

tables!(
    TokenDecimals,
    AddressToProtocolInfo,
    CexPrice,
    BlockInfo,
    DexPrice,
    PoolCreationBlocks,
    MevBlocks,
    SubGraphs,
    TxTraces,
    Builder,
    AddressMeta,
    SearcherEOAs,
    SearcherContracts,
    InitializedState,
    CexTrades
);

/// Must be in this order when defining
/// Table {
///     Data {
///     },
///     Init {
///     }
///     CLI
///     }
/// }
macro_rules! compressed_table {
    (Table $(#[$attrs:meta])* $table_name:ident { $($head:tt)* }) => {
        compressed_table!($(#[$attrs:meta])* $table_name {} $($head)*);
    };
    (
        $(#[$attrs:meta])* $table_name:ident,
        $c_val:ident, $decompressed_value:ident, $key:ident
        { $($acc:tt)* } $(,)*
    ) => {
        $(#[$attrs])*
        #[doc = concat!("Takes [`", stringify!($key), "`] as a key and returns [`", stringify!($value), "`].")]
        #[derive(Clone, Copy, Debug, Default)]
        pub struct $table_name;

        impl reth_db::table::Table for $table_name {
            // this type is needed for the trait impl but we never actually use it,
            // so an arbitrary table will do
            const TABLE: reth_db::Tables = reth_db::Tables::CanonicalHeaders;
            const NAME: &'static str = stringify!($table_name);
            type Key = $key;
            type Value = $c_val;
        }

        impl std::fmt::Display for $table_name {
            fn fmt(&self, f: &mut std::fmt::Formatter<'_>) -> std::fmt::Result {
                write!(f, "{}", stringify!($table_name))
            }
        }

        #[cfg(feature = "tests")]
        #[allow(unused)]
        impl $table_name {
            pub async fn test_initialized_data<CH: ClickhouseHandle>(
                clickhouse: &CH,
                libmdbx: &crate::libmdbx::LibmdbxReadWriter,
                block_range: Option<(u64, u64)>
            ) -> eyre::Result<()> {
                paste::paste!{
                    crate::libmdbx::test_utils::compare_clickhouse_libmdbx_data
                    ::<$table_name,[<$table_name Data>], CH>(clickhouse, libmdbx, block_range).await
                }
            }

            pub async fn test_initialized_arbitrary_data<CH: ClickhouseHandle>(
                clickhouse: &CH,
                libmdbx: &crate::libmdbx::LibmdbxReadWriter,
                block_range: &'static [u64]
            ) -> eyre::Result<()> {
                paste::paste!{
                    crate::libmdbx::test_utils::compare_clickhouse_libmdbx_arbitrary_data
                    ::<$table_name,[<$table_name Data>], CH>(clickhouse, libmdbx, block_range).await
                }
            }
        }

        $($acc)*
    };
    (
        $(#[$attrs:meta])* $table_name:ident
        { $($acc:tt)* } $(#[$dattrs:meta])*
        Data {
            $(#[$kattrs:meta])* key: $key:ident,
            $(#[$vattrs:meta])* value: $val:ident,
            $(#[$vcattrs:meta])* compressed_value: $c_val:ident
        },  $($tail:tt)*
    ) => {
        compressed_table!($(#[$attrs])* $table_name { $($acc)* }
                          Data  {
                              $(#[$kattrs])* key: $key,
                              $(#[$vattrs])* value: $val,
                              $(#[$vcattrs])* compressed_value: $c_val false
                          }, $($tail)*);

    };
    // parse key value compressed
    ($(#[$attrs:meta])* $table_name:ident
     { $($acc:tt)* } $(#[$dattrs:meta])*
        Data {
            $(#[$kattrs:meta])* key: $key:ident,
            $(#[$vattrs:meta])* value: $val:ident,
            $(#[$vcattrs:meta])* compressed_value: $c_val:ident false
        },  $($tail:tt)*) => {
        compressed_table!($(#[$attrs])* $table_name, $c_val, $val, $key {
        $($acc)*
        paste!(
        #[derive(Debug, Clone, Default, clickhouse::Row, serde::Serialize, serde::Deserialize)]
        $(#[$dattrs])*
        pub struct [<$table_name Data>] {
            $(#[$kattrs])*
            pub key: $key,
            $(#[$vattrs])*
            pub value: $val
        }

        impl [<$table_name Data>] {
            pub fn new(key: $key, value: $val) -> Self {
                [<$table_name Data>] {
                    key,
                    value
                }
            }
        }

        impl From<($key, $val)> for [<$table_name Data>] {
            fn from(value: ($key, $val)) -> Self {
                [<$table_name Data>] {
                    key: value.0,
                    value: value.1
                }
            }
        }

        impl LibmdbxData<$table_name> for [<$table_name Data>] {
            fn into_key_val(&self) -> ReturnKV<$table_name> {
                (self.key.clone(), self.value.clone()).into()
            }
        }

        );
    } $($tail)*);
    };
    ($(#[$attrs:meta])* $table_name:ident { $($acc:tt)* } $(#[$dattrs:meta])*
     Data {
         $(#[$kattrs:meta])* key: $key:ident,
         $(#[$vattrs:meta])* value: $val:ident
     },  $($tail:tt)*) => {
        compressed_table!($(#[$attrs])* $table_name { $($acc)* } $(#[$dattrs])*
                          Data  {
                              $(#[$kattrs])* key: $key,
                              $(#[$vattrs])* value: $val,
                              $(#[$vattrs])* compressed_value: $val false
                          }, $($tail)*);

    };
    ($(#[$attrs:meta])* $table_name:ident, $c_val:ident, $decompressed_value:ident, $key:ident
     { $($acc:tt)* } Init { init_size: $init_chunk_size:expr, init_method: Clickhouse,
                              http_endpoint: $http_endpoint:expr },

     $($tail:tt)*) => {
        compressed_table!($(#[$attrs])* $table_name, $c_val, $decompressed_value, $key {
            $($acc)*
        impl CompressedTable for $table_name {
            type DecompressedValue = $decompressed_value;
            const INIT_CHUNK_SIZE: Option<usize> = $init_chunk_size;
            const INIT_QUERY: Option<&'static str> = Some(paste! {[<$table_name InitQuery>]});
            const HTTP_ENDPOINT: Option<&'static str> = $http_endpoint;
        }
        } $($tail)*);
    };
    ($(#[$attrs:meta])* $table_name:ident, $c_val:ident, $decompressed_value:ident, $key:ident
     { $($acc:tt)* } Init { init_size: $init_chunk_size:expr, init_method: Other,
     http_endpoint: $http_endpoint:expr  },
     $($tail:tt)*) => {
        compressed_table!($(#[$attrs])* $table_name, $c_val, $decompressed_value, $key {
            $($acc)*
        impl CompressedTable for $table_name {
            type DecompressedValue = $decompressed_value;
            const INIT_CHUNK_SIZE: Option<usize> = $init_chunk_size;
            const INIT_QUERY: Option<&'static str> = None;
            const HTTP_ENDPOINT: Option<&'static str> = $http_endpoint;
        }
        } $($tail)*);
    };
    ($(#[$attrs:meta])* $table_name:ident, $c_val:ident, $decompressed_value:ident, $key:ident
     { $($acc:tt)* } CLI { can_insert: False }  $($tail:tt)*) => {
        compressed_table!($(#[$attrs])* $table_name, $c_val, $decompressed_value, $key {
            $($acc)*
        impl IntoTableKey<&str, $key, paste!([<$table_name Data>])> for $table_name {
            fn into_key(value: &str) -> $key {
                let key: $key = value.parse().unwrap();
                println!("decoded key: {key:?}");
                key
            }
            fn into_table_data(_: &str, _: &str) -> paste!([<$table_name Data>]) {
                panic!("inserts not supported for $table_name");
            }
        }
        } $($tail)*);
    };
    ($(#[$attrs:meta])* $table_name:ident,$c_val:ident, $decompressed_value:ident, $key:ident
     { $($acc:tt)* } CLI { can_insert: True }  $($tail:tt)*) => {

        compressed_table!($(#[$attrs])* $table_name, $c_val, $decompressed_value, $key {
            $($acc)*
        impl IntoTableKey<&str, $key, paste!([<$table_name Data>])> for $table_name {
            fn into_key(value: &str) -> $key {
                let key: $key = value.parse().unwrap();
                println!("decoded key: {key:?}");
                key
            }
            fn into_table_data(key: &str, value: &str) -> paste!([<$table_name Data>]) {
                let key: $key = key.parse().unwrap();
                let value: $decompressed_value = value.parse().unwrap();
                <paste!([<$table_name Data>])>::new(key, value)
            }
        }
        } $($tail)*);
    };

}

compressed_table!(
    Table TokenDecimals {
        #[serde_as]
        Data {
            #[serde(with = "address_string")]
            key: Address,
            value: TokenInfo
        },
        Init {
            init_size: None,
            init_method: Clickhouse,
            http_endpoint: Some("token-decimals")
        },
        CLI {
            can_insert: False
        }
    }
);

compressed_table!(
    Table AddressToProtocolInfo {
        #[serde_as]
        Data {
            #[serde(with = "address_string")]
            key: Address,
            #[serde(with = "protocol_info")]
            value: ProtocolInfo,
            compressed_value: ProtocolInfoRedefined
        },
        Init {
            init_size: None,
            init_method: Clickhouse,
            http_endpoint: Some("protocol-info")
        },
        CLI {
            can_insert: False
        }
    }
);

compressed_table!(
    Table CexPrice {
        Data {
        key: u64,
        value: CexPriceMap,
        compressed_value: CexPriceMapRedefined
        },
        Init {
            init_size: Some(100),
            init_method: Clickhouse,
            http_endpoint: Some("cex-price")
        },
        CLI {
            can_insert: False
        }
    }
);

compressed_table!(
    Table BlockInfo {
        #[serde_as]
        Data {
            key: u64,
            value: BlockMetadataInner,
            compressed_value: BlockMetadataInnerRedefined
        },
        Init {
            init_size: Some(1000),
            init_method: Clickhouse,
            http_endpoint: Some("block-info")
        },
        CLI {
            can_insert: False
        }
    }
);

compressed_table!(
    Table DexPrice {
        Data {
            key: DexKey,
            value: DexQuoteWithIndex,
            compressed_value: DexQuoteWithIndexRedefined
        },
        Init {
            init_size: None,
            init_method: Other,
            http_endpoint: Some("dex-pricing")
        },
        CLI {
            can_insert: False
        }
    }
);

compressed_table!(
    Table PoolCreationBlocks {
        #[serde_as]
        Data {
            key: u64,
            #[serde(with = "pools_libmdbx")]
            value: PoolsToAddresses,
            compressed_value: PoolsToAddressesRedefined
        },
        Init {
            init_size: None,
            init_method: Clickhouse,
            http_endpoint: Some("pool-creation-blocks")
        },
        CLI {
            can_insert: False
        }
    }
);

compressed_table!(
    Table MevBlocks {
        Data {
            key: u64,
            value: MevBlockWithClassified,
            compressed_value: MevBlockWithClassifiedRedefined
        },
        Init {
            init_size: None,
            init_method: Other,
            http_endpoint: None
        },
        CLI {
            can_insert: False
        }
    }
);

compressed_table!(
    Table SubGraphs {
        Data {
            key: Pair,
            value: SubGraphsEntry,
            compressed_value: SubGraphsEntryRedefined
        },
        Init {
            init_size: None,
            init_method: Other,
            http_endpoint: None
        },
        CLI {
            can_insert: False
        }
    }
);

compressed_table!(
    Table TxTraces {
        #[serde_as]
        Data {
            key: u64,
            #[serde(deserialize_with = "tx_traces_inner::deserialize")]
            value: TxTracesInner,
            compressed_value: TxTracesInnerRedefined
        },
        Init {
            init_size: Some(1000),
            init_method: Clickhouse,
            http_endpoint: Some("tx-traces")
        },
        CLI {
            can_insert: False
        }
    }
);

compressed_table!(
    Table Builder {
        #[serde_as]
        Data {
            #[serde(with = "address_string")]
            key: Address,
            value: BuilderInfo,
            compressed_value: BuilderInfoRedefined
        },
        Init {
            init_size: None,
            init_method: Clickhouse,
            http_endpoint: Some("builder")
        },
        CLI {
            can_insert: False
        }
    }
);

compressed_table!(
    Table AddressMeta {
        Data {
            #[serde(with = "address_string")]
            key: Address,
            value: AddressMetadata,
            compressed_value: AddressMetadataRedefined
        },
        Init {
            init_size: None,
            init_method: Clickhouse,
            http_endpoint: Some("address-meta")
        },
        CLI {
            can_insert: False
        }
    }
);

compressed_table!(
    Table SearcherEOAs {
        Data {
            #[serde(with = "address_string")]
            key: Address,
            value: SearcherInfo,
            compressed_value: SearcherInfoRedefined
        },
        Init {
            init_size: None,
            init_method: Clickhouse,
            http_endpoint: None
        },
        CLI {
            can_insert: False
        }
    }
);

compressed_table!(
    Table SearcherContracts {
        Data {
            #[serde(with = "address_string")]
            key: Address,
            value: SearcherInfo,
            compressed_value: SearcherInfoRedefined
        },
        Init {
            init_size: None,
            init_method: Clickhouse,
            http_endpoint: None
        },
        CLI {
            can_insert: False
        }
    }
);

compressed_table!(
    Table InitializedState {
        Data {
            key: u64,
            value: InitializedStateMeta,
            compressed_value: InitializedStateMeta
        },
        Init {
            init_size: None,
            init_method: Other,
            http_endpoint: None
        },
        CLI {
            can_insert: False
        }
    }
);

compressed_table!(
    Table CexTrades {
        Data {
        key: u64,
        value: CexTradeMap,
        compressed_value: CexTradeMapRedefined
        },
        Init {
            init_size: Some(100),
            init_method: Clickhouse,
            http_endpoint: None
        },
        CLI {
            can_insert: False
        }
    }
);<|MERGE_RESOLUTION|>--- conflicted
+++ resolved
@@ -51,12 +51,8 @@
 
 macro_rules! tables {
     ($($table:ident),*) => {
-<<<<<<< HEAD
-        #[derive(Debug, PartialEq, Copy, Clone, Hash, Eq)]
-=======
         #[derive(Debug, PartialEq, Copy, Clone, Eq, Hash)]
         #[repr(u8)]
->>>>>>> c981a3e8
         /// Default tables that should be present inside database.
         pub enum Tables {
             $(
@@ -156,52 +152,30 @@
     pub(crate) async fn initialize_full_range_table<T: TracingProvider, CH: ClickhouseHandle>(
         &self,
         initializer: &LibmdbxInitializer<T, CH>,
-<<<<<<< HEAD
-        block_range: Option<(u64, u64)>,
-        clear_table: bool,
-        //crit_progress: Option<ProgressBar>,
-        //progress_bar: Arc<Vec<(Tables, ProgressBar)>>,
-=======
         crit_progress: ProgressBar,
->>>>>>> c981a3e8
     ) -> eyre::Result<()> {
         match self {
             Tables::TokenDecimals => {
                 initializer
                     .clickhouse_init_no_args::<TokenDecimals, TokenDecimalsData>(
-<<<<<<< HEAD
-                        clear_table,
-                        //crit_progress.unwrap(),
-=======
                         false,
                         crit_progress,
->>>>>>> c981a3e8
                     )
                     .await
             }
             Tables::AddressToProtocolInfo => {
                 initializer
                     .clickhouse_init_no_args::<AddressToProtocolInfo, AddressToProtocolInfoData>(
-<<<<<<< HEAD
-                        clear_table,
-                        //crit_progress.unwrap(),
-=======
                         false,
                         crit_progress,
->>>>>>> c981a3e8
                     )
                     .await
             }
             Tables::PoolCreationBlocks => {
                 initializer
                     .clickhouse_init_no_args::<PoolCreationBlocks, PoolCreationBlocksData>(
-<<<<<<< HEAD
-                        clear_table,
-                        //crit_progress.unwrap(),
-=======
                         false,
                         crit_progress,
->>>>>>> c981a3e8
                     )
                     .await
             }
@@ -278,25 +252,6 @@
                     )
                     .await
             }
-<<<<<<< HEAD
-            Tables::Builder => {
-                initializer
-                    .clickhouse_init_no_args::<Builder, BuilderData>(
-                        clear_table,
-                        //crit_progress.unwrap(),
-                    )
-                    .await
-            }
-            Tables::AddressMeta => {
-                initializer
-                    .clickhouse_init_no_args::<AddressMeta, AddressMetaData>(
-                        clear_table,
-                        //crit_progress.unwrap(),
-                    )
-                    .await
-            }
-=======
->>>>>>> c981a3e8
             Tables::SearcherEOAs => Ok(()),
             Tables::SearcherContracts => Ok(()),
             Tables::InitializedState => Ok(()),
