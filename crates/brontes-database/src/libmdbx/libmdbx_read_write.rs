--- conflicted
+++ resolved
@@ -97,10 +97,6 @@
             proposer_mev_reward: block_meta.proposer_mev_reward,
             cex_quotes,
             eth_prices: max(eth_prices.price.0, eth_prices.price.1),
-<<<<<<< HEAD
-
-=======
->>>>>>> dc9f1b14
             private_flow: block_meta.private_flow.into_iter().collect(),
             block_timestamp: block_meta.block_timestamp,
         })
