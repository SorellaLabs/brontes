use std::{cmp::max, collections::HashMap, fmt::Debug};

use brontes_types::{
    db::{
        dex::{DexPrices, DexQuotes},
        metadata::{BlockMetadata, Metadata},
    },
    pair::Pair,
};
use clickhouse::DbRow;
use hyper::StatusCode;
use itertools::Itertools;
use serde::Deserialize;

use crate::{
    clickhouse::ClickhouseHandle,
    libmdbx::{determine_eth_prices, types::LibmdbxData},
    BlockInfo, BlockInfoData, CexPrice, CexPriceData, CompressedTable, DexPrice, DexPriceData,
};

pub struct ClickhouseHttpClient {
    client:  reqwest::Client,
    url:     String,
    api_key: String,
}

impl ClickhouseHttpClient {
    pub async fn new(url: String, api_key: Option<String>) -> Self {
        let client = reqwest::Client::new();
        let api_key = if let Some(key) = api_key {
            key
        } else {
            let resp = client
                .get(format!("{}/register", url))
                .send()
                .await
                .unwrap();
            if resp.status() == StatusCode::OK {
                resp.text().await.unwrap()
            } else {
                let text = resp.text().await.unwrap();
                text.split("key: ").collect_vec()[1].to_string()
            }
        };
        Self { url, api_key, client }
    }

    fn process_dex_quotes(val: DexPriceData) -> DexQuotes {
        let mut dex_quotes: Vec<Option<HashMap<Pair, DexPrices>>> = Vec::new();
        let dex_q = val.value;
        for _ in dex_quotes.len()..=dex_q.tx_idx as usize {
            dex_quotes.push(None);
        }

        let tx = dex_quotes.get_mut(dex_q.tx_idx as usize).unwrap();

        if let Some(tx) = tx.as_mut() {
            for (pair, price) in dex_q.quote {
                tx.insert(pair, price);
            }
        } else {
            let mut tx_pairs = HashMap::default();
            for (pair, price) in dex_q.quote {
                tx_pairs.insert(pair, price);
            }
            *tx = Some(tx_pairs);
        }
        DexQuotes(dex_quotes)
    }
}

impl ClickhouseHandle for ClickhouseHttpClient {
    async fn get_metadata(&self, block_num: u64) -> eyre::Result<Metadata> {
        let block_meta = self
            .query_many_range::<BlockInfo, BlockInfoData>(block_num, block_num + 1)
            .await?
            .pop()
            .ok_or_else(|| eyre::eyre!("no block data found"))?;

        let cex_quotes = self
            .query_many_range::<CexPrice, CexPriceData>(block_num, block_num + 1)
            .await
            .unwrap_or_default()
            .pop()
            .unwrap_or_default();

        let dex_quotes = self
            .query_many_range::<DexPrice, DexPriceData>(block_num, block_num + 1)
            .await
            .map(|mut e| e.pop())
            .ok()
            .flatten()
            .map(Self::process_dex_quotes);

        let eth_prices = determine_eth_prices(&cex_quotes.value);

        Ok({
            BlockMetadata::new(
                block_num,
                block_meta.value.block_hash,
                block_meta.value.block_timestamp,
                block_meta.value.relay_timestamp,
                block_meta.value.p2p_timestamp,
                block_meta.value.proposer_fee_recipient,
                block_meta.value.proposer_mev_reward,
                max(eth_prices.price.0, eth_prices.price.1),
                block_meta.value.private_flow.into_iter().collect(),
            )
            .into_metadata(cex_quotes.value, dex_quotes, None)
        })
    }

    async fn query_many_range<T, D>(&self, start_block: u64, end_block: u64) -> eyre::Result<Vec<D>>
    where
        T: CompressedTable,
        T::Value: From<T::DecompressedValue> + Into<T::DecompressedValue>,
        D: LibmdbxData<T> + DbRow + for<'de> Deserialize<'de> + Send + Sync + Debug + 'static,
    {
        let request = self
            .client
            .get(format!(
                "{}/{}",
                self.url,
<<<<<<< HEAD
                T::HTTP_ENDPOINT.expect(&format!(
=======
                T::HTTP_ENDPOINT.unwrap_or_else(|| panic!(
>>>>>>> 137c94d8
                    "tried to init remote when no http endpoint was set {}",
                    T::NAME
                ))
            ))
            .header("api-key", &self.api_key)
            .header("start-block", start_block)
            .header("end-block", end_block)
            .build()?;

        tracing::debug!(?request, "querying endpoint");

        self.client
            .execute(request)
            .await
            .map_err(|e| {
                if let Some(status_code) = e.status() {
                    tracing::error!(%status_code, "clickhouse http query")
                }
                e
            })?
            .json()
            .await
            .map_err(Into::into)
    }

    async fn query_many<T, D>(&self) -> eyre::Result<Vec<D>>
    where
        T: CompressedTable,
        T::Value: From<T::DecompressedValue> + Into<T::DecompressedValue>,
        D: LibmdbxData<T> + DbRow + for<'de> Deserialize<'de> + Send + Sync + Debug + 'static,
    {
        self.client
            .get(format!(
                "{}/{}",
                self.url,
<<<<<<< HEAD
                T::HTTP_ENDPOINT.expect(&format!(
=======
                T::HTTP_ENDPOINT.unwrap_or_else(|| panic!(
>>>>>>> 137c94d8
                    "tried to init remote when no http endpoint was set {}",
                    T::NAME
                ))
            ))
            .header("api-key", &self.api_key)
            .send()
            .await?
            .json()
            .await
            .map_err(Into::into)
    }
}

#[cfg(test)]
pub mod test {

    use crate::{clickhouse::ClickhouseHandle, libmdbx::test_utils::load_clickhouse};

    #[brontes_macros::test]
    async fn test_metadata_query() {
        let click_house = load_clickhouse().await;
        let res = click_house.get_metadata(18500000).await;

        assert!(res.is_ok());
    }
}<|MERGE_RESOLUTION|>--- conflicted
+++ resolved
@@ -121,11 +121,7 @@
             .get(format!(
                 "{}/{}",
                 self.url,
-<<<<<<< HEAD
-                T::HTTP_ENDPOINT.expect(&format!(
-=======
                 T::HTTP_ENDPOINT.unwrap_or_else(|| panic!(
->>>>>>> 137c94d8
                     "tried to init remote when no http endpoint was set {}",
                     T::NAME
                 ))
@@ -161,11 +157,7 @@
             .get(format!(
                 "{}/{}",
                 self.url,
-<<<<<<< HEAD
-                T::HTTP_ENDPOINT.expect(&format!(
-=======
                 T::HTTP_ENDPOINT.unwrap_or_else(|| panic!(
->>>>>>> 137c94d8
                     "tried to init remote when no http endpoint was set {}",
                     T::NAME
                 ))
