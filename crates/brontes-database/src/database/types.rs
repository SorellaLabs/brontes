--- conflicted
+++ resolved
@@ -1,4 +1,4 @@
-use std::str::FromStr;
+use std::{collections::HashSet, str::FromStr};
 
 use alloy_json_abi::JsonAbi;
 use reth_primitives::{Address, B256};
@@ -7,14 +7,9 @@
 use sorella_db_databases::{clickhouse, clickhouse::Row};
 
 #[derive(Debug, Row, Serialize, Deserialize)]
-<<<<<<< HEAD
 pub struct TokenPricesTimeDB {
-    token_prices: Vec<(String, (f64, f64))>,
-=======
-pub struct TokenPriceTime {
-    pub address: Address,
-    pub price:   f64,
->>>>>>> a57cbefa
+    // (address, (relay time, p2p time))
+    pub token_prices: Vec<(String, (f64, f64))>,
 }
 
 #[derive(Debug, Row, Serialize, Deserialize)]
@@ -78,33 +73,21 @@
 
 #[serde_as]
 #[derive(Debug, Clone, Deserialize, Row)]
-<<<<<<< HEAD
 pub struct TimesFlow {
     pub block_number:    u64,
-    pub block_hash:      H256,
-=======
-pub struct RelayInfo {
     pub block_hash:      B256,
->>>>>>> a57cbefa
     pub relay_time:      u64,
     pub p2p_time:        u64,
     pub proposer_addr:   Address,
     pub proposer_reward: u64,
-    pub private_flow:    Vec<H256>,
+    pub private_flow:    HashSet<B256>,
 }
 
-<<<<<<< HEAD
 impl From<TimesFlowDB> for TimesFlow {
     fn from(value: TimesFlowDB) -> Self {
         TimesFlow {
             block_number:    value.block_number,
-            block_hash:      H256::from_str(&value.block_hash).unwrap(),
-=======
-impl From<RelayInfoDB> for RelayInfo {
-    fn from(value: RelayInfoDB) -> Self {
-        RelayInfo {
-            block_hash:      B256::from_str(&value.block_hash).unwrap_or_default(),
->>>>>>> a57cbefa
+            block_hash:      B256::from_str(&value.block_hash).unwrap(),
             relay_time:      value.relay_time,
             p2p_time:        value.p2p_time,
             proposer_addr:   Address::from_str(&value.proposer_addr).unwrap_or_default(),
@@ -112,7 +95,7 @@
             private_flow:    value
                 .private_flow
                 .into_iter()
-                .map(|tx| H256::from_str(&tx).unwrap())
+                .map(|tx| B256::from_str(&tx).unwrap())
                 .collect(),
         }
     }
