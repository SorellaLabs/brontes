pub mod const_sql;
pub mod errors;
pub mod types;
use std::collections::HashMap;

use alloy_json_abi::JsonAbi;
use brontes_types::classified_mev::{ClassifiedMev, MevBlock, MevType, SpecificMev, *};
use futures::future::join_all;
use reth_primitives::{hex, revm_primitives::FixedBytes, Address};
use sorella_db_databases::{
    clickhouse::{ClickhouseClient, Credentials},
    config::ClickhouseConfig,
    utils::format_query_array,
    Row, BACKRUN_TABLE, CEX_DEX_TABLE, CLASSIFIED_MEV_TABLE, JIT_SANDWICH_TABLE, JIT_TABLE,
    LIQUIDATIONS_TABLE, MEV_BLOCKS_TABLE, SANDWICH_TABLE,
};
use tracing::{error, info};

use self::types::{Abis, DBTokenPricesDB, PoolReservesDB, TimesFlow};
use super::Metadata;
use crate::{
    database::{const_sql::*, types::TimesFlowDB},
    CexQuote, DexQuote, Pair, PriceGraph, QuotesMap,
};

pub const WETH_ADDRESS: Address =
    Address(FixedBytes(hex!("c02aaa39b223fe8d0a0e5c4f27ead9083c756cc2")));
pub const USDT_ADDRESS: Address =
    Address(FixedBytes(hex!("dac17f958d2ee523a2206206994597c13d831ec7")));

pub struct Database {
    client: ClickhouseClient,
}

impl Default for Database {
    fn default() -> Self {
        Self { client: ClickhouseClient::default() }
    }
}

impl Database {
    pub fn new(config: ClickhouseConfig) -> Self {
        let client = ClickhouseClient::new(config);
        Self { client }
    }

    pub fn credentials(&self) -> Credentials {
        self.client.credentials()
    }

    pub async fn get_metadata(&self, block_num: u64) -> Metadata {
        let times_flow = self.get_times_flow_info(block_num).await;
        let cex_prices =
            PriceGraph::from_quotes(self.get_cex_token_prices(times_flow.p2p_time).await);
        let dex_prices =
            PriceGraph::from_quotes(self.get_dex_token_prices(times_flow.p2p_time).await);

        // eth price is in cex_prices
        let eth_prices = cex_prices
            .get_quote(&Pair(WETH_ADDRESS, USDT_ADDRESS))
            .unwrap()
            .clone();

        let metadata = Metadata::new(
            block_num,
            times_flow.block_hash.into(),
            times_flow.relay_time,
            times_flow.p2p_time,
            times_flow.proposer_addr,
            times_flow.proposer_reward,
            cex_prices,
            dex_prices,
            eth_prices.avg(),
            times_flow.private_flow,
        );

        metadata
    }

    async fn insert_singe_classified_data<T: SpecificMev + serde::Serialize + Row + Clone>(
        db_client: &ClickhouseClient,
        mev_detail: Box<dyn SpecificMev>,
        table: &str,
    ) {
        let any = mev_detail.into_any();
        let this = any.downcast_ref::<T>().unwrap();
        if let Err(e) = db_client.insert_one(this.clone(), table).await {
            error!(?e, "failed to insert specific mev");
        }
    }

    pub async fn insert_classified_data(
        &self,
        block_details: MevBlock,
        mev_details: Vec<(ClassifiedMev, Box<dyn SpecificMev>)>,
    ) {
        if let Err(e) = self
            .client
            .insert_one(block_details, MEV_BLOCKS_TABLE)
            .await
        {
            error!(?e, "failed to insert block details");
        }

        info!("inserted block details");

        let db_client = &self.client;
        join_all(mev_details.into_iter().map(|(classified, specific)| async {
            if let Err(e) = self
                .client
                .insert_one(classified, CLASSIFIED_MEV_TABLE)
                .await
            {
                error!(?e, "failed to insert classified mev");
            }

            info!("inserted classified_mev");
            let table = &mev_table_type(&specific);
            let mev_type = specific.mev_type();
            match mev_type {
                MevType::Sandwich => {
                    Self::insert_singe_classified_data::<Sandwich>(db_client, specific, table).await
                }
                MevType::Backrun => {
                    Self::insert_singe_classified_data::<AtomicBackrun>(db_client, specific, table)
                        .await
                }
                MevType::JitSandwich => {
                    Self::insert_singe_classified_data::<JitLiquiditySandwich>(
                        db_client, specific, table,
                    )
                    .await
                }
                MevType::Jit => {
                    Self::insert_singe_classified_data::<JitLiquidity>(db_client, specific, table)
                        .await
                }
                MevType::CexDex => {
                    Self::insert_singe_classified_data::<CexDex>(db_client, specific, table).await
                }
                MevType::Liquidation => {
                    Self::insert_singe_classified_data::<Liquidation>(db_client, specific, table)
                        .await
                }
                MevType::Unknown => unimplemented!("none yet"),
            };

            info!(%table,"inserted specific mev type");
        }))
        .await;
    }

    pub async fn get_abis(&self, addresses: Vec<Address>) -> HashMap<Address, JsonAbi> {
        let query = format_query_array(&addresses, ABIS);

        self.client
            .query_all::<Abis>(&query)
            .await
            .unwrap()
            .into_iter()
            .map(Into::into)
            .collect()
    }

    /*
       async fn get_private_flow(&self, block_num: u64) -> HashSet<TxHash> {
           let private_txs = self
               .client
               .query_all_params::<u64, String>(PRIVATE_FLOW, vec![block_num])
               .await
               .unwrap();

           private_txs
               .into_iter()
               .map(|tx| TxHash::from_str(&tx).unwrap())
               .collect::<HashSet<TxHash>>()
       }
    */
    async fn get_times_flow_info(&self, block_num: u64) -> TimesFlow {
        self.client
            .query_one_params::<u64, TimesFlowDB>(TIMES_FLOW, vec![block_num])
            .await
            .unwrap()
            .into()
    }

<<<<<<< HEAD
    async fn get_dex_token_prices(&self, block: u64) -> QuotesMap<DexQuote> {
        self.client
            .query_all_params::<u64, PoolReservesDB>(DEX_PRICES, vec![block])
=======
    async fn get_token_prices(&self, p2p_time: u64) -> QuotesMap {
        let token_prices = self
            .client
            .query_all_params::<u64, DBTokenPricesDB>(PRICES, vec![p2p_time])
>>>>>>> 9a13715a
            .await
            .unwrap()
            .into()
    }

    async fn get_cex_token_prices(&self, p2p_time: u64) -> QuotesMap<CexQuote> {
        self.client
            .query_all_params::<u64, DBTokenPricesDB>(PRICES, vec![p2p_time])
            .await
            .unwrap()
            .into()
    }
}

fn mev_table_type(mev: &Box<dyn SpecificMev>) -> String {
    match mev.mev_type() {
        brontes_types::classified_mev::MevType::Sandwich => SANDWICH_TABLE,
        brontes_types::classified_mev::MevType::Backrun => BACKRUN_TABLE,
        brontes_types::classified_mev::MevType::JitSandwich => JIT_SANDWICH_TABLE,
        brontes_types::classified_mev::MevType::Jit => JIT_TABLE,
        brontes_types::classified_mev::MevType::CexDex => CEX_DEX_TABLE,
        brontes_types::classified_mev::MevType::Liquidation => LIQUIDATIONS_TABLE,
        brontes_types::classified_mev::MevType::Unknown => "",
    }
    .to_string()
}

#[cfg(test)]
mod tests {

    use std::collections::HashSet;

    use dotenv::dotenv;
    use reth_primitives::{Address, B256};

    use super::*;
    use crate::Quote;

    const BLOCK_NUMBER: u64 = 18180900;
    const BLOCK_HASH: &str = "0x2c6bb65135fd200b7bb92fc9e63017d26a61a34d8ccdb6f6a501dc73bc32ce41";

    fn expected_private_flow() -> HashSet<B256> {
        let set = vec![
            B256::from_str("0x6343399486888e07485ea91f1096b55f5508767df88d928376094318a346bc81")
                .unwrap(),
            B256::from_str("0x4ca5bf9ace6088f1c58cd5a0bbf5830864c4c344b39046ad288775e7e94e58de")
                .unwrap(),
            B256::from_str("0xd328a2afe816f680c495545373fb2d739829c56c88714e9f34326e73ccfe54f2")
                .unwrap(),
            B256::from_str("0x94fee12653f619bb8c7fcec60eb995d50c7430f497583acb45486362973ab1d3")
                .unwrap(),
            B256::from_str("0xc78bf07b9b7b43058e11bb0da08ca29cc9143374aec3a129bef08007f1204477")
                .unwrap(),
            B256::from_str("0xa8cacf2de6e06b83372bf8e1e5264df28d1b810125e6b124cf7a95dfabaeda16")
                .unwrap(),
            B256::from_str("0x89f1c8ae2820654dd03735802f85114f910b3cb63ec8e7408c5464588097a7b4")
                .unwrap(),
            B256::from_str("0x95b67f167abb03b585c2aedb636843797fd02511449dd614a15a772840a3d039")
                .unwrap(),
            B256::from_str("0xb1e92797d49c003f4ee933dd4529ee63568057243ee0dbc4c3ff9f1eb58d6f95")
                .unwrap(),
            B256::from_str("0x75a9c74e6e50adf5debf2e83254d0da58314eb07eefc2ae25718df66b480bb6f")
                .unwrap(),
            B256::from_str("0xdab644a36ffbcdbba36f4950db373ea7377d3a6204a639561e2a1f9a59cbef3f")
                .unwrap(),
            B256::from_str("0x2d43c26e7e7d01cd5e139e710467fb1045ae5d5a5be4bfbaa4b0dee07bdb5edb")
                .unwrap(),
            B256::from_str("0xd79a2c1b9dd8d55ea05eb3653c572c827951fb40f52ff7562801a8b8cca484e0")
                .unwrap(),
            B256::from_str("0x17eb3b75fbf381ac2ef8840763c93363b962255660568194b8da5f6c7aefdc3c")
                .unwrap(),
            B256::from_str("0xf95dfb7950d6cf3cf4aa342239d823d2e77916baf48100bb961d2dfaea63cd49")
                .unwrap(),
            B256::from_str("0xf5de99a8d45aa1b65138b62ed7f77de75efac2d934b6903a3a3927ae4fa9d252")
                .unwrap(),
            B256::from_str("0xce29f9146afd9e954c0f60b0b05b6ede02b73df6512ff0977fb748c72a1ffebd")
                .unwrap(),
            B256::from_str("0xf4e4b9faf3801718b9f1a95ec39970b1831c6efd3dd57c14cbfd77a1e9595802")
                .unwrap(),
            B256::from_str("0xf1b1ab5fcd494071a41764a3847542dfa94251dd81909ea2525a29038d887d5f")
                .unwrap(),
            B256::from_str("0xbf8c489f02b769046452abae13a6d24d2793f0a098937c2db9f71828f0254b81")
                .unwrap(),
            B256::from_str("0x9f18e09fd33378e75f5266b70201d0a7e63d8e7759c571c0a1fe5b3acc83ed7a")
                .unwrap(),
            B256::from_str("0xf7adf7b12196f424b5845b8a56701b06bc8a7f06ed53aa455e41b05b3a4f4a94")
                .unwrap(),
            B256::from_str("0x18484a968cac9ea2dfb9d357d7e14642f474ebfaa447d4812488ae77af6f61e4")
                .unwrap(),
        ];

        HashSet::from_iter(set.into_iter())
    }

    fn is_valid_utf8(s: &str) -> bool {
        let bytes = s.as_bytes();
        std::str::from_utf8(bytes).is_ok()
    }

    fn expected_relay_info() -> TimesFlow {
        TimesFlow {
            relay_time:      1695258707711,
            p2p_time:        1695258708673,
            proposer_addr:   Address::from_str("0x388C818CA8B9251b393131C08a736A67ccB19297")
                .unwrap(),
            proposer_reward: 113949354337187568,
            block_hash:      B256::from_str(BLOCK_HASH).unwrap().into(),
            private_flow:    expected_private_flow(),
            block_number:    BLOCK_NUMBER,
        }
    }

    fn expected_metadata(cex_prices: Quotes) -> Metadata {
        let mut cex_prices = cex_prices.clone();
        let eth_prices = cex_prices
            .get_quote(&Pair(WETH_ADDRESS, USDT_ADDRESS))
            .unwrap()
            .clone();

        Metadata {
            block_num:              BLOCK_NUMBER,
            block_hash:             B256::from_str(BLOCK_HASH).unwrap().into(),
            relay_timestamp:        1695258707711,
            p2p_timestamp:          1695258708673,
            proposer_fee_recipient: Address::from_str("0x388C818CA8B9251b393131C08a736A67ccB19297")
                .unwrap(),
            proposer_mev_reward:    113949354337187568,
            cex_quotes:             cex_prices.clone(),
            eth_prices:             eth_prices.avg().clone(),
            mempool_flow:           expected_private_flow(),
        }
    }

    #[test]
    fn test_valid_utf8() {
        let mut query = TIMES_FLOW.to_string();
        query = query.replace("?", &BLOCK_NUMBER.to_string());

        assert!(is_valid_utf8(&query))
    }

    #[tokio::test]
    async fn test_get_times_flow_info() {
        dotenv().ok();

        let db = Database::default();

        let expected_relay_info = expected_relay_info();
        let relay_info = db.get_times_flow_info(BLOCK_NUMBER).await;

        assert_eq!(expected_relay_info.relay_time, relay_info.relay_time);
        assert_eq!(expected_relay_info.p2p_time, relay_info.p2p_time);
        assert_eq!(expected_relay_info.proposer_addr, relay_info.proposer_addr);
        assert_eq!(expected_relay_info.proposer_reward, relay_info.proposer_reward);
    }

    #[tokio::test]
    async fn test_get_token_prices() {
        dotenv().ok();

        let db = Database::default();

        let cex_prices = db.get_token_prices(1695258708673).await;

        let real_prices = cex_prices
            .get_quote(&Pair(
                Address::from_str("0xaea46a60368a7bd060eec7df8cba43b7ef41ad85").unwrap(),
                Address::from_str("0xb8c77482e45f1f44de1745f52c74426c631bdd52").unwrap(),
            ))
            .unwrap()
            .clone();

        let queried_prices = Quote {
            timestamp: 1695258689127,
            price:     (
                Rational::try_from(0.001072).unwrap(),
                Rational::try_from(0.00107).unwrap(),
            ),
        };
        assert_eq!(real_prices, queried_prices);

        let real_prices = cex_prices
            .get_quote(&Pair(
                Address::from_str("0x86fa049857e0209aa7d9e616f7eb3b3b78ecfdb0").unwrap(),
                Address::from_str("0xb8c77482e45f1f44de1745f52c74426c631bdd52").unwrap(),
            ))
            .unwrap()
            .clone();

        let queried_prices = Quote {
            timestamp: 1695258675246,
            price:     (
                Rational::try_from(0.002715).unwrap(),
                Rational::try_from(0.002709).unwrap(),
            ),
        };

        assert_eq!(real_prices, queried_prices);

        assert_eq!(cex_prices.0.len(), 254);
    }

    #[tokio::test]
    async fn test_get_metadata() {
        dotenv().ok();

        let db = Database::default();

        let cex_prices = db.get_token_prices(1695258708673).await;

        let expected_metadata = expected_metadata(cex_prices);

        let metadata = db.get_metadata(BLOCK_NUMBER).await;

        assert_eq!(metadata.block_num, expected_metadata.block_num);
        assert_eq!(metadata.block_hash, expected_metadata.block_hash);
        assert_eq!(metadata.relay_timestamp, expected_metadata.relay_timestamp);
        assert_eq!(metadata.p2p_timestamp, expected_metadata.p2p_timestamp);
        assert_eq!(metadata.proposer_fee_recipient, expected_metadata.proposer_fee_recipient);
        assert_eq!(metadata.proposer_mev_reward, expected_metadata.proposer_mev_reward);
        assert_eq!(metadata.mempool_flow, expected_metadata.mempool_flow);
    }
}<|MERGE_RESOLUTION|>--- conflicted
+++ resolved
@@ -184,16 +184,9 @@
             .into()
     }
 
-<<<<<<< HEAD
     async fn get_dex_token_prices(&self, block: u64) -> QuotesMap<DexQuote> {
         self.client
             .query_all_params::<u64, PoolReservesDB>(DEX_PRICES, vec![block])
-=======
-    async fn get_token_prices(&self, p2p_time: u64) -> QuotesMap {
-        let token_prices = self
-            .client
-            .query_all_params::<u64, DBTokenPricesDB>(PRICES, vec![p2p_time])
->>>>>>> 9a13715a
             .await
             .unwrap()
             .into()
