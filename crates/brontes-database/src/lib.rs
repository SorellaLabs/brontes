use std::{
    collections::{HashMap, HashSet},
    ops::MulAssign,
    str::FromStr,
};

<<<<<<< HEAD
pub use brontes_types::extra_processing::Pair;
=======
use alloy_primitives::B256;
use database::types::PoolReservesDB;
>>>>>>> 0d8443ec
use graph::PriceGraph;
use malachite::{
    num::{
        arithmetic::traits::{Floor, Reciprocal, ReciprocalAssign},
        basic::traits::Zero,
    },
    Rational,
};
use reth_primitives::{Address, TxHash, U256};

use crate::database::types::DBTokenPricesDB;
pub mod database;
pub mod graph;

#[derive(Debug, Clone)]
pub struct Metadata {
    pub block_num:              u64,
    pub block_hash:             U256,
    pub relay_timestamp:        u64,
    pub p2p_timestamp:          u64,
    pub proposer_fee_recipient: Address,
    pub proposer_mev_reward:    u64,
    pub cex_quotes:             PriceGraph<CexQuote>,
    pub dex_quotes:             PriceGraph<DexQuote>,
    /// Best ask at p2p timestamp
    pub eth_prices:             Rational,
    pub mempool_flow:           HashSet<TxHash>,
}

<<<<<<< HEAD
#[derive(Debug, Clone, Default, Eq)]
pub struct Quote {
=======
#[derive(Debug, Clone, Copy, Hash, PartialEq, Eq)]
pub struct Pair(pub Address, pub Address);

impl Pair {
    pub fn has_base_edge(&self, addr: Address) -> bool {
        self.0 == addr
    }

    pub fn has_quote_edge(&self, addr: Address) -> bool {
        self.1 == addr
    }
}

pub trait Quote: MulAssign<Self> + std::fmt::Debug + Clone + Send + Sync + 'static {
    fn inverse_price(&mut self);
}

#[derive(Debug, Clone, Default)]
pub struct DexQuote(HashMap<B256, Rational>);

impl Quote for DexQuote {
    fn inverse_price(&mut self) {
        for v in self.0.values_mut() {
            v.reciprocal_assign()
        }
    }
}

impl DexQuote {
    pub fn get_price(&self, prev_tx: &B256) -> Rational {
        self.0.get(prev_tx).unwrap().clone()
    }
}

impl MulAssign for DexQuote {
    fn mul_assign(&mut self, rhs: Self) {
        assert!(self.0.len() == rhs.0.len(), "rhs.len() != lhs.len()");

        for (k, v) in rhs.0 {
            *self.0.get_mut(&k).unwrap() *= v;
        }
    }
}

impl From<Vec<PoolReservesDB>> for QuotesMap<DexQuote> {
    fn from(value: Vec<PoolReservesDB>) -> Self {
        value
            .into_iter()
            .map(|pool_reserve| {
                let pair_w_price = pool_reserve
                    .prices_base_addr
                    .into_iter()
                    .zip(pool_reserve.prices_quote_addr.into_iter())
                    .zip(pool_reserve.prices_price.into_iter())
                    .map(|((base, quote), price)| {
                        (
                            Pair(
                                Address::from_str(&base.to_string()).unwrap(),
                                Address::from_str(&quote.to_string()).unwrap(),
                            ),
                            Rational::try_from(price).unwrap(),
                        )
                    });
                (B256::from_str(&pool_reserve.post_tx_hash.to_string()).unwrap(), pair_w_price)
            })
            .fold(QuotesMap(HashMap::new()), |mut map, (post_tx, pair_w_price)| {
                for (pair, price) in pair_w_price {
                    assert!(map
                        .0
                        .entry(pair)
                        .or_default()
                        .0
                        .insert(post_tx, price)
                        .is_none());
                }

                map
            })
    }
}

#[derive(Debug, Clone, Hash, Eq, Default)]
pub struct CexQuote {
>>>>>>> 0d8443ec
    pub timestamp: u64,
    /// Best Ask & Bid price at p2p timestamp (which is when the block is first
    /// propagated by the relay / proposer)
    pub price:     (Rational, Rational),
}

impl Quote for CexQuote {
    fn inverse_price(&mut self) {
        self.price.0.reciprocal_assign();
        self.price.1.reciprocal_assign();
    }
}

impl CexQuote {
    pub fn avg(&self) -> Rational {
        (&self.price.0 + &self.price.1) / Rational::from(2)
    }

    pub fn best_ask(&self) -> Rational {
        self.price.0.clone()
    }

    pub fn best_bid(&self) -> Rational {
        self.price.1.clone()
    }
}

impl PartialEq for CexQuote {
    fn eq(&self, other: &Self) -> bool {
        self.timestamp == other.timestamp
            && (self.price.0.clone() * Rational::try_from(1000000000).unwrap()).floor()
                == (other.price.0.clone() * Rational::try_from(1000000000).unwrap()).floor()
            && (self.price.1.clone() * Rational::try_from(1000000000).unwrap()).floor()
                == (other.price.1.clone() * Rational::try_from(1000000000).unwrap()).floor()
    }
}

impl MulAssign for CexQuote {
    fn mul_assign(&mut self, rhs: Self) {
        self.price.0 *= rhs.price.0;
        self.price.1 *= rhs.price.1;
    }
}

#[derive(Debug, Clone)]
/// There should be 1 entry for how the pair is stored on the CEX and the other
/// order should be the reverse of that
pub struct QuotesMap<Q: Quote>(HashMap<Pair, Q>);

impl<Q: Quote> QuotesMap<Q> {
    pub fn new() -> Self {
        Self(HashMap::new())
    }

    pub fn wrap(map: HashMap<Pair, Q>) -> Self {
        Self(map)
    }

    pub fn get_quote(&self, pair: &Pair) -> Option<&Q> {
        self.0.get(pair)
    }
}

impl From<Vec<DBTokenPricesDB>> for QuotesMap<CexQuote> {
    fn from(value: Vec<DBTokenPricesDB>) -> Self {
        let map = value
            .into_iter()
            .map(|token_info| {
                (
                    Pair(
                        Address::from_str(&token_info.key.0).unwrap(),
                        Address::from_str(&token_info.key.1).unwrap(),
                    ),
                    CexQuote {
                        timestamp: token_info.val.0,
                        price:     (
                            Rational::try_from(token_info.val.1).unwrap(),
                            Rational::try_from(token_info.val.2).unwrap(),
                        ),
                    },
                )
            })
            .collect::<HashMap<Pair, CexQuote>>();

        QuotesMap(map)
    }
}

impl Metadata {
    pub fn new(
        block_num: u64,
        block_hash: U256,
        relay_timestamp: u64,
        p2p_timestamp: u64,
        proposer_fee_recipient: Address,
        proposer_mev_reward: u64,
        cex_quotes: PriceGraph<CexQuote>,
        dex_quotes: PriceGraph<DexQuote>,
        eth_prices: Rational,
        mempool_flow: HashSet<TxHash>,
    ) -> Self {
        Self {
            block_num,
            block_hash,
            relay_timestamp,
            p2p_timestamp,
            cex_quotes,
            dex_quotes,
            eth_prices,
            proposer_fee_recipient,
            proposer_mev_reward,
            mempool_flow,
        }
    }
}

impl Metadata {
    pub fn get_gas_price_usd(&self, gas_used: u64) -> Rational {
        let gas_used_rational = Rational::from_unsigneds(gas_used, 10u64.pow(18));

        &self.eth_prices * gas_used_rational
    }
}<|MERGE_RESOLUTION|>--- conflicted
+++ resolved
@@ -4,12 +4,9 @@
     str::FromStr,
 };
 
-<<<<<<< HEAD
+use alloy_primitives::B256;
 pub use brontes_types::extra_processing::Pair;
-=======
-use alloy_primitives::B256;
 use database::types::PoolReservesDB;
->>>>>>> 0d8443ec
 use graph::PriceGraph;
 use malachite::{
     num::{
@@ -37,23 +34,6 @@
     /// Best ask at p2p timestamp
     pub eth_prices:             Rational,
     pub mempool_flow:           HashSet<TxHash>,
-}
-
-<<<<<<< HEAD
-#[derive(Debug, Clone, Default, Eq)]
-pub struct Quote {
-=======
-#[derive(Debug, Clone, Copy, Hash, PartialEq, Eq)]
-pub struct Pair(pub Address, pub Address);
-
-impl Pair {
-    pub fn has_base_edge(&self, addr: Address) -> bool {
-        self.0 == addr
-    }
-
-    pub fn has_quote_edge(&self, addr: Address) -> bool {
-        self.1 == addr
-    }
 }
 
 pub trait Quote: MulAssign<Self> + std::fmt::Debug + Clone + Send + Sync + 'static {
@@ -126,7 +106,6 @@
 
 #[derive(Debug, Clone, Hash, Eq, Default)]
 pub struct CexQuote {
->>>>>>> 0d8443ec
     pub timestamp: u64,
     /// Best Ask & Bid price at p2p timestamp (which is when the block is first
     /// propagated by the relay / proposer)
