--- conflicted
+++ resolved
@@ -27,7 +27,6 @@
 use reth_interfaces::db::LogLevel;
 use reth_libmdbx::RO;
 use tables::*;
-<<<<<<< HEAD
 use types::{
     cex_price::CexPriceMap,
     dex_price::{DexPriceData, DexQuoteWithIndex},
@@ -35,10 +34,7 @@
     pool_state::{PoolStateData, PoolStateType},
     LibmdbxDupData,
 };
-=======
 use tracing::info;
-use types::{cex_price::CexPriceMap, metadata::MetadataInner, LibmdbxDupData};
->>>>>>> db4e9e6b
 
 use self::{implementation::tx::LibmdbxTx, tables::Tables, types::LibmdbxData};
 pub mod implementation;
