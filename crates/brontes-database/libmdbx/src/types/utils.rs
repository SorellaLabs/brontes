--- conflicted
+++ resolved
@@ -162,177 +162,6 @@
     }
 }
 
-<<<<<<< HEAD
-pub mod pool_key {
-
-    use std::str::FromStr;
-
-    use alloy_primitives::Address;
-    use brontes_pricing::types::PoolKey;
-    use serde::{
-        de::{Deserialize, Deserializer},
-        ser::{Serialize, Serializer},
-    };
-    #[allow(dead_code)]
-    pub fn serialize<S: Serializer>(u: &PoolKey, serializer: S) -> Result<S::Ok, S::Error> {
-        let val = (format!("{:?}", u.pool), u.run, u.batch, u.update_nonce);
-        val.serialize(serializer)
-    }
-    #[allow(dead_code)]
-    pub fn deserialize<'de, D>(deserializer: D) -> Result<PoolKey, D::Error>
-    where
-        D: Deserializer<'de>,
-    {
-        let (pool, run, batch, update_nonce): (String, u64, u64, u16) =
-            Deserialize::deserialize(deserializer)?;
-
-        Ok(PoolKey {
-            pool: Address::from_str(&pool).map_err(serde::de::Error::custom)?,
-            run,
-            batch,
-            update_nonce,
-        })
-    }
-}
-
-pub mod pool_state {
-
-    use brontes_pricing::types::PoolStateSnapShot;
-    use serde::{
-        de::{Deserialize, Deserializer, Error as DesError},
-        ser::{Error as SerError, Serialize, Serializer},
-    };
-
-    use crate::types::pool_state::PoolStateType;
-
-    pub fn serialize<S: Serializer>(
-        u: &PoolStateSnapShot,
-        serializer: S,
-    ) -> Result<S::Ok, S::Error> {
-        let pool_state = match u {
-            PoolStateSnapShot::UniswapV2(pool) => {
-                serde_json::to_string(pool).map_err(|err| S::Error::custom(err.to_string()))?
-            }
-            PoolStateSnapShot::UniswapV3(pool) => {
-                serde_json::to_string(pool).map_err(|err| S::Error::custom(err.to_string()))?
-            }
-        };
-
-        pool_state.serialize(serializer)
-    }
-
-    pub fn deserialize<'de, D>(deserializer: D) -> Result<PoolStateSnapShot, D::Error>
-    where
-        D: Deserializer<'de>,
-    {
-        let (pool_type, pool_state): (PoolStateType, String) =
-            Deserialize::deserialize(deserializer)?;
-
-        let pool = match pool_type {
-            PoolStateType::UniswapV2 => PoolStateSnapShot::UniswapV2(
-                serde_json::from_str(&pool_state)
-                    .map_err(|err| D::Error::custom(err.to_string()))?,
-            ),
-            PoolStateType::UniswapV3 => PoolStateSnapShot::UniswapV2(
-                serde_json::from_str(&pool_state)
-                    .map_err(|err| D::Error::custom(err.to_string()))?,
-            ),
-        };
-
-        Ok(pool)
-    }
-}
-
-pub mod dex_quote {
-
-    use std::{collections::HashMap, str::FromStr};
-
-    use alloy_primitives::{hex::FromHexError, Address};
-    use brontes_database::Pair;
-    use brontes_pricing::types::{PoolKey, PoolKeyWithDirection, PoolKeysForPair};
-    use serde::{
-        de::{Deserialize, Deserializer},
-        ser::{Serialize, Serializer},
-    };
-
-    use crate::types::dex_price::DexQuote;
-
-    pub fn serialize<S: Serializer>(u: &DexQuote, serializer: S) -> Result<S::Ok, S::Error> {
-        println!("{:?}", u);
-        let val =
-            u.0.clone()
-                .into_iter()
-                .map(|(pair, pool_keys)| {
-                    (
-                        (format!("{:?}", pair.0), format!("{:?}", pair.1)),
-                        pool_keys
-                            .into_iter()
-                            .map(|key| {
-                                key.0
-                                    .into_iter()
-                                    .map(|inner_key| {
-                                        (
-                                            format!("{:?}", inner_key.base),
-                                            format!("{:?}", inner_key.key.pool),
-                                            inner_key.key.run,
-                                            inner_key.key.batch,
-                                            inner_key.key.update_nonce,
-                                        )
-                                    })
-                                    .collect::<Vec<_>>()
-                            })
-                            .collect::<Vec<_>>(),
-                    )
-                })
-                .collect::<Vec<_>>();
-        val.serialize(serializer)
-    }
-
-    pub fn deserialize<'de, D>(deserializer: D) -> Result<DexQuote, D::Error>
-    where
-        D: Deserializer<'de>,
-    {
-        let data: Vec<((String, String), Vec<Vec<(String, String, u64, u64, u16)>>)> =
-            Deserialize::deserialize(deserializer)?;
-
-        let dex_quotes = data
-            .into_iter()
-            .map(|((token0, token1), quotes)| {
-                Ok((
-                    (Pair(Address::from_str(&token0)?, Address::from_str(&token1)?)),
-                    quotes
-                        .into_iter()
-                        .map(|keys| {
-                            {
-                                Ok(PoolKeysForPair(
-                                    keys.into_iter()
-                                        .map(|(base, pool, run, batch, update_nonce)| {
-                                            Ok(PoolKeyWithDirection {
-                                                base: Address::from_str(&base)?,
-                                                key:  PoolKey {
-                                                    pool: Address::from_str(&pool)?,
-                                                    run,
-                                                    batch,
-                                                    update_nonce,
-                                                },
-                                            })
-                                        })
-                                        .collect::<Result<Vec<_>, _>>()?,
-                                ))
-                            }
-                        })
-                        .collect::<Result<Vec<_>, _>>()?,
-                ))
-            })
-            .collect::<Result<HashMap<_, _>, FromHexError>>()
-            .map_err(serde::de::Error::custom)?;
-
-        Ok(DexQuote(dex_quotes))
-    }
-}
-
-=======
->>>>>>> cdaf8709
 pub mod pools_libmdbx {
 
     use std::str::FromStr;
