#![allow(non_upper_case_globals)]

use std::{fmt::Debug, pin::Pin, str::FromStr, sync::Arc};
use futures::StreamExt;
use reth_rpc::eth::error::EthApiError;
use brontes_types::traits::TracingProvider;
use reth_interfaces::blockchain_tree::BlockchainTreeViewer;
use reth_primitives::{BlockNumberOrTag, BlockId};
use sorella_db_databases::Database;
<<<<<<< HEAD
use reth_tracing_ext::TracingClient;
=======

use crate::Pair;

>>>>>>> bb7eccba
mod const_sql;
use alloy_primitives::{Address, TxHash};
use brontes_database::clickhouse::Clickhouse;
use const_sql::*;
use futures::{future::join_all, Future};
use reth_db::{table::Table, TableType};
use serde::Deserialize;
use sorella_db_databases::Row;
use tracing::info;
use paste::paste;
use crate::types::traces::TxTracesDBData;
use crate::{
    types::{
        address_to_protocol::{AddressToProtocolData, StaticBindingsDb},
        address_to_tokens::{AddressToTokensData, PoolTokens},
        cex_price::{CexPriceData, CexPriceMap},
        dex_price::{DexPriceData, DexQuoteWithIndex},
        metadata::{MetadataData, MetadataInner},
        mev_block::{MevBlockWithClassified, MevBlocksData},
        pool_creation_block::{PoolCreationBlocksData, PoolsLibmdbx},
<<<<<<< HEAD
        pool_state::PoolStateData,
        *, traces::TxTracesInner,
=======
        subgraphs::{SubGraphsData, SubGraphsEntry},
        *,
>>>>>>> bb7eccba
    },
    Libmdbx,
};

pub const NUM_TABLES: usize = 9;

#[derive(Clone, Debug, PartialEq, Eq)]
pub enum Tables {
    TokenDecimals,
    AddressToTokens,
    AddressToProtocol,
    CexPrice,
    Metadata,
    DexPrice,
    PoolCreationBlocks,
    MevBlocks,
<<<<<<< HEAD
   // TxTraces
=======
    SubGraphs,
>>>>>>> bb7eccba
}

impl Tables {
    pub const ALL: [Tables; NUM_TABLES] = [
        Tables::TokenDecimals,
        Tables::AddressToTokens,
        Tables::AddressToProtocol,
        Tables::CexPrice,
        Tables::Metadata,
        Tables::DexPrice,
        Tables::PoolCreationBlocks,
        Tables::MevBlocks,
<<<<<<< HEAD
       // Tables::TxTraces
=======
        Tables::SubGraphs,
>>>>>>> bb7eccba
    ];
    pub const ALL_NO_DEX: [Tables; NUM_TABLES - 2] = [
        Tables::TokenDecimals,
        Tables::AddressToTokens,
        Tables::AddressToProtocol,
        Tables::CexPrice,
        Tables::Metadata,
        Tables::PoolCreationBlocks,
        Tables::MevBlocks,
       // Tables::TxTraces
    ];

    /// type of table
    pub(crate) const fn table_type(&self) -> TableType {
        match self {
            Tables::TokenDecimals => TableType::Table,
            Tables::AddressToTokens => TableType::Table,
            Tables::AddressToProtocol => TableType::Table,
            Tables::CexPrice => TableType::Table,
            Tables::Metadata => TableType::Table,
            Tables::DexPrice => TableType::Table,
            Tables::PoolCreationBlocks => TableType::Table,
            Tables::MevBlocks => TableType::Table,
<<<<<<< HEAD
           // Tables::TxTraces => TableType::Table,
=======
            Tables::SubGraphs => TableType::Table,
>>>>>>> bb7eccba
        }
    }

    pub(crate) const fn name(&self) -> &str {
        match self {
            Tables::TokenDecimals => TokenDecimals::NAME,
            Tables::AddressToTokens => AddressToTokens::NAME,
            Tables::AddressToProtocol => AddressToProtocol::NAME,
            Tables::CexPrice => CexPrice::NAME,
            Tables::Metadata => Metadata::NAME,
            Tables::DexPrice => DexPrice::NAME,
            Tables::PoolCreationBlocks => PoolCreationBlocks::NAME,
            Tables::MevBlocks => MevBlocks::NAME,
<<<<<<< HEAD
           // Tables::TxTraces =>  TxTracesDB::NAME,
=======
            Tables::SubGraphs => SubGraphs::NAME,
>>>>>>> bb7eccba
        }
    }

    pub(crate) fn initialize_table<'a>(
        &'a self,
        libmdbx: Arc<Libmdbx>,
       // tracer: Arc<TracingClient>,
        clickhouse: Arc<Clickhouse>,
        _block_range: Option<(u64, u64)>, // inclusive of start only
    ) -> Pin<Box<dyn Future<Output = eyre::Result<()>> + 'a>> {
        match self {
            Tables::TokenDecimals => {
                TokenDecimals::initialize_table(libmdbx.clone(), clickhouse.clone())
            }
            Tables::AddressToTokens => {
                AddressToTokens::initialize_table(libmdbx.clone(), clickhouse.clone())
            }
            Tables::AddressToProtocol => {
                AddressToProtocol::initialize_table(libmdbx.clone(), clickhouse.clone())
            }
            Tables::CexPrice => {
                //let block_range = (15400000, 19000000);

                Box::pin(async move {
                    libmdbx.clear_table::<CexPrice>()?;
                    println!("Cleared Table: {}", CexPrice::NAME);
                    CexPrice::initialize_table_batching(
                        libmdbx.clone(),
                        clickhouse.clone(),
                        (15400000, 16000000),
                    )
                    .await?;
                    info!(target: "brontes::init", "Finished {} Block Range: {}-{}", CexPrice::NAME, 15400000, 16000000);
                    CexPrice::initialize_table_batching(
                        libmdbx.clone(),
                        clickhouse.clone(),
                        (16000000, 17000000),
                    )
                    .await?;
                    info!(target: "brontes::init", "Finished {} Block Range: {}-{}", CexPrice::NAME, 16000000, 17000000);
                    CexPrice::initialize_table_batching(
                        libmdbx.clone(),
                        clickhouse.clone(),
                        (17000000, 18000000),
                    )
                    .await?;
                    info!(target: "brontes::init", "Finished {} Block Range: {}-{}", CexPrice::NAME, 17000000, 18000000);
                    CexPrice::initialize_table_batching(
                        libmdbx.clone(),
                        clickhouse.clone(),
                        (18000000, 19000000),
                    )
                    .await?;
                    info!(target: "brontes::init", "Finished {} Block Range: {}-{}", CexPrice::NAME, 18000000, 19000000);
                    println!("{} OK", CexPrice::NAME);
                    Ok(())
                })
            }
            Tables::Metadata => Box::pin(async move {
                libmdbx.clear_table::<Metadata>()?;
                println!("Cleared Table: {}", Metadata::NAME);

                Metadata::initialize_table_batching(
                    libmdbx.clone(),
                    clickhouse.clone(),
                    (15400000, 19000000),
                )
                .await?;
                println!("{} OK", Metadata::NAME);
                Ok(())
            }),
            Tables::DexPrice => DexPrice::initialize_table(libmdbx.clone(), clickhouse.clone()),
            Tables::PoolCreationBlocks => {
                PoolCreationBlocks::initialize_table(libmdbx.clone(), clickhouse.clone())
            }
            Tables::MevBlocks => {
                Box::pin(
                    async move { libmdbx.initialize_table::<MevBlocks, MevBlocksData>(&vec![]) },
                )
            }
<<<<<<< HEAD
          // Tables::TxTraces => Box::pin(TxTracesDB::initialize_table_node(libmdbx.clone(), tracer.clone()))
=======
            Tables::SubGraphs => {
                Box::pin(
                    async move { libmdbx.initialize_table::<SubGraphs, SubGraphsData>(&vec![]) },
                )
            }
>>>>>>> bb7eccba
        }
    }
}

impl FromStr for Tables {
    type Err = String;

    fn from_str(s: &str) -> Result<Self, Self::Err> {
        match s {
            TokenDecimals::NAME => Ok(Tables::TokenDecimals),
            AddressToTokens::NAME => Ok(Tables::AddressToTokens),
            AddressToProtocol::NAME => Ok(Tables::AddressToProtocol),
            CexPrice::NAME => Ok(Tables::CexPrice),
            Metadata::NAME => Ok(Tables::Metadata),
            DexPrice::NAME => Ok(Tables::DexPrice),
            PoolCreationBlocks::NAME => Ok(Tables::PoolCreationBlocks),
            MevBlocks::NAME => Ok(Tables::MevBlocks),
<<<<<<< HEAD
          //  TxTracesDB::NAME => Ok(Tables::TxTraces),
=======
            SubGraphs::NAME => Ok(Tables::SubGraphs),
>>>>>>> bb7eccba
            _ => Err("Unknown table".to_string()),
        }
    }
}

pub trait IntoTableKey<T, K, D> {
    fn into_key(value: T) -> K;
    fn into_table_data(key: T, value: T) -> D;
}

/// Macro to declare key value table + extra impl
#[macro_export]
macro_rules! table {
    ($(#[$docs:meta])+ ( $table_name:ident ) $key:ty | $value:ty = $($table:tt)*) => {
        $(#[$docs])+
        #[doc = concat!("Takes [`", stringify!($key), "`] as a key and returns [`", stringify!($value), "`].")]
        #[derive(Clone, Copy, Debug, Default)]
        pub struct $table_name;

        impl IntoTableKey<&str, $key, paste!([<$table_name Data>])> for $table_name {
            fn into_key(value: &str) -> $key {
                let key: $key = value.parse().unwrap();
                println!("decoded key: {key:?}");
                key
            }

            table!($table_name, $key, $value, $($table)*);
        }

        impl reth_db::table::Table for $table_name {
            const NAME: &'static str = stringify!($table_name);
            type Key = $key;
            type Value = $value;
        }

        impl std::fmt::Display for $table_name {
            fn fmt(&self, f: &mut std::fmt::Formatter<'_>) -> std::fmt::Result {
                write!(f, "{}", stringify!($table_name))
            }
        }

        impl<'db> InitializeTable<'db, paste::paste! {[<$table_name Data>]}> for $table_name {
            fn initialize_query() -> &'static str {
                paste! {[<$table_name InitQuery>]}
            }
        }
    };
    ($table_name:ident, $key:ty, $value:ty, True) => {
        fn into_table_data(key: &str, value: &str) -> paste!([<$table_name Data>]) {
            let key: $key = key.parse().unwrap();
            let value: $value = value.parse().unwrap();
            <paste!([<$table_name Data>])>::new(key, value)
        }

    };
    ($table_name:ident, $key:ty, $value:ty, False) => {
        fn into_table_data(_: &str, _: &str) -> paste!([<$table_name Data>]) {
            panic!("inserts not supported for $table_name");
        }
    }
}

table!(
    /// token address -> decimals
    ( TokenDecimals ) Address | u8 = False
);

table!(
    /// Address -> tokens in pool
    ( AddressToTokens ) Address | PoolTokens = False
);

table!(
    /// Address -> Static protocol enum
    ( AddressToProtocol ) Address | StaticBindingsDb = True
);

table!(
    /// block num -> cex prices
    ( CexPrice ) u64 | CexPriceMap = False
);

table!(
    /// block num -> metadata
    ( Metadata ) u64 | MetadataInner = False
);

table!(
    /// block number concat tx idx -> cex quotes
    ( DexPrice ) TxHash | DexQuoteWithIndex = False
);

table!(
    /// block number -> pools created in block
    ( PoolCreationBlocks ) u64 | PoolsLibmdbx = False
);

table!(
    /// block number -> mev block with classified mev
    ( MevBlocks ) u64 | MevBlockWithClassified = False
);

table!(
<<<<<<< HEAD
    /// block number -> vec of tx traces
    ( TxTracesDB ) u64 | TxTracesInner = False
);




=======
    /// pair -> Vec<(block_number, entry)>
    ( SubGraphs ) Pair | SubGraphsEntry = False
);

>>>>>>> bb7eccba
pub(crate) trait InitializeTable<'db, D>: reth_db::table::Table + Sized + 'db
where
    D: LibmdbxData<Self> + Row + for<'de> Deserialize<'de> + Send + Sync + Debug + 'static,
{

   
    fn initialize_query() -> &'static str;

    fn initialize_table(
        libmdbx: Arc<Libmdbx>,
        db_client: Arc<Clickhouse>,
    ) -> Pin<Box<dyn Future<Output = eyre::Result<()>> + 'db>> {
        Box::pin(async move {
            let data = db_client
                .inner()
                .query_many::<D>(Self::initialize_query(), &())
                .await;

            if data.is_err() {
                println!("{} ERROR - {:?}", Self::NAME, data);
            } else {
                println!("{} OK", Self::NAME);
            }

            libmdbx.initialize_table(&data?)
        })
    }

    fn initialize_table_batching(
        libmdbx: Arc<Libmdbx>,
        db_client: Arc<Clickhouse>,
        block_range: (u64, u64), // inclusive of start only TODO
    ) -> Pin<Box<dyn Future<Output = eyre::Result<()>> + 'db>> {
        Box::pin(async move {
            /*
                        let block_chunks = [
                            (15000000, 16000000),
                            (16000000, 16250000),
                            (16250000, 16500000),
                            (16500000, 16750000),
                            (16750000, 17000000),
                            (17000000, 17250000),
                            (17250000, 17500000),
                            (17500000, 17750000),
                            (17750000, 18000000),
                            (18000000, 18250000),
                            (18250000, 18500000),
                            (18500000, 18750000),
                            (18750000, 19000000),
                        ];

                        let data = join_all(block_chunks.into_iter().map(|params| {
                            let db_client = db_client.clone();
                            async move {
                                db_client
                                    .inner()
                                    .query_many::<D>(Self::initialize_query(), &params)
                                    .await
                            }
                        }))
                        .await
                        .into_iter()
                        //.flatten()
                        .collect::<Result<Vec<_>, _>>();
            */

            let chunk = 100000;
            let mut num_chunks = (block_range.1 - block_range.0) / chunk;

            let tasks = (block_range.0..block_range.1)
                .filter(|block| block % chunk == 0)
                .collect::<Vec<_>>();

            
            let mut data_stream = //futures::stream::iter(tasks)
                futures::stream::iter(tasks).map(|block| {
                    let db_client = db_client.clone();
                    tokio::spawn(async move {
                        let data = db_client
                            .inner()
                            .query_many::<D>(Self::initialize_query(), &(block - chunk, block))
                            .await;

                        if data.is_err() {
                            println!(
                                "{} Block Range: {} - {} --- ERROR: {:?}",
                                Self::NAME,
                                block - chunk,
                                block,
                                data,
                            );
                        }

                        data.unwrap()
                    })
                }).buffer_unordered(5);


                let mut data = Vec::new();
                println!("chunks remaining: {num_chunks}");
                while let Some(val) = data_stream.next().await {
                    data.extend(val?);
                    num_chunks -= 1;
                    println!("chunks remaining: {num_chunks}");
                }
                
                //.await.into_iter().collect::<Result<Vec<_>, _>>()?.into_iter().flatten().collect::<Vec<_>>();

                println!("finished querying");
                if !data.is_empty() {
                    libmdbx.write_table(&data)?;
                }


            /* .buffer_unordered(50);

            while let Some(d) = data.next().await {
                let data_des = d?;

                libmdbx.write_table(&data_des)?;
                //drop(data_des);
            }*/

            Ok(())
        })
    }
}



impl TxTracesDB {
    pub async fn initialize_table_node(libmdbx: Arc<Libmdbx>, tracer: Arc<TracingClient>) -> eyre::Result<()> {
        let start_block: u64 = 15400000;
        let current_block = tracer.api.provider().canonical_tip().number;

        libmdbx.clear_table::<TxTracesDB>()?;

        let range = (start_block..current_block).collect::<Vec<_>>();
    let chunks = range.chunks(1000).collect::<Vec<_>>();
    let tracer = tracer.as_ref();
        let mut tx_traces_stream = futures::stream::iter(chunks).map(|chunk| { 
            join_all( chunk.into_iter().map(|block_num|
            
                async move {
                    Ok(TxTracesDBData::new(*block_num, TxTracesInner::new(tracer.replay_block_transactions(BlockId::Number(BlockNumberOrTag::Number(*block_num))).await?)))
                }
         ) )}).buffer_unordered(1);

       // .await

       while let Some(result) = tx_traces_stream.next().await {
        let tx_traces = result.into_iter().collect::<Result<Vec<_>, EthApiError>>()?;
        libmdbx.write_table(&tx_traces)?;
        println!("FINISHED CHUNK: {:?} - {:?}", tx_traces.first().map(|val| val.block_number), tx_traces.last().map(|val| val.block_number));
       }

       
    
    Ok(())

    }
}<|MERGE_RESOLUTION|>--- conflicted
+++ resolved
@@ -7,13 +7,9 @@
 use reth_interfaces::blockchain_tree::BlockchainTreeViewer;
 use reth_primitives::{BlockNumberOrTag, BlockId};
 use sorella_db_databases::Database;
-<<<<<<< HEAD
-use reth_tracing_ext::TracingClient;
-=======
 
 use crate::Pair;
 
->>>>>>> bb7eccba
 mod const_sql;
 use alloy_primitives::{Address, TxHash};
 use brontes_database::clickhouse::Clickhouse;
@@ -34,13 +30,8 @@
         metadata::{MetadataData, MetadataInner},
         mev_block::{MevBlockWithClassified, MevBlocksData},
         pool_creation_block::{PoolCreationBlocksData, PoolsLibmdbx},
-<<<<<<< HEAD
-        pool_state::PoolStateData,
-        *, traces::TxTracesInner,
-=======
         subgraphs::{SubGraphsData, SubGraphsEntry},
         *,
->>>>>>> bb7eccba
     },
     Libmdbx,
 };
@@ -57,11 +48,7 @@
     DexPrice,
     PoolCreationBlocks,
     MevBlocks,
-<<<<<<< HEAD
-   // TxTraces
-=======
     SubGraphs,
->>>>>>> bb7eccba
 }
 
 impl Tables {
@@ -74,11 +61,7 @@
         Tables::DexPrice,
         Tables::PoolCreationBlocks,
         Tables::MevBlocks,
-<<<<<<< HEAD
-       // Tables::TxTraces
-=======
         Tables::SubGraphs,
->>>>>>> bb7eccba
     ];
     pub const ALL_NO_DEX: [Tables; NUM_TABLES - 2] = [
         Tables::TokenDecimals,
@@ -102,11 +85,7 @@
             Tables::DexPrice => TableType::Table,
             Tables::PoolCreationBlocks => TableType::Table,
             Tables::MevBlocks => TableType::Table,
-<<<<<<< HEAD
-           // Tables::TxTraces => TableType::Table,
-=======
             Tables::SubGraphs => TableType::Table,
->>>>>>> bb7eccba
         }
     }
 
@@ -120,11 +99,7 @@
             Tables::DexPrice => DexPrice::NAME,
             Tables::PoolCreationBlocks => PoolCreationBlocks::NAME,
             Tables::MevBlocks => MevBlocks::NAME,
-<<<<<<< HEAD
-           // Tables::TxTraces =>  TxTracesDB::NAME,
-=======
             Tables::SubGraphs => SubGraphs::NAME,
->>>>>>> bb7eccba
         }
     }
 
@@ -205,15 +180,11 @@
                     async move { libmdbx.initialize_table::<MevBlocks, MevBlocksData>(&vec![]) },
                 )
             }
-<<<<<<< HEAD
-          // Tables::TxTraces => Box::pin(TxTracesDB::initialize_table_node(libmdbx.clone(), tracer.clone()))
-=======
             Tables::SubGraphs => {
                 Box::pin(
                     async move { libmdbx.initialize_table::<SubGraphs, SubGraphsData>(&vec![]) },
                 )
             }
->>>>>>> bb7eccba
         }
     }
 }
@@ -231,11 +202,7 @@
             DexPrice::NAME => Ok(Tables::DexPrice),
             PoolCreationBlocks::NAME => Ok(Tables::PoolCreationBlocks),
             MevBlocks::NAME => Ok(Tables::MevBlocks),
-<<<<<<< HEAD
-          //  TxTracesDB::NAME => Ok(Tables::TxTraces),
-=======
             SubGraphs::NAME => Ok(Tables::SubGraphs),
->>>>>>> bb7eccba
             _ => Err("Unknown table".to_string()),
         }
     }
@@ -339,20 +306,10 @@
 );
 
 table!(
-<<<<<<< HEAD
-    /// block number -> vec of tx traces
-    ( TxTracesDB ) u64 | TxTracesInner = False
-);
-
-
-
-
-=======
     /// pair -> Vec<(block_number, entry)>
     ( SubGraphs ) Pair | SubGraphsEntry = False
 );
 
->>>>>>> bb7eccba
 pub(crate) trait InitializeTable<'db, D>: reth_db::table::Table + Sized + 'db
 where
     D: LibmdbxData<Self> + Row + for<'de> Deserialize<'de> + Send + Sync + Debug + 'static,
