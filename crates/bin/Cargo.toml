--- conflicted
+++ resolved
@@ -90,10 +90,6 @@
   "brontes-classifier/default",
   "brontes-inspect/default",
   "pretty-print",
-<<<<<<< HEAD
-  "sorella-server"
-=======
->>>>>>> 477d5414
 ]
 
 sorella-server = ["local-reth", "local-clickhouse"]
