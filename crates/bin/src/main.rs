use std::error::Error;

use brontes::{
    cli::{Args, Commands},
    runner,
};
use clap::Parser;
use eyre::eyre;
#[cfg(not(target_env = "msvc"))]
use jemallocator::Jemalloc;
use tracing::{error, info, Level};
use tracing_subscriber::{filter::Directive, Layer};
use tui_logger::tracing_subscriber_layer;

#[cfg(not(target_env = "msvc"))]
#[global_allocator]
static GLOBAL: Jemalloc = Jemalloc;

fn main() -> eyre::Result<()> {
<<<<<<< HEAD
    dotenv::dotenv().ok();
=======
    dotenv::dotenv().expect("Failed to load .env file");
    init_tracing();
>>>>>>> c981a3e8
    fdlimit::raise_fd_limit().unwrap();

    match run() {
        Ok(()) => {
            info!(target: "brontes", "successful shutdown");
            Ok(())
        }
        Err(e) => {
            error!("Error: {:?}", e);

            let mut source: Option<&dyn Error> = e.source();
            while let Some(err) = source {
                error!("Caused by: {:?}", err);
                source = err.source();
            }
            Err(eyre!("program exited via error"))
        }
    }
}

fn run() -> eyre::Result<()> {
    let opt = Args::parse();
    match opt.command {
        Commands::Run(command) => {
            init_tracing(command.cli_only);

            if command.cli_only {
                runner::run_command_until_exit(|ctx| command.execute(ctx))
            } else {
                runner::run_command_until_exit(|ctx| command.execute(ctx))
            }
        }
        Commands::Database(command) => runner::run_command_until_exit(|ctx| command.execute(ctx)),
        Commands::Analytics(command) => runner::run_command_until_exit(|ctx| command.execute(ctx)),
    }
}
fn init_tracing(tui: bool) {
    if !tui {
        let layers = vec![tracing_subscriber_layer().boxed()];
        brontes_tracing::init(layers);
    } else {
        let verbosity_level = Level::INFO;
        let directive: Directive = format!("{verbosity_level}").parse().unwrap();

        let layers = vec![brontes_tracing::stdout(directive)];

        brontes_tracing::init(layers);
    }
}<|MERGE_RESOLUTION|>--- conflicted
+++ resolved
@@ -17,12 +17,8 @@
 static GLOBAL: Jemalloc = Jemalloc;
 
 fn main() -> eyre::Result<()> {
-<<<<<<< HEAD
-    dotenv::dotenv().ok();
-=======
     dotenv::dotenv().expect("Failed to load .env file");
     init_tracing();
->>>>>>> c981a3e8
     fdlimit::raise_fd_limit().unwrap();
 
     match run() {
