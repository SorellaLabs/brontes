--- conflicted
+++ resolved
@@ -47,12 +47,8 @@
     pub libmdbx:    &'static LibmdbxReadWriter,
 }
 
-<<<<<<< HEAD
 impl<T: TracingProvider> BrontesRunConfig<T> {
-=======
-impl<T: TracingProvider, DB: LibmdbxWriter + LibmdbxReader> BrontesRunConfig<T, DB> {
     #[allow(clippy::too_many_arguments)]
->>>>>>> 1f4b0cf9
     pub fn new(
         start_block: u64,
         end_block: Option<u64>,
@@ -258,7 +254,6 @@
 
     pub async fn build(self, executor: TaskExecutor) -> eyre::Result<Brontes> {
         let futures = FuturesUnordered::new();
-<<<<<<< HEAD
         let (had_end_block, end_block) = if let Some(end_block) = self.end_block {
             (true, end_block)
         } else {
@@ -275,10 +270,6 @@
             (&self)
                 .build_range_executors(executor.clone(), end_block, false)
                 .await
-=======
-        if let Some(end_block) = self.end_block {
-            self.build_range_executors(executor.clone(), end_block)
->>>>>>> 1f4b0cf9
                 .into_iter()
                 .for_each(|block_range| {
                     futures.push(executor.spawn_critical_with_graceful_shutdown_signal(
@@ -289,18 +280,9 @@
                     ));
                 });
         } else {
-<<<<<<< HEAD
             (&self)
                 .build_range_executors(executor.clone(), end_block, true)
                 .await
-=======
-            #[cfg(not(feature = "local"))]
-            let chain_tip = self.parser.get_latest_block_number().unwrap();
-            #[cfg(feature = "local")]
-            let chain_tip = self.parser.get_latest_block_number().await.unwrap();
-
-            self.build_range_executors(executor.clone(), chain_tip)
->>>>>>> 1f4b0cf9
                 .into_iter()
                 .for_each(|block_range| {
                     futures.push(executor.spawn_critical_with_graceful_shutdown_signal(
