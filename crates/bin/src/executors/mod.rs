--- conflicted
+++ resolved
@@ -1,14 +1,9 @@
 mod processors;
 mod range;
-<<<<<<< HEAD
-use futures::Stream;
-use indicatif::{ProgressBar};
-=======
 use std::ops::RangeInclusive;
 
 use futures::{future::join_all, Stream};
 use indicatif::{ProgressBar, ProgressDrawTarget, ProgressState, ProgressStyle};
->>>>>>> c981a3e8
 pub use processors::*;
 mod shared;
 use brontes_database::{clickhouse::ClickhouseHandle, Tables};
@@ -30,13 +25,8 @@
 use brontes_inspect::Inspector;
 use brontes_pricing::{BrontesBatchPricer, GraphManager, LoadState};
 use brontes_types::{BrontesTaskExecutor, FastHashMap};
-<<<<<<< HEAD
-use futures::{future::join_all, stream::FuturesUnordered, Future, StreamExt};
-
-=======
 use futures::{stream::FuturesUnordered, Future, StreamExt};
 use indicatif::MultiProgress;
->>>>>>> c981a3e8
 use itertools::Itertools;
 pub use range::RangeExecutorWithPricing;
 use reth_tasks::shutdown::GracefulShutdown;
@@ -121,12 +111,9 @@
         &'_ self,
         executor: BrontesTaskExecutor,
         end_block: u64,
-<<<<<<< HEAD
         //progress_bar: Option<ProgressBar>,
         //tables_pb: Arc<Vec<(Tables, ProgressBar)>>,
         tui_tx: Option<UnboundedSender<TuiUpdate>>,
-=======
->>>>>>> c981a3e8
     ) -> impl Stream<Item = RangeExecutorWithPricing<T, DB, CH, P>> + '_ {
         // calculate the chunk size using min batch size and max_tasks.
         // max tasks defaults to 25% of physical threads of the system if not set
@@ -177,12 +164,7 @@
                 #[allow(clippy::async_yields_async)]
                 async move {
                     tracing::info!(batch_id, start_block, end_block, "Starting batch");
-<<<<<<< HEAD
-                    //self.init_block_range_tables(start_block, end_block, tables_pb.clone())
-                    self.init_block_range_tables(start_block, end_block)
-=======
                     self.init_block_range_tables(ranges, tables_pb.clone())
->>>>>>> c981a3e8
                         .await
                         .unwrap();
 
@@ -273,55 +255,6 @@
 
     async fn init_block_range_tables(
         &self,
-<<<<<<< HEAD
-        start_block: u64,
-        end_block: u64,
-        //tables_pb: Arc<Vec<(Tables, ProgressBar)>>,
-    ) -> eyre::Result<()> {
-        tracing::info!(start_block=%start_block, %end_block, "Verifying db fetching state that is missing");
-        let state_to_init = self.libmdbx.state_to_initialize(start_block, end_block)?;
-
-        if state_to_init.is_empty() {
-            return Ok(())
-        }
-
-        tracing::info!("Downloading missing {:#?} ranges", state_to_init);
-
-        let state_to_init_continuous = state_to_init
-            .clone()
-            .into_iter()
-            .filter(|range| range.clone().collect_vec().len() >= 1000)
-            .collect_vec();
-
-        tracing::info!("Downloading {:#?} missing continuous ranges", state_to_init_continuous);
-
-        let mut tables_to_init = vec![Tables::BlockInfo];
-        #[cfg(not(feature = "sorella-server"))]
-        tables_to_init.push(Tables::TxTraces);
-        #[cfg(not(feature = "cex-dex-markout"))]
-        tables_to_init.push(Tables::CexPrice);
-        #[cfg(feature = "cex-dex-markout")]
-        tables_to_init.push(Tables::CexTrades);
-
-        let tables_to_init_cont = &tables_to_init.clone();
-        join_all(state_to_init_continuous.iter().map(|range| {
-            //let tables_pb = tables_pb.clone();
-            async move {
-                let start = range.start();
-                let end = range.end();
-
-                {
-                    self.libmdbx
-                        .initialize_tables(
-                            self.clickhouse,
-                            self.parser.get_tracer(),
-                            tables_to_init_cont,
-                            false,
-                            Some((*start, *end)),
-                            //tables_pb.clone(),
-                        )
-                        .await
-=======
         ranges: Vec<(Tables, Vec<RangeInclusive<u64>>)>,
         tables_pb: Arc<Vec<(Tables, ProgressBar)>>,
     ) -> eyre::Result<()> {
@@ -360,7 +293,6 @@
                             )
                             .await
                     }));
->>>>>>> c981a3e8
                 }
             }
             futs
@@ -369,30 +301,6 @@
         .into_iter()
         .collect::<eyre::Result<_>>()?;
 
-<<<<<<< HEAD
-        tracing::info!(
-            "Downloading {} missing discontinuous ranges",
-            state_to_init.len() - state_to_init_continuous.len()
-        );
-
-        let state_to_init_disc = state_to_init
-            .into_iter()
-            .filter(|range| range.clone().collect_vec().len() < 1000)
-            .flatten()
-            .collect_vec();
-
-        self.libmdbx
-            .initialize_tables_arbitrary(
-                self.clickhouse,
-                self.parser.get_tracer(),
-                &tables_to_init,
-                state_to_init_disc,
-                //tables_pb.clone(),
-            )
-            .await?;
-
-=======
->>>>>>> c981a3e8
         Ok(())
     }
 
@@ -401,24 +309,7 @@
         if self.init_crit_tables {
             tracing::info!("Initializing critical range state");
             self.libmdbx
-<<<<<<< HEAD
-                .initialize_tables(
-                    self.clickhouse,
-                    self.parser.get_tracer(),
-                    &[
-                        Tables::PoolCreationBlocks,
-                        Tables::AddressToProtocolInfo,
-                        Tables::TokenDecimals,
-                        Tables::Builder,
-                        Tables::AddressMeta,
-                    ],
-                    false,
-                    None,
-                    //Arc::new(vec![]),
-                )
-=======
                 .initialize_full_range_tables(self.clickhouse, self.parser.get_tracer())
->>>>>>> c981a3e8
                 .await?;
         }
 
@@ -446,86 +337,8 @@
     ) -> eyre::Result<Brontes> {
         let futures = FuturesUnordered::new();
 
-<<<<<<< HEAD
-        /*
-                let progress_bar = if self.start_block.is_some() && had_end_block {
-                    let total_blocks = end_block - self.start_block.unwrap();
-                    let progress_bar = ProgressBar::with_draw_target(
-                        Some(total_blocks),
-                        ProgressDrawTarget::stderr_with_hz(1),
-                    );
-                    progress_bar.set_style(
-                        ProgressStyle::with_template(
-                            "{msg}\n[{elapsed_precise}] [{wide_bar:.cyan/blue}] {pos}/{len} blocks \
-                             ({percent}%) | ETA: {eta}",
-                        )?
-                        .progress_chars("█>-")
-                        .with_key("eta", |state: &ProgressState, f: &mut dyn std::fmt::Write| {
-                            write!(f, "{:.1}s", state.eta().as_secs_f64()).unwrap()
-                        })
-                        .with_key(
-                            "percent",
-                            |state: &ProgressState, f: &mut dyn std::fmt::Write| {
-                                write!(f, "{:.1}", state.fraction() * 100.0).unwrap()
-                            },
-                        ),
-                    );
-                    progress_bar.set_message("Processing blocks:");
-                    Some(progress_bar)
-                } else {
-                    None
-                };
-        */
-        let mut tables = Tables::ALL.to_vec();
-        #[cfg(not(feature = "cex-dex-markout"))]
-        tables.retain(|t| !matches!(t, Tables::CexTrades));
-        #[cfg(feature = "cex-dex-markout")]
-        tables.retain(|t| !matches!(t, Tables::CexPrice));
-
-        // TODO:remove progress bar
-        /*
-
-                let multi = MultiProgress::default();
-                let tables_with_progress = Arc::new(
-                    tables
-                        .into_iter()
-                        .map(|table| (table, table.build_init_state_progress_bar(&multi)))
-                        .collect_vec(),
-                );
-        */
-        if had_end_block && self.start_block.is_some() {
-            self.build_range_executors(
-                executor.clone(),
-                end_block,
-                //progress_bar.clone(),
-                //tables_with_progress,
-                tui_tx.clone(),
-            )
-            .for_each(|block_range| {
-                futures.push(
-                    executor.spawn_critical_with_graceful_shutdown_signal(
-                        "Range Executor",
-                        |shutdown| async move {
-                            block_range.run_until_graceful_shutdown(shutdown).await
-                        },
-                    ),
-                );
-                std::future::ready(())
-            })
-            .await;
-        } else {
-            if self.start_block.is_some() {
-                self.build_range_executors(
-                    executor.clone(),
-                    end_block,
-                    // progress_bar.clone(),
-                    //tables_with_progress,
-                    tui_tx.clone(),
-                )
-=======
         if had_end_block && self.start_block.is_some() {
             self.build_range_executors(executor.clone(), end_block)
->>>>>>> c981a3e8
                 .for_each(|block_range| {
                     futures.push(executor.spawn_critical_with_graceful_shutdown_signal(
                         "Range Executor",
@@ -560,10 +373,6 @@
             ));
         }
 
-<<<<<<< HEAD
-        //Ok(Brontes { futures, progress_bar })
-=======
->>>>>>> c981a3e8
         Ok(Brontes { futures })
     }
 
@@ -575,13 +384,8 @@
     ) -> eyre::Result<Brontes> {
         // we always verify before we allow for any canceling
         let (had_end_block, end_block) = self.get_end_block().await;
-<<<<<<< HEAD
-        self.verify_database_fetch_missing().await?;
-        let build_future = self.build_internal(executor.clone(), had_end_block, end_block, app_tx);
-=======
         self.verify_global_tables().await?;
         let build_future = self.build_internal(executor.clone(), had_end_block, end_block);
->>>>>>> c981a3e8
 
         pin_mut!(build_future, shutdown);
         tokio::select! {
@@ -639,10 +443,6 @@
 
 pub struct Brontes {
     futures: FuturesUnordered<JoinHandle<()>>,
-<<<<<<< HEAD
-    //progress_bar: Option<ProgressBar>,
-=======
->>>>>>> c981a3e8
 }
 
 impl Future for Brontes {
@@ -650,25 +450,10 @@
 
     fn poll(mut self: Pin<&mut Self>, cx: &mut Context<'_>) -> Poll<Self::Output> {
         if self.futures.is_empty() {
-<<<<<<< HEAD
-            /*
-            if let Some(bar) = &self.progress_bar {
-                bar.finish();
-            }*/
-=======
->>>>>>> c981a3e8
             return Poll::Ready(())
         }
 
         if let Poll::Ready(None) = self.futures.poll_next_unpin(cx) {
-<<<<<<< HEAD
-            /*
-            if let Some(bar) = &self.progress_bar {
-                bar.finish();
-            }
-            */
-=======
->>>>>>> c981a3e8
             return Poll::Ready(())
         }
 
