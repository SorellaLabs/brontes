--- conflicted
+++ resolved
@@ -3,10 +3,7 @@
 mod range;
 use std::ops::RangeInclusive;
 
-<<<<<<< HEAD
-=======
 #[cfg(feature = "sorella-server")]
->>>>>>> deed6b0d
 use brontes_database::libmdbx::StateToInitialize;
 use brontes_metrics::{
     pricing::DexPricingMetrics,
@@ -266,17 +263,6 @@
                 .unwrap(),
         );
 
-<<<<<<< HEAD
-        #[cfg(feature = "sorella-server")]
-        let buffer_size = calculate_buffer_size(
-            &state_to_init,
-            end_block - self.start_block.unwrap(),
-            chunks.len() as f64,
-        );
-
-        #[cfg(not(feature = "sorella-server"))]
-        let buffer_size = 10;
-=======
         // #[cfg(feature = "sorella-server")]
         // let buffer_size = calculate_buffer_size(
         //     &state_to_init,
@@ -286,7 +272,6 @@
         //
         // #[cfg(not(feature = "sorella-server"))]
         // let buffer_size = 10;
->>>>>>> deed6b0d
 
         let multi = MultiProgress::default();
         let tables_pb = Arc::new(
@@ -346,11 +331,7 @@
                 }
             },
         ))
-<<<<<<< HEAD
-        .buffer_unordered(buffer_size)
-=======
         .buffer_unordered(2)
->>>>>>> deed6b0d
     }
 
     fn build_tip_inspector(
@@ -608,10 +589,7 @@
 }
 
 #[cfg(feature = "sorella-server")]
-<<<<<<< HEAD
-=======
 #[allow(unused)]
->>>>>>> deed6b0d
 fn calculate_buffer_size(
     state_to_init: &StateToInitialize,
     total_block_range: u64,
