--- conflicted
+++ resolved
@@ -1,9 +1,5 @@
 mod processors;
 mod range;
-<<<<<<< HEAD
-=======
-use brontes_types::BrontesTaskExecutor;
->>>>>>> 7d5e4122
 pub use processors::*;
 mod shared;
 use brontes_database::{clickhouse::ClickhouseHandle, Tables};
@@ -40,32 +36,18 @@
 
 pub struct BrontesRunConfig<T: TracingProvider, DB: LibmdbxInit, CH: ClickhouseHandle, P: Processor>
 {
-<<<<<<< HEAD
     pub start_block: u64,
     pub end_block: Option<u64>,
     pub max_tasks: u64,
     pub min_batch_size: u64,
     pub quote_asset: Address,
-=======
-    pub start_block:      u64,
-    pub end_block:        Option<u64>,
-    pub max_tasks:        u64,
-    pub min_batch_size:   u64,
-    pub quote_asset:      Address,
->>>>>>> 7d5e4122
     pub with_dex_pricing: bool,
 
     pub inspectors: &'static [&'static dyn Inspector<Result = P::InspectType>],
     pub clickhouse: &'static CH,
-<<<<<<< HEAD
     pub parser: &'static Parser<'static, T, DB>,
     pub libmdbx: &'static DB,
     _p: PhantomData<P>,
-=======
-    pub parser:     &'static Parser<'static, T, DB>,
-    pub libmdbx:    &'static DB,
-    _p:             PhantomData<P>,
->>>>>>> 7d5e4122
 }
 
 impl<T: TracingProvider, DB: LibmdbxInit, CH: ClickhouseHandle, P: Processor>
@@ -161,7 +143,6 @@
         let state_collector = self
             .state_collector_dex_price(executor, start_block, start_block, true)
             .await;
-<<<<<<< HEAD
         TipInspector::new(
             start_block,
             state_collector,
@@ -169,9 +150,6 @@
             self.libmdbx,
             self.inspectors,
         )
-=======
-        TipInspector::new(start_block, state_collector, self.parser, self.libmdbx, self.inspectors)
->>>>>>> 7d5e4122
     }
 
     fn state_collector_no_dex_price(&self) -> StateCollector<T, DB, CH> {
