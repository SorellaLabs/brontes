use std::path::PathBuf;

use brontes_core::LibmdbxReadWriter;
use brontes_database::libmdbx::{
    rclone_wrapper::RCloneWrapper, LibmdbxPartitioner, FULL_RANGE_NAME,
};
use clap::Parser;

use crate::runner::CliContext;

#[derive(Debug, Parser)]
pub struct R2Uploader {
    #[clap(short, long)]
    r2_config_name:      String,
    #[clap(short, long)]
    start_block:         Option<u64>,
    #[clap(short, long, default_value = "/home/data/brontes-db-partitions/")]
    partition_db_folder: PathBuf,
}

impl R2Uploader {
    pub async fn execute(self, database_path: String, ctx: CliContext) -> eyre::Result<()> {
        let r2wrapper = RCloneWrapper::new(self.r2_config_name.clone()).await?;

        let start_block = if let Some(b) = self.start_block {
            b
        } else {
            tracing::info!("Grabbing most recent r2 snapshot");
            r2wrapper.get_most_recent_partition_block().await?
        };

<<<<<<< HEAD
        let db = LibmdbxReadWriter::init_db(database_path, None, &ctx.task_executor, true)?;
=======
        let db = LibmdbxReadWriter::init_db(&database_path, None, &ctx.task_executor, true)?;
>>>>>>> deed6b0d
        tracing::info!("Partitioning new data into respective files");

        if let Err(e) = LibmdbxPartitioner::new(
            db,
            self.partition_db_folder.clone(),
            start_block,
            ctx.task_executor.clone(),
        )
        .execute()
        {
            tracing::error!(error=%e);
            return Ok(())
        }

        tracing::info!(
            "Partitioning complete, uploading files, this will take a while. ~10 min per partition"
        );

        if let Err(e) = r2wrapper
            .tar_ball_and_upload_files(self.partition_db_folder, start_block)
            .await
        {
            tracing::error!(error=%e);
            return Ok(())
        }

        tracing::info!("uploading full database");
        if let Err(e) = r2wrapper
            .tar_ball_dir(&PathBuf::from(database_path), Some(FULL_RANGE_NAME))
            .await
        {
            tracing::error!(error=%e);
            return Ok(())
        }

        tracing::info!("uploading files completed");

        Ok(())
    }
}<|MERGE_RESOLUTION|>--- conflicted
+++ resolved
@@ -29,11 +29,7 @@
             r2wrapper.get_most_recent_partition_block().await?
         };
 
-<<<<<<< HEAD
-        let db = LibmdbxReadWriter::init_db(database_path, None, &ctx.task_executor, true)?;
-=======
         let db = LibmdbxReadWriter::init_db(&database_path, None, &ctx.task_executor, true)?;
->>>>>>> deed6b0d
         tracing::info!("Partitioning new data into respective files");
 
         if let Err(e) = LibmdbxPartitioner::new(
