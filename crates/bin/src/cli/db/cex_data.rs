use ahash::HashSetExt;
use alloy_primitives::Address;
use brontes_core::LibmdbxReader;
use brontes_database::clickhouse::cex_config::CexDownloadConfig;
use brontes_types::{
    constants::USDT_ADDRESS,
<<<<<<< HEAD
    db::cex::{CexExchange, CexTrades},
=======
    db::cex::{trades::CexTrades, CexExchange},
>>>>>>> 9c494fd9
    init_threadpools,
    pair::Pair,
    FastHashMap, FastHashSet,
};
use clap::Parser;
use clickhouse::Row;
use db_interfaces::{
    clickhouse::{
        client::ClickhouseClient,
        dbms::{ClickhouseDBMS, NullDBMS},
    },
    errors::DatabaseError,
    Database,
};
use eyre::Result;
use prettytable::{Cell, Row, Table};
use serde::{Deserialize, Serialize};

use super::utils::get_clickhouse_env;
use crate::{
    cli::{load_libmdbx, static_object},
    runner::CliContext,
};

const SECONDS_TO_US: u64 = 1_000_000;

#[derive(Debug, Parser)]
pub struct CexDB {
    /// The block number
    #[arg(long, short)]
    pub block_number: u64,
    /// The first token in the pair
    #[arg(long)]
    pub token_0:      String,
    #[arg(long)]
    /// The second token in the pair
    pub token_1:      String,
    /// Time window multiplier (expands it)
    #[arg(long, short, default_value_t = 1.0)]
    pub w_multiplier: f64,
    #[arg(long, short)]
    pub volume:       Option<f64>,
}

impl CexDB {
    pub async fn execute(self, brontes_db_endpoint: String, ctx: CliContext) -> eyre::Result<()> {
        init_threadpools(10);

        let task_executor = ctx.task_executor;

        let cex_config = CexDownloadConfig::default();

        let libmdbx = static_object(load_libmdbx(&task_executor, brontes_db_endpoint)?);

        let metadata = libmdbx.get_metadata(self.block_number, USDT_ADDRESS)?;

        let clickhouse: ClickhouseClient<NullDBMS> = get_clickhouse_env();

        let token0: Address = self.token_0.parse()?;
        let token1: Address = self.token_1.parse()?;

        let pair = Pair(token0, token1);

        let block_timestamp = metadata.microseconds_block_timestamp();

        let cex_trades = &metadata.cex_trades.as_ref().unwrap().0;
        let exchanges_to_use = &cex_config.exchanges_to_use;

        let pair_exists = exchanges_to_use.iter().any(|exchange| {
            cex_trades.get(exchange).map_or(false, |pairs| {
                pairs.contains_key(&pair) || pairs.contains_key(&pair.flip())
            })
        });

        if !pair_exists {
            println!("No direct trading pair found for {:?}", pair);
        } else {
            process_pair(&clickhouse, pair, block_timestamp, (10.0 * self.w_multiplier) as u64)
                .await?;
        }

        let intermediary_addresses =
            calculate_intermediary_addresses(cex_trades, &cex_config.exchanges_to_use, &pair);

        println!("Found {} intermediary addresses", intermediary_addresses.len());

        process_intermediaries(
            &clickhouse,
            pair,
            intermediary_addresses,
            block_timestamp,
            (10.0_f64 * self.w_multiplier) as u64,
        )
        .await?;

        Ok(())
    }
}

async fn process_intermediaries<D: ClickhouseDBMS>(
    clickhouse: &ClickhouseClient<D>,
    pair: Pair,
    intermediaries: FastHashSet<Address>,
    block_timestamp: u64,
    tw_size: u64,
) -> Result<(), eyre::Report> {
    for intermediary in intermediaries {
        let intermediary_pair_1 = Pair(pair.0, intermediary);
        let intermediary_pair_2 = Pair(intermediary, pair.1);

        println!("Processing intermediary: {:?}", intermediary);

        // Query for the first intermediary pair
        let pair_info_1 = query_trading_pair_info(clickhouse, intermediary_pair_1).await?;

        query_trade_stats(clickhouse, &pair_info_1.trading_pair, block_timestamp, tw_size).await?;

        // Query for the second intermediary pair
        let pair_info_2 = query_trading_pair_info(clickhouse, intermediary_pair_2).await?;

        query_trade_stats(clickhouse, &pair_info_2.trading_pair, block_timestamp, tw_size).await?;
    }
    println!("-----------------------------------");
    Ok(())
}

async fn process_pair<D: ClickhouseDBMS>(
    clickhouse: &ClickhouseClient<D>,
    pair: Pair,
    block_timestamp: u64,
    tw_size: u64,
) -> Result<(), eyre::Report> {
    let pair_info = query_trading_pair_info(clickhouse, pair).await?;

    query_trade_stats(clickhouse, &pair_info.trading_pair, block_timestamp, tw_size).await?;

    Ok(())
}

async fn query_trade_stats<D: ClickhouseDBMS>(
    clickhouse: &ClickhouseClient<D>,
    trading_pair: &str,
    block_timestamp: u64,
    tw_size: u64,
) -> Result<(), eyre::Report> {
    println!("Querying trade stats for {}", trading_pair);

    let start_time = block_timestamp - tw_size * SECONDS_TO_US;
    let end_time = block_timestamp + tw_size * SECONDS_TO_US;

    let result: Result<Vec<TradeStats>, DatabaseError> = clickhouse
        .query_many(TRADE_STATS_QUERY, &(block_timestamp, start_time, end_time, trading_pair))
        .await;

    match result {
        Ok(stats) => print_trade_stats(&stats),
        Err(e) => {
            println!("No trades for {} stats: {:?}", trading_pair, e);
        }
    }

    Ok(())
}

pub fn calculate_intermediary_addresses(
    trade_map: &FastHashMap<CexExchange, FastHashMap<Pair, Vec<CexTrades>>>,
    exchanges: &[CexExchange],
    pair: &Pair,
) -> FastHashSet<Address> {
    let (token_a, token_b) = (pair.0, pair.1);
    let mut connected_to_a = FastHashSet::new();
    let mut connected_to_b = FastHashSet::new();

    trade_map
        .iter()
        .filter(|(exchange, _)| exchanges.contains(exchange))
        .flat_map(|(_, pairs)| pairs.keys())
        .for_each(|trade_pair| {
            if trade_pair.0 == token_a {
                connected_to_a.insert(trade_pair.1);
            } else if trade_pair.1 == token_a {
                connected_to_a.insert(trade_pair.0);
            }

            if trade_pair.0 == token_b {
                connected_to_b.insert(trade_pair.1);
            } else if trade_pair.1 == token_b {
                connected_to_b.insert(trade_pair.0);
            }
        });

    connected_to_a
        .intersection(&connected_to_b)
        .cloned()
        .collect()
}

async fn query_trading_pair_info<D: ClickhouseDBMS>(
    clickhouse: &ClickhouseClient<D>,
    pair: Pair,
) -> Result<TradingPairInfo, eyre::Report> {
    let result: TradingPairInfo = clickhouse
        .query_one(
            TRADING_PAIR_INFO_QUERY,
            &(pair.0.to_string().to_lowercase(), pair.1.to_string().to_lowercase()),
        )
        .await?;

    Ok(result)
}

#[derive(Debug, Clone, Row, Deserialize, Serialize)]
struct TradeStats {
    symbol:             String,
    exchange:           String,
    period:             String,
    seconds_from_block: i64,
    trade_count:        u64,
    total_volume:       f64,
    average_price:      f64,
}
fn print_trade_stats(stats: &[TradeStats]) {
    if stats.is_empty() {
        return
    }

    let symbol = &stats[0].symbol;
    println!("Trade Statistics for {}", symbol);

    let mut before_table = Table::new();
    let mut after_table = Table::new();
    for table in [&mut before_table, &mut after_table].iter_mut() {
        table.add_row(Row::new(vec![
            Cell::new("Seconds"),
            Cell::new("Exchange"),
            Cell::new("Trade Count"),
            Cell::new("Volume"),
            Cell::new("Avg Price"),
        ]));
    }

    let mut total_volume = 0.0;
    let mut volume_by_exchange: std::collections::HashMap<String, f64> =
        std::collections::HashMap::new();

    for stat in stats {
        total_volume += stat.total_volume;
        *volume_by_exchange.entry(stat.exchange.clone()).or_default() += stat.total_volume;

        let table = if stat.period == "before" { &mut before_table } else { &mut after_table };

        table.add_row(Row::new(vec![
            Cell::new(&format!("{}-{}", stat.seconds_from_block, stat.seconds_from_block + 1)),
            Cell::new(&stat.exchange),
            Cell::new(&stat.trade_count.to_string()),
            Cell::new(&format!("{:.8}", stat.total_volume)),
            Cell::new(&format!("{:.8}", stat.average_price)),
        ]));
    }

    println!("\nTrades before block time:");
    before_table.printstd();
    println!("\nTrades after block time:");
    after_table.printstd();

    println!("\nTotal volume across all exchanges: {:.8}", total_volume);
    println!("Volume breakdown by exchange:");
    for (exchange, volume) in volume_by_exchange.iter() {
        println!("  {}: {:.8} ({:.2}%)", exchange, volume, (volume / total_volume) * 100.0);
    }
}

const TRADE_STATS_QUERY: &str = r#"
WITH 
    ? AS block_time,
    ? AS start_time,
    ? AS end_time,
    ? AS symbol_param,
    trades_in_time AS (
        SELECT 
            symbol,
            exchange,
            IF(timestamp < block_time, 'before', 'after') AS period,
            IF(timestamp < block_time,
                CAST((block_time - timestamp) / 1000000, 'Int64'),
                CAST((timestamp - block_time) / 1000000, 'Int64')
             ) AS seconds_from_block,
            amount,
            price
        FROM 
            cex.normalized_trades
        WHERE 
            symbol = symbol_param
            AND timestamp BETWEEN start_time AND end_time
    )
SELECT 
    symbol,
    exchange,
    period,
    seconds_from_block,
    COUNT(*) AS trade_count,
    SUM(amount) AS total_volume,
    SUM(price * amount) / SUM(amount) AS average_price
FROM trades_in_time
GROUP BY 
    symbol, exchange, period, seconds_from_block
ORDER BY
    period, seconds_from_block
"#;

#[derive(Debug, Clone, Row, Deserialize, Serialize)]
struct TradingPairInfo {
    exchange:     String,
    trading_pair: String,
    base_asset:   (String, String),
    quote_asset:  (String, String),
}
const TRADING_PAIR_INFO_QUERY: &str = "WITH
? AS address0,
? AS address1,
all_symbols AS (
    SELECT DISTINCT
    address,
    arrayJoin(CASE 
        WHEN unwrapped_symbol IS NOT NULL THEN [symbol, unwrapped_symbol]
        ELSE [symbol]
    END) AS symbol
    FROM cex.address_symbols WHERE address = address0 or address = address1
)
SELECT
s.exchange AS exchange,
s.pair AS trading_pair,
(p1.symbol, toString(p1.address)) AS base_asset,
(p2.symbol, toString(p2.address)) AS quote_asset
FROM cex.trading_pairs AS s
INNER JOIN all_symbols AS p1 ON p1.symbol = s.base_asset
INNER JOIN all_symbols AS p2 ON p2.symbol = s.quote_asset";<|MERGE_RESOLUTION|>--- conflicted
+++ resolved
@@ -4,11 +4,7 @@
 use brontes_database::clickhouse::cex_config::CexDownloadConfig;
 use brontes_types::{
     constants::USDT_ADDRESS,
-<<<<<<< HEAD
-    db::cex::{CexExchange, CexTrades},
-=======
     db::cex::{trades::CexTrades, CexExchange},
->>>>>>> 9c494fd9
     init_threadpools,
     pair::Pair,
     FastHashMap, FastHashSet,
