use ahash::HashSetExt;
use alloy_primitives::Address;
use brontes_core::LibmdbxReader;
use brontes_database::clickhouse::cex_config::CexDownloadConfig;
use brontes_types::{
    constants::USDT_ADDRESS,
<<<<<<< HEAD
    db::cex::{CexExchange, CexTradeMap, CexTrades},
=======
    db::cex::{trades::CexTrades, CexExchange},
>>>>>>> d897b3f9
    init_threadpools,
    pair::Pair,
    FastHashMap, FastHashSet,
};
use clap::Parser;
use clickhouse::Row;
use db_interfaces::{
    clickhouse::{
        client::ClickhouseClient,
        dbms::{ClickhouseDBMS, NullDBMS},
    },
    errors::DatabaseError,
    Database,
};
use eyre::Result;
use prettytable::{Cell, Row, Table};
use serde::{Deserialize, Serialize};

use super::utils::get_clickhouse_env;
use crate::{
    cli::{load_libmdbx, static_object},
    runner::CliContext,
};

const SECONDS_TO_US: u64 = 1_000_000;

#[derive(Debug, Parser)]
pub struct CexDB {
    /// The block number
    #[arg(long, short)]
    pub block_number: u64,
    /// The first token in the pair
    #[arg(long)]
    pub token_0:      String,
    #[arg(long)]
    /// The second token in the pair
    pub token_1:      String,
    /// Time window multiplier (expands it)
    #[arg(long, short, default_value_t = 1.0)]
    pub w_multiplier: f64,
    #[arg(long, short)]
    pub volume:       Option<f64>,
}

impl CexDB {
    pub async fn execute(self, brontes_db_endpoint: String, ctx: CliContext) -> eyre::Result<()> {
        init_threadpools(10);

        let task_executor = ctx.task_executor;

        let cex_config = CexDownloadConfig::default();

        let libmdbx = static_object(load_libmdbx(&task_executor, brontes_db_endpoint)?);

        let metadata = libmdbx.get_metadata(self.block_number, USDT_ADDRESS)?;

        let clickhouse: ClickhouseClient<NullDBMS> = get_clickhouse_env();

        let token0: Address = self.token_0.parse()?;
        let token1: Address = self.token_1.parse()?;

        let pair = Pair(token0, token1);

        let block_timestamp = metadata.microseconds_block_timestamp();

        let cex_trades_meta = metadata.cex_trades.as_ref().unwrap().read().unwrap();
        let cex_trades = &cex_trades_meta.0;
        let exchanges_to_use = &cex_config.exchanges_to_use;

        let pair_exists = exchanges_to_use.iter().any(|exchange| {
            cex_trades.get(exchange).map_or(false, |pairs| {
                pairs.contains_key(&pair) || pairs.contains_key(&pair.flip())
            })
        });

        if !pair_exists {
            println!("No direct trading pair found for {:?}", pair);
        } else {
            process_pair(&clickhouse, pair, block_timestamp, (10.0 * self.w_multiplier) as u64)
                .await?;
        }

        let intermediary_addresses =
            calculate_intermediary_addresses(&cex_trades, &cex_config.exchanges_to_use, &pair);

        println!("Found {} intermediary addresses", intermediary_addresses.len());

        process_intermediaries(
            &clickhouse,
            pair,
            intermediary_addresses,
            block_timestamp,
            (10.0_f64 * self.w_multiplier) as u64,
        )
        .await?;

        Ok(())
    }
}

async fn process_intermediaries<D: ClickhouseDBMS>(
    clickhouse: &ClickhouseClient<D>,
    pair: Pair,
    intermediaries: FastHashSet<Address>,
    block_timestamp: u64,
    tw_size: u64,
) -> Result<(), eyre::Report> {
    for intermediary in intermediaries {
        let intermediary_pair_1 = Pair(pair.0, intermediary);
        let intermediary_pair_2 = Pair(intermediary, pair.1);

        println!("Processing intermediary: {:?}", intermediary);

        // Query for the first intermediary pair
        let pair_info_1 = query_trading_pair_info(clickhouse, intermediary_pair_1).await?;

        query_trade_stats(clickhouse, &pair_info_1.trading_pair, block_timestamp, tw_size).await?;

        // Query for the second intermediary pair
        let pair_info_2 = query_trading_pair_info(clickhouse, intermediary_pair_2).await?;

        query_trade_stats(clickhouse, &pair_info_2.trading_pair, block_timestamp, tw_size).await?;
    }
    println!("-----------------------------------");
    Ok(())
}

async fn process_pair<D: ClickhouseDBMS>(
    clickhouse: &ClickhouseClient<D>,
    pair: Pair,
    block_timestamp: u64,
    tw_size: u64,
) -> Result<(), eyre::Report> {
    let pair_info = query_trading_pair_info(clickhouse, pair).await?;

    query_trade_stats(clickhouse, &pair_info.trading_pair, block_timestamp, tw_size).await?;

    Ok(())
}

async fn query_trade_stats<D: ClickhouseDBMS>(
    clickhouse: &ClickhouseClient<D>,
    trading_pair: &str,
    block_timestamp: u64,
    tw_size: u64,
) -> Result<(), eyre::Report> {
    println!("Querying trade stats for {}", trading_pair);

    let start_time = block_timestamp - tw_size * SECONDS_TO_US;
    let end_time = block_timestamp + tw_size * SECONDS_TO_US;

    let result: Result<Vec<TradeStats>, DatabaseError> = clickhouse
        .query_many(TRADE_STATS_QUERY, &(block_timestamp, start_time, end_time, trading_pair))
        .await;

    match result {
        Ok(stats) => print_trade_stats(&stats),
        Err(e) => {
            println!("No trades for {} stats: {:?}", trading_pair, e);
        }
    }

    Ok(())
}

pub fn calculate_intermediary_addresses(
    trade_map: &FastHashMap<CexExchange, FastHashMap<Pair, Vec<CexTrades>>>,
    exchanges: &[CexExchange],
    pair: &Pair,
) -> FastHashSet<Address> {
    let (token_a, token_b) = (pair.0, pair.1);
    let mut connected_to_a = FastHashSet::new();
    let mut connected_to_b = FastHashSet::new();

    trade_map
        .iter()
        .filter(|(exchange, _)| exchanges.contains(exchange))
        .flat_map(|(_, pairs)| pairs.keys())
        .for_each(|trade_pair| {
            if trade_pair.0 == token_a {
                connected_to_a.insert(trade_pair.1);
            } else if trade_pair.1 == token_a {
                connected_to_a.insert(trade_pair.0);
            }

            if trade_pair.0 == token_b {
                connected_to_b.insert(trade_pair.1);
            } else if trade_pair.1 == token_b {
                connected_to_b.insert(trade_pair.0);
            }
        });

    connected_to_a
        .intersection(&connected_to_b)
        .cloned()
        .collect()
}

async fn query_trading_pair_info<D: ClickhouseDBMS>(
    clickhouse: &ClickhouseClient<D>,
    pair: Pair,
) -> Result<TradingPairInfo, eyre::Report> {
    let result: TradingPairInfo = clickhouse
        .query_one(
            TRADING_PAIR_INFO_QUERY,
            &(pair.0.to_string().to_lowercase(), pair.1.to_string().to_lowercase()),
        )
        .await?;

    Ok(result)
}

#[derive(Debug, Clone, Row, Deserialize, Serialize)]
struct TradeStats {
    symbol:             String,
    exchange:           String,
    period:             String,
    seconds_from_block: i64,
    trade_count:        u64,
    total_volume:       f64,
    average_price:      f64,
}
fn print_trade_stats(stats: &[TradeStats]) {
    if stats.is_empty() {
        return
    }

    let symbol = &stats[0].symbol;
    println!("Trade Statistics for {}", symbol);

    let mut before_table = Table::new();
    let mut after_table = Table::new();
    for table in [&mut before_table, &mut after_table].iter_mut() {
        table.add_row(Row::new(vec![
            Cell::new("Seconds"),
            Cell::new("Exchange"),
            Cell::new("Trade Count"),
            Cell::new("Volume"),
            Cell::new("Avg Price"),
        ]));
    }

    let mut total_volume = 0.0;
    let mut volume_by_exchange: std::collections::HashMap<String, f64> =
        std::collections::HashMap::new();

    for stat in stats {
        total_volume += stat.total_volume;
        *volume_by_exchange.entry(stat.exchange.clone()).or_default() += stat.total_volume;

        let table = if stat.period == "before" { &mut before_table } else { &mut after_table };

        table.add_row(Row::new(vec![
            Cell::new(&format!("{}-{}", stat.seconds_from_block, stat.seconds_from_block + 1)),
            Cell::new(&stat.exchange),
            Cell::new(&stat.trade_count.to_string()),
            Cell::new(&format!("{:.8}", stat.total_volume)),
            Cell::new(&format!("{:.8}", stat.average_price)),
        ]));
    }

    println!("\nTrades before block time:");
    before_table.printstd();
    println!("\nTrades after block time:");
    after_table.printstd();

    println!("\nTotal volume across all exchanges: {:.8}", total_volume);
    println!("Volume breakdown by exchange:");
    for (exchange, volume) in volume_by_exchange.iter() {
        println!("  {}: {:.8} ({:.2}%)", exchange, volume, (volume / total_volume) * 100.0);
    }
}

const TRADE_STATS_QUERY: &str = r#"
WITH 
    ? AS block_time,
    ? AS start_time,
    ? AS end_time,
    ? AS symbol_param,
    trades_in_time AS (
        SELECT 
            symbol,
            exchange,
            IF(timestamp < block_time, 'before', 'after') AS period,
            IF(timestamp < block_time,
                CAST((block_time - timestamp) / 1000000, 'Int64'),
                CAST((timestamp - block_time) / 1000000, 'Int64')
             ) AS seconds_from_block,
            amount,
            price
        FROM 
            cex.normalized_trades
        WHERE 
            symbol = symbol_param
            AND timestamp BETWEEN start_time AND end_time
    )
SELECT 
    symbol,
    exchange,
    period,
    seconds_from_block,
    COUNT(*) AS trade_count,
    SUM(amount) AS total_volume,
    SUM(price * amount) / SUM(amount) AS average_price
FROM trades_in_time
GROUP BY 
    symbol, exchange, period, seconds_from_block
ORDER BY
    period, seconds_from_block
"#;

#[derive(Debug, Clone, Row, Deserialize, Serialize)]
struct TradingPairInfo {
    exchange:     String,
    trading_pair: String,
    base_asset:   (String, String),
    quote_asset:  (String, String),
}
const TRADING_PAIR_INFO_QUERY: &str = "WITH
? AS address0,
? AS address1,
all_symbols AS (
    SELECT DISTINCT
    address,
    arrayJoin(CASE 
        WHEN unwrapped_symbol IS NOT NULL THEN [symbol, unwrapped_symbol]
        ELSE [symbol]
    END) AS symbol
    FROM cex.address_symbols WHERE address = address0 or address = address1
)
SELECT
s.exchange AS exchange,
s.pair AS trading_pair,
(p1.symbol, toString(p1.address)) AS base_asset,
(p2.symbol, toString(p2.address)) AS quote_asset
FROM cex.trading_pairs AS s
INNER JOIN all_symbols AS p1 ON p1.symbol = s.base_asset
INNER JOIN all_symbols AS p2 ON p2.symbol = s.quote_asset";<|MERGE_RESOLUTION|>--- conflicted
+++ resolved
@@ -4,11 +4,7 @@
 use brontes_database::clickhouse::cex_config::CexDownloadConfig;
 use brontes_types::{
     constants::USDT_ADDRESS,
-<<<<<<< HEAD
-    db::cex::{CexExchange, CexTradeMap, CexTrades},
-=======
     db::cex::{trades::CexTrades, CexExchange},
->>>>>>> d897b3f9
     init_threadpools,
     pair::Pair,
     FastHashMap, FastHashSet,
