use std::{
    pin::Pin,
    task::{Context, Poll},
};

use brontes_classifier::Classifier;
use brontes_core::decoding::{Parser, TracingProvider};
use brontes_database::Metadata;
use brontes_database_libmdbx::Libmdbx;
use brontes_inspect::{composer::Composer, Inspector};
use brontes_pricing::types::DexPrices;
use brontes_types::{
    classified_mev::{ClassifiedMev, MevBlock, SpecificMev},
    normalized_actions::Actions,
    tree::TimeTree,
};
use futures::{Future, FutureExt};
use tracing::info;

type CollectionFut<'a> = Pin<Box<dyn Future<Output = (Metadata, TimeTree<Actions>)> + Send + 'a>>;

pub struct BlockInspector<'inspector, const N: usize, T: TracingProvider> {
    block_number: u64,

    parser:            &'inspector Parser<'inspector, T>,
    classifier:        &'inspector Classifier<'inspector>,
    database:          &'inspector Libmdbx,
    composer:          Composer<'inspector, N>,
    // pending future data
    classifier_future: Option<CollectionFut<'inspector>>,
    // pending insertion data
    insertion_future:  Option<Pin<Box<dyn Future<Output = ()> + Send + Sync + 'inspector>>>,
}

impl<'inspector, const N: usize, T: TracingProvider> BlockInspector<'inspector, N, T> {
    pub fn new(
        parser: &'inspector Parser<'inspector, T>,
        database: &'inspector Libmdbx,
        classifier: &'inspector Classifier,
        inspectors: &'inspector [&'inspector Box<dyn Inspector>; N],
        block_number: u64,
    ) -> Self {
        Self {
            block_number,
            parser,
            database,
            classifier,
            composer: Composer::new(inspectors),
            classifier_future: None,
            insertion_future: None,
        }
    }

    fn start_collection(&mut self) {
        info!(block_number = self.block_number, "starting collection of data");
        let parser_fut = self.parser.execute(self.block_number);
        let labeller_fut = self.database.get_metadata(self.block_number);

        let classifier_fut = Box::pin(async {
            let (traces, header) = parser_fut.await.unwrap().unwrap();
            info!("Got {} traces + header", traces.len());
            let (_extra_data, mut tree) = self.classifier.build_tree(traces, header);

<<<<<<< HEAD
            let (meta, _) = join!(
                labeller_fut,
                MissingDecimals::new(
                    self.parser.get_tracer(),
                    self.database,
                    extra_data.tokens_decimal_fill
                )
            );
=======
            let meta = labeller_fut.await;
>>>>>>> 47c6835e
            tree.eth_price = meta.eth_prices.clone();
            let tmp_meta = meta.into_finalized_metadata(DexPrices::new());

            (tmp_meta, tree)
        });

        self.classifier_future = Some(classifier_fut);
    }

    fn on_inspectors_finish(
        &mut self,
        results: (MevBlock, Vec<(ClassifiedMev, Box<dyn SpecificMev>)>),
    ) {
        info!(
            block_number = self.block_number,
            "inserting the collected results \n {:#?}", results
        );
        self.insertion_future =
            Some(Box::pin(self.database.insert_classified_data(results.0, results.1)));
    }

    fn progress_futures(&mut self, cx: &mut Context<'_>) {
        if let Some(mut collection_fut) = self.classifier_future.take() {
            match collection_fut.poll_unpin(cx) {
                Poll::Ready((meta_data, tree)) => {
                    self.composer.on_new_tree(tree.into(), meta_data.into());
                }
                Poll::Pending => {
                    self.classifier_future = Some(collection_fut);
                    return
                }
            }
        }

        if !self.composer.is_finished() {
            if let Poll::Ready(data) = self.composer.poll_unpin(cx) {
                self.on_inspectors_finish(data);
            }
        }

        if let Some(mut insertion_future) = self.insertion_future.take() {
            match insertion_future.poll_unpin(cx) {
                Poll::Ready(_) => {}
                Poll::Pending => {
                    self.insertion_future = Some(insertion_future);
                }
            }
        }
    }
}

impl<const N: usize, T: TracingProvider> Future for BlockInspector<'_, N, T> {
    type Output = ();

    fn poll(mut self: Pin<&mut Self>, cx: &mut Context<'_>) -> Poll<Self::Output> {
        // If the classifier_future is None (not started yet), start the collection
        // phase
        if self.classifier_future.is_none()
            && !self.composer.is_processing()
            && self.insertion_future.is_none()
        {
            self.start_collection();
        }

        self.progress_futures(cx);

        // Decide when to finish the BlockInspector's future.
        // Finish when both classifier and insertion futures are done.
        if self.classifier_future.is_none()
            && !self.composer.is_processing()
            && self.insertion_future.is_none()
        {
            info!(block_number = self.block_number, "finished inspecting block");
            Poll::Ready(())
        } else {
            Poll::Pending
        }
    }
}<|MERGE_RESOLUTION|>--- conflicted
+++ resolved
@@ -59,9 +59,8 @@
         let classifier_fut = Box::pin(async {
             let (traces, header) = parser_fut.await.unwrap().unwrap();
             info!("Got {} traces + header", traces.len());
-            let (_extra_data, mut tree) = self.classifier.build_tree(traces, header);
+            let (extra_data, mut tree) = self.classifier.build_tree(traces, header);
 
-<<<<<<< HEAD
             let (meta, _) = join!(
                 labeller_fut,
                 MissingDecimals::new(
@@ -70,9 +69,6 @@
                     extra_data.tokens_decimal_fill
                 )
             );
-=======
-            let meta = labeller_fut.await;
->>>>>>> 47c6835e
             tree.eth_price = meta.eth_prices.clone();
             let tmp_meta = meta.into_finalized_metadata(DexPrices::new());
 
