#[cfg(feature = "local-reth")]
use std::sync::OnceLock;
use std::{
    collections::{hash_map::Entry, HashMap},
    env,
    sync::Arc,
};

#[cfg(feature = "local-clickhouse")]
use brontes_database::clickhouse::Clickhouse;
#[cfg(not(feature = "local-clickhouse"))]
use brontes_database::clickhouse::ClickhouseHttpClient;
pub use brontes_database::libmdbx::{DBWriter, LibmdbxReadWriter, LibmdbxReader};
use brontes_database::{libmdbx::LibmdbxInit, Tables};
use brontes_metrics::PoirotMetricEvents;
use brontes_types::{db::metadata::Metadata, structured_trace::TxTrace, traits::TracingProvider};
use futures::future::join_all;
#[cfg(feature = "local-reth")]
use reth_db::DatabaseEnv;
use reth_primitives::{Header, B256};
use reth_provider::ProviderError;
#[cfg(feature = "local-reth")]
use reth_tasks::TaskManager;
#[cfg(feature = "local-reth")]
use reth_tracing_ext::init_db;
#[cfg(feature = "local-reth")]
use reth_tracing_ext::TracingClient;
use thiserror::Error;
use tokio::{
    runtime::Handle,
    sync::{
        mpsc::{unbounded_channel, UnboundedReceiver, UnboundedSender},
        OnceCell,
    },
};
use tracing::Level;
use tracing_subscriber::filter::Directive;

use crate::decoding::parser::TraceParser;
#[cfg(not(feature = "local-reth"))]
use crate::local_provider::LocalProvider;

/// Functionality to load all state needed for any testing requirements
pub struct TraceLoader {
    pub libmdbx:          &'static LibmdbxReadWriter,
    pub tracing_provider: TraceParser<'static, Box<dyn TracingProvider>, LibmdbxReadWriter>,
    // store so when we trace we don't get a closed rx error
    _metrics:             UnboundedReceiver<PoirotMetricEvents>,
}

impl TraceLoader {
    pub async fn new() -> Self {
        let handle = tokio::runtime::Handle::current();
        let libmdbx = get_db_handle(handle.clone()).await;

        let (a, b) = unbounded_channel();
        let tracing_provider = init_trace_parser(handle, a, libmdbx, 10).await;

<<<<<<< HEAD
        Self {
            libmdbx,
            tracing_provider,
            _metrics: b,
        }
=======
        let this = Self { libmdbx, tracing_provider, _metrics: b };
        this.init_on_start().await.unwrap();

        this
>>>>>>> 63eba6c5
    }

    pub fn get_provider(&self) -> Arc<Box<dyn TracingProvider>> {
        self.tracing_provider.get_tracer()
    }

    pub async fn trace_block(
        &self,
        block: u64,
    ) -> Result<(Vec<TxTrace>, Header), TraceLoaderError> {
        self.tracing_provider
            .execute_block(block)
            .await
            .ok_or_else(|| TraceLoaderError::BlockTraceError(block))
    }

    pub async fn get_metadata(
        &self,
        block: u64,
        pricing: bool,
    ) -> Result<Metadata, TraceLoaderError> {
        if pricing {
            if let Ok(res) = self.test_metadata_with_pricing(block) {
                Ok(res)
            } else {
                self.fetch_missing_metadata(block).await?;
                self.test_metadata_with_pricing(block)
                    .map_err(|_| TraceLoaderError::NoMetadataFound(block))
            }
        } else if let Ok(res) = self.test_metadata(block) {
            Ok(res)
        } else {
            self.fetch_missing_metadata(block).await?;
            return self
                .test_metadata(block)
                .map_err(|_| TraceLoaderError::NoMetadataFound(block));
        }
    }

    pub async fn fetch_missing_metadata(&self, block: u64) -> eyre::Result<()> {
        tracing::info!(%block, "fetching missing metadata");

        let clickhouse = Box::leak(Box::new(load_clickhouse()));
        self.libmdbx
            .initialize_tables(
                clickhouse,
                self.tracing_provider.get_tracer(),
                &[Tables::BlockInfo, Tables::CexPrice],
                false,
                Some((block - 2, block + 2)),
            )
            .await?;

        Ok(())
    }

    pub fn test_metadata_with_pricing(&self, block_num: u64) -> eyre::Result<Metadata> {
        self.libmdbx.get_metadata(block_num)
    }

    pub fn test_metadata(&self, block_num: u64) -> eyre::Result<Metadata> {
        self.libmdbx.get_metadata_no_dex_price(block_num)
    }

    pub async fn get_block_traces_with_header(
        &self,
        block: u64,
    ) -> Result<BlockTracesWithHeaderAnd<()>, TraceLoaderError> {
        let (traces, header) = self.trace_block(block).await?;
        Ok(BlockTracesWithHeaderAnd { traces, header, block, other: () })
    }

    pub async fn get_block_traces_with_header_range(
        &self,
        start_block: u64,
        end_block: u64,
    ) -> Result<Vec<BlockTracesWithHeaderAnd<()>>, TraceLoaderError> {
        join_all((start_block..=end_block).map(|block| async move {
            let (traces, header) = self.trace_block(block).await?;
            Ok(BlockTracesWithHeaderAnd { traces, header, block, other: () })
        }))
        .await
        .into_iter()
        .collect()
    }

    pub async fn get_block_traces_with_header_and_metadata(
        &self,
        block: u64,
    ) -> Result<BlockTracesWithHeaderAnd<Metadata>, TraceLoaderError> {
        let (traces, header) = self.trace_block(block).await?;
        let metadata = self.get_metadata(block, false).await?;

        Ok(BlockTracesWithHeaderAnd { block, traces, header, other: metadata })
    }

    pub async fn get_block_traces_with_header_and_metadata_range(
        &self,
        start_block: u64,
        end_block: u64,
    ) -> Result<Vec<BlockTracesWithHeaderAnd<Metadata>>, TraceLoaderError> {
        join_all((start_block..=end_block).map(|block| async move {
            let (traces, header) = self.trace_block(block).await?;
            let metadata = self.get_metadata(block, false).await?;
            Ok(BlockTracesWithHeaderAnd { traces, header, block, other: metadata })
        }))
        .await
        .into_iter()
        .collect()
    }

    pub async fn get_tx_trace_with_header(
        &self,
        tx_hash: B256,
    ) -> Result<TxTracesWithHeaderAnd<()>, TraceLoaderError> {
        let (block, tx_idx) = self
            .tracing_provider
            .get_tracer()
            .block_and_tx_index(tx_hash)
            .await?;
        let (traces, header) = self.trace_block(block).await?;
        let trace = traces[tx_idx].clone();

        Ok(TxTracesWithHeaderAnd { block, tx_hash, trace, header, other: () })
    }

    pub async fn get_tx_traces_with_header(
        &self,
        tx_hashes: Vec<B256>,
    ) -> Result<Vec<BlockTracesWithHeaderAnd<()>>, TraceLoaderError> {
        let mut flattened: HashMap<u64, BlockTracesWithHeaderAnd<()>> = HashMap::new();
        join_all(tx_hashes.into_iter().map(|tx_hash| async move {
            let (block, tx_idx) = self
                .tracing_provider
                .get_tracer()
                .block_and_tx_index(tx_hash)
                .await?;
            let (traces, header) = self.trace_block(block).await?;
            let trace = traces[tx_idx].clone();

            Ok(TxTracesWithHeaderAnd { block, tx_hash, trace, header, other: () })
        }))
        .await
        .into_iter()
        .for_each(|res: Result<TxTracesWithHeaderAnd<()>, TraceLoaderError>| {
            if let Ok(res) = res {
                match flattened.entry(res.block) {
                    Entry::Occupied(mut o) => {
                        let e = o.get_mut();
                        e.traces.push(res.trace)
                    }
                    Entry::Vacant(v) => {
                        let entry = BlockTracesWithHeaderAnd {
                            traces: vec![res.trace],
                            block:  res.block,
                            other:  (),
                            header: res.header,
                        };
                        v.insert(entry);
                    }
                }
            }
        });

        let mut res = flattened
            .into_values()
            .map(|mut traces| {
                traces
                    .traces
                    .sort_by(|t0, t1| t0.tx_index.cmp(&t1.tx_index));
                traces
            })
            .collect::<Vec<_>>();
        res.sort_by(|a, b| a.block.cmp(&b.block));

        Ok(res)
    }

    pub async fn get_tx_trace_with_header_and_metadata(
        &self,
        tx_hash: B256,
    ) -> Result<TxTracesWithHeaderAnd<Metadata>, TraceLoaderError> {
        let (block, tx_idx) = self
            .tracing_provider
            .get_tracer()
            .block_and_tx_index(tx_hash)
            .await?;
        let (traces, header) = self.trace_block(block).await?;
        let metadata = self.get_metadata(block, false).await?;
        let trace = traces[tx_idx].clone();

        Ok(TxTracesWithHeaderAnd { block, tx_hash, trace, header, other: metadata })
    }

    pub async fn get_tx_traces_with_header_and_metadata(
        &self,
        tx_hashes: Vec<B256>,
    ) -> Result<Vec<TxTracesWithHeaderAnd<Metadata>>, TraceLoaderError> {
        join_all(tx_hashes.into_iter().map(|tx_hash| async move {
            let (block, tx_idx) = self
                .tracing_provider
                .get_tracer()
                .block_and_tx_index(tx_hash)
                .await?;
            let (traces, header) = self.trace_block(block).await?;
            let metadata = self.get_metadata(block, false).await?;
            let trace = traces[tx_idx].clone();

            Ok(TxTracesWithHeaderAnd { block, tx_hash, trace, header, other: metadata })
        }))
        .await
        .into_iter()
        .collect()
    }
}

#[derive(Debug, Error)]
pub enum TraceLoaderError {
    #[error("no metadata found in libmdbx for block: {0}")]
    NoMetadataFound(u64),
    #[error("failed to trace block: {0}")]
    BlockTraceError(u64),
    #[error(transparent)]
    ProviderError(#[from] ProviderError),
    #[error(transparent)]
    EyreError(#[from] eyre::Report),
}

pub struct TxTracesWithHeaderAnd<T> {
    pub block:   u64,
    pub tx_hash: B256,
    pub trace:   TxTrace,
    pub header:  Header,
    pub other:   T,
}

pub struct BlockTracesWithHeaderAnd<T> {
    pub block:  u64,
    pub traces: Vec<TxTrace>,
    pub header: Header,
    pub other:  T,
}

// done because we can only have 1 instance of libmdbx or we error
static DB_HANDLE: tokio::sync::OnceCell<&'static LibmdbxReadWriter> = OnceCell::const_new();
#[cfg(feature = "local-reth")]
static RETH_DB_HANDLE: OnceLock<Arc<DatabaseEnv>> = OnceLock::new();

pub async fn get_db_handle(handle: Handle) -> &'static LibmdbxReadWriter {
    *DB_HANDLE
        .get_or_init(|| async {
            let _ = dotenv::dotenv();
            init_tracing();
            let brontes_db_endpoint =
                env::var("BRONTES_TEST_DB_PATH").expect("No BRONTES_DB_PATH in .env");
            let this = &*Box::leak(Box::new(
                LibmdbxReadWriter::init_db(&brontes_db_endpoint, None)
                    .unwrap_or_else(|_| panic!("failed to open db path {}", brontes_db_endpoint)),
            ));

            let (tx, _rx) = unbounded_channel();
            let clickhouse = Box::leak(Box::new(load_clickhouse()));
            if this.init_full_range_tables(clickhouse).await {
                let tracer = init_trace_parser(handle, tx, this, 5).await;
                this.initialize_tables(
                    clickhouse,
                    tracer.get_tracer(),
                    &[
                        Tables::PoolCreationBlocks,
                        Tables::TokenDecimals,
                        Tables::AddressToProtocolInfo,
                    ],
                    false,
                    None,
                )
                .await
                .unwrap();
            }

            this
        })
        .await
}

#[cfg(feature = "local-reth")]
pub fn get_reth_db_handle() -> Arc<DatabaseEnv> {
    RETH_DB_HANDLE
        .get_or_init(|| {
            let db_path = env::var("DB_PATH").expect("No DB_PATH in .env");
            Arc::new(init_db(db_path).unwrap())
        })
        .clone()
}

// if we want more tracing/logging/metrics layers, build and push to this vec
// the stdout one (logging) is the only 1 we need
// peep the Database repo -> bin/sorella-db/src/cli.rs line 34 for example
pub fn init_tracing() {
    // all lower level logging directives include higher level ones (Trace includes
    // all, Debug includes all but Trace, ...)
    let verbosity_level = Level::INFO; // Error >= Warn >= Info >= Debug >= Trace
    let directive: Directive = format!("{verbosity_level}").parse().unwrap();
    let layers = vec![brontes_tracing::stdout(directive)];

    brontes_tracing::init(layers);
}

#[cfg(feature = "local-reth")]
pub async fn init_trace_parser(
    handle: Handle,
    metrics_tx: UnboundedSender<PoirotMetricEvents>,
    libmdbx: &LibmdbxReadWriter,
    max_tasks: u32,
) -> TraceParser<'_, Box<dyn TracingProvider>, LibmdbxReadWriter> {
    let executor = TaskManager::new(handle.clone());
    let client =
        TracingClient::new_with_db(get_reth_db_handle(), max_tasks as u64, executor.executor());
    handle.spawn(executor);
    let tracer = Box::new(client) as Box<dyn TracingProvider>;

    TraceParser::new(libmdbx, Arc::new(tracer), Arc::new(metrics_tx)).await
}

#[cfg(not(feature = "local-reth"))]
pub async fn init_trace_parser(
    _handle: Handle,
    metrics_tx: UnboundedSender<PoirotMetricEvents>,
    libmdbx: &LibmdbxReadWriter,
    _max_tasks: u32,
) -> TraceParser<'_, Box<dyn TracingProvider>, LibmdbxReadWriter> {
    let db_endpoint = env::var("RETH_ENDPOINT").expect("No db Endpoint in .env");
    let db_port = env::var("RETH_PORT").expect("No DB port.env");
    let url = format!("{db_endpoint}:{db_port}");
    let tracer = Box::new(LocalProvider::new(url)) as Box<dyn TracingProvider>;

    TraceParser::new(libmdbx, Arc::new(tracer), Arc::new(metrics_tx)).await
}

#[cfg(feature = "local-clickhouse")]
pub fn load_clickhouse() -> Clickhouse {
    Clickhouse::default()
}

#[cfg(not(feature = "local-clickhouse"))]
pub fn load_clickhouse() -> ClickhouseHttpClient {
    let clickhouse_api = env::var("CLICKHOUSE_API").expect("No CLICKHOUSE_API in .env");
    let clickhouse_api_key = env::var("CLICKHOUSE_API_KEY").expect("No CLICKHOUSE_API_KEY in .env");
    ClickhouseHttpClient::new(clickhouse_api, clickhouse_api_key)
}<|MERGE_RESOLUTION|>--- conflicted
+++ resolved
@@ -56,18 +56,7 @@
         let (a, b) = unbounded_channel();
         let tracing_provider = init_trace_parser(handle, a, libmdbx, 10).await;
 
-<<<<<<< HEAD
-        Self {
-            libmdbx,
-            tracing_provider,
-            _metrics: b,
-        }
-=======
-        let this = Self { libmdbx, tracing_provider, _metrics: b };
-        this.init_on_start().await.unwrap();
-
-        this
->>>>>>> 63eba6c5
+        Self { libmdbx, tracing_provider, _metrics: b }
     }
 
     pub fn get_provider(&self) -> Arc<Box<dyn TracingProvider>> {
