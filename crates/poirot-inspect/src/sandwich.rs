use std::{
    collections::{hash_map::Entry, HashMap, HashSet},
    sync::Arc
};

use malachite::{num::conversion::traits::RoundingFrom, rounding_modes::RoundingMode, Rational};
use poirot_labeller::Metadata;
use poirot_types::{
    classified_mev::Sandwich,
    normalized_actions::{Actions, NormalizedSwap},
    tree::{GasDetails, Node, TimeTree}
};
use reth_primitives::{Address, H256};
use tracing::error;

use crate::{ClassifiedMev, Inspector};

pub struct SandwichInspector;

#[async_trait::async_trait]
impl Inspector for SandwichInspector {
    type Mev = Sandwich;

    async fn process_tree(
        &self,
        tree: Arc<TimeTree<Actions>>,
        meta_data: Arc<Metadata>
    ) -> (ClassifiedMev, Vec<Self::Mev>) {
        // lets grab the set of all possible sandwich txes
        let mut iter = tree.roots.iter();
        if iter.len() < 3 {
            return vec![]
        }

        let mut set = Vec::new();
        let mut pairs = HashMap::new();
        let mut possible_victims: HashMap<H256, Vec<H256>> = HashMap::new();

        for root in iter {
            match pairs.entry(root.head.address) {
                Entry::Vacant(v) => {
                    v.insert(root.tx_hash);
                    possible_victims.insert(root.tx_hash, vec![]);
                }
                Entry::Occupied(mut o) => {
                    let entry: H256 = o.remove();
                    if let Some(victims) = possible_victims.remove(o) {
                        set.push((o, root.tx_hash, root.head.address, victims));
                    }
                }
            }

            possible_victims.iter_mut().for_each(|_, v| {
                v.push(root.tx_hash);
            });
        }

        let search_fn =
            |node: &Node<Actions>| node.subactions.iter().any(|action| action.is_swap());

        set.into_iter()
            .filter_map(|(tx0, tx1, mev_addr, victim)| {
                let gas = [
                    tree.get_gas_details(tx0).cloned().unwrap(),
                    tree.get_gas_details(tx1).cloned().unwrap()
                ];

                let victim_gas = victim
                    .iter()
                    .map(|victim| tree.get_gas_details(victim).cloned().unwrap())
                    .collect::<Vec<_>>();

                let victim_actions = victim
                    .iter()
                    .map(|victim| {
                        tree.inspect(victim, search_fn.clone())
                            .into_iter()
                            .flatten()
                            .map(|v| {
                                let Actions::Swap(s) = v else { panic!() };
                                s
                            })
                            .collect::<Vec<_>>()
                    })
                    .collect::<Vec<Vec<NormalizedSwap>>>();

                let searcher_actions = vec![tx0, tx1]
                    .into_iter()
                    .map(|tx| {
                        tree.inspect(tx, search_fn.clone())
                            .into_iter()
                            .flatten()
                            .map(|v| {
                                let Actions::Swap(s) = v else { panic!() };
                                s
                            })
                            .collect()
                    })
                    .collect::<Vec<Vec<NormalizedSwap>>>();

                self.calculate_sandwich(
                    mev_addr,
                    meta_data.clone(),
                    [tx0, tx1],
                    gas,
                    searcher_actions,
                    victim,
                    victim_actions,
                    victim_gas
                )
            })
            .collect::<Vec<_>>()
    }
}

impl SandwichInspector {
    fn calculate_sandwich(
        &self,
        mev_addr: Address,
        metadata: Arc<Metadata>,
        txes: [H256; 2],
        searcher_gas_details: [GasDetails; 2],
        searcher_actions: Vec<Vec<NormalizedSwap>>,
        // victim
        victim_txes: Vec<H256>,
        victim_actions: Vec<Vec<NormalizedSwap>>,
        victim_gas: Vec<GasDetails>
    ) -> Option<(ClassifiedMev, Sandwich)> {
        let deltas = self.calculate_swap_deltas(&actions);

        let appearance_usd_deltas = self.get_best_usd_delta(
            deltas.clone(),
            metadata.clone(),
            Box::new(|(appearance, _)| appearance)
        );

        let finalized_usd_deltas =
            self.get_best_usd_delta(deltas, metadata.clone(), Box::new(|(_, finalized)| finalized));

        let (finalized, appearance) = (finalized_usd_deltas?, appearance_usd_deltas?);

        if finalized.0 != appearance.0 {
            error!("finalized addr != appearance addr");
            return None
        }

        let gas_used = gas_details.iter().map(|g| g.gas_paid()).sum::<u64>();

        let (gas_used_usd_appearance, gas_used_usd_finalized) = (
            Rational::from(gas_used) * &metadata.eth_prices.0,
            Rational::from(gas_used) * &metadata.eth_prices.1
        );

        let sandwich = Sandwich {
            front_run:             txes.0,
            front_run_gas_details: gas_details.0,
            front_run_swaps:       searcher_actions.remove(0)?,
            victim:                victim_txes,
            victim_gas_details:    victim_gas,
            victim_swaps:          victim_actions,
            back_run:              txes.1,
            back_run_gas_details:  gas_details.1,
            back_run_swaps:        searcher_actions.remove(0)?,
            mev_bot:               mev_addr
        };

        let classified_mev = ClassifiedMev {
<<<<<<< HEAD
            tx_hash:               txes.0,
            mev_bot:               mev_addr,
            block_number:          metadata.block_num,
            mev_type:              MevType::Sandwich,
=======
            tx_hash: txes.0,
            mev_bot: mev_addr,
            block_number,
            mev_type: MevType::Sandwich,
>>>>>>> 969a2ce2
            submission_profit_usd: f64::rounding_from(
                appearance.1 * &gas_used_usd_appearance,
                RoundingMode::Nearest
            ),
<<<<<<< HEAD
            submission_bribe_usd:  f64::rounding_from(
                gas_used_usd_appearance,
                RoundingMode::Nearest
            ),
            finalized_profit_usd:  f64::rounding_from(
                finalized.1 * &gas_used_usd_finalized,
                RoundingMode::Nearest
            ),
            finalized_bribe_usd:   f64::rounding_from(
                gas_used_usd_finalized,
                RoundingMode::Nearest
            )
=======
            submission_bribe_usd: f64::rounding_from(
                gas_used_usd_appearance,
                RoundingMode::Nearest
            ),
            finalized_profit_usd: f64::rounding_from(
                finalized.1 * &gas_used_usd_finalized,
                RoundingMode::Nearest
            ),
            finalized_bribe_usd: f64::rounding_from(gas_used_usd_finalized, RoundingMode::Nearest)
>>>>>>> 969a2ce2
        };

        Some((classified_mev, sandwich))
    }
}<|MERGE_RESOLUTION|>--- conflicted
+++ resolved
@@ -165,22 +165,14 @@
         };
 
         let classified_mev = ClassifiedMev {
-<<<<<<< HEAD
-            tx_hash:               txes.0,
-            mev_bot:               mev_addr,
-            block_number:          metadata.block_num,
-            mev_type:              MevType::Sandwich,
-=======
             tx_hash: txes.0,
             mev_bot: mev_addr,
             block_number,
             mev_type: MevType::Sandwich,
->>>>>>> 969a2ce2
             submission_profit_usd: f64::rounding_from(
                 appearance.1 * &gas_used_usd_appearance,
                 RoundingMode::Nearest
             ),
-<<<<<<< HEAD
             submission_bribe_usd:  f64::rounding_from(
                 gas_used_usd_appearance,
                 RoundingMode::Nearest
@@ -193,17 +185,6 @@
                 gas_used_usd_finalized,
                 RoundingMode::Nearest
             )
-=======
-            submission_bribe_usd: f64::rounding_from(
-                gas_used_usd_appearance,
-                RoundingMode::Nearest
-            ),
-            finalized_profit_usd: f64::rounding_from(
-                finalized.1 * &gas_used_usd_finalized,
-                RoundingMode::Nearest
-            ),
-            finalized_bribe_usd: f64::rounding_from(gas_used_usd_finalized, RoundingMode::Nearest)
->>>>>>> 969a2ce2
         };
 
         Some((classified_mev, sandwich))
