use std::sync::Arc;

use malachite::{
    num::{basic::traits::Zero, conversion::traits::RoundingFrom},
    rounding_modes::RoundingMode,
    Rational,
};
use poirot_database::Metadata;
use poirot_types::{
    classified_mev::{CexDex, MevType, SpecificMev},
    normalized_actions::{Actions, NormalizedSwap},
    tree::{GasDetails, TimeTree},
    ToScaledRational, TOKEN_TO_DECIMALS,
};
use rayon::{
    iter::{IntoParallelIterator, ParallelIterator},
    prelude::IntoParallelRefIterator,
};
use reth_primitives::{Address, H256};
use tracing::error;

use crate::{ClassifiedMev, Inspector};

pub struct CexDexInspector;

impl CexDexInspector {
    fn process_swap(
        &self,
        hash: H256,
        mev_contract: Address,
        eoa: Address,
        metadata: Arc<Metadata>,
        gas_details: &GasDetails,
        swaps: Vec<Vec<Actions>>,
    ) -> Option<(ClassifiedMev, Box<dyn SpecificMev>)> {
        let deltas = self.calculate_swap_deltas(&swaps);

        let mev_profit_collector = self
            .get_best_usd_delta(
                deltas.clone(),
                metadata.clone(),
                Box::new(|(appearance, _)| appearance),
            )?
            .0;

        let (swap_data, (pre, post)): (Vec<Actions>, _) = swaps
            .into_iter()
            .flatten()
            .filter_map(|action| {
                if let Actions::Swap(ref normalized_swap) = action {
                    let (pre, post) = self.get_cex_dex(normalized_swap, metadata.as_ref());
                    Some((action, (pre, post)))
                } else {
                    None
                }
            })
            .unzip();

        let profit_pre = self.arb_gas(pre, gas_details, &metadata.eth_prices.0)?;
        let profit_post = self.arb_gas(post, gas_details, &metadata.eth_prices.1)?;

        let classified = ClassifiedMev {
            mev_profit_collector,
            tx_hash: hash,
            mev_contract,
            eoa,
            block_number: metadata.block_num,
            mev_type: MevType::CexDex,
            submission_profit_usd: f64::rounding_from(profit_pre, RoundingMode::Nearest).0,
            finalized_profit_usd: f64::rounding_from(profit_post, RoundingMode::Nearest).0,
            submission_bribe_usd: f64::rounding_from(
                Rational::from(gas_details.gas_paid()) * &metadata.eth_prices.1,
                RoundingMode::Nearest,
            )
            .0,
            finalized_bribe_usd: f64::rounding_from(
                Rational::from(gas_details.gas_paid()) * &metadata.eth_prices.1,
                RoundingMode::Nearest,
            )
            .0,
        };

        let (dex_prices, cex_prices) = swap_data
            .par_iter()
            .filter_map(|swap| self.rational_dex_price(swap, &metadata))
            .map(|(dex_price, _, cex1)| {
                (
                    f64::rounding_from(dex_price, RoundingMode::Nearest).0,
                    f64::rounding_from(cex1, RoundingMode::Nearest).0,
                )
            })
            .unzip();

        let cex_dex = CexDex {
            tx_hash: hash,
            gas_details: gas_details.clone(),
            swaps: swap_data,
            cex_prices,
            dex_prices,
        };

        Some((classified, Box::new(cex_dex)))
    }

    fn arb_gas(
        &self,
        arbs: Vec<Option<Rational>>,
        gas_details: &GasDetails,
        eth_price: &Rational,
    ) -> Option<Rational> {
        Some(
            arbs.into_iter().flatten().sum::<Rational>()
                - Rational::from(gas_details.gas_paid()) * eth_price,
        )
        .filter(|p| p > &Rational::ZERO)
    }

    pub fn get_cex_dex(
        &self,
        swap: &NormalizedSwap,
        metadata: &Metadata,
    ) -> (Option<Rational>, Option<Rational>) {
        self.rational_dex_price(&Actions::Swap(swap.clone()), metadata)
            .map(|(dex_price, cex_price1, cex_price2)| {
                let profit1 = self.profit_classifier(swap, &dex_price, &cex_price1);
                let profit2 = self.profit_classifier(swap, &dex_price, &cex_price2);

                (
                    Some(profit1).filter(|p| Rational::ZERO.lt(p)),
                    Some(profit2).filter(|p| Rational::ZERO.lt(p)),
                )
            })
            .unwrap_or((None, None))
    }

    fn profit_classifier(
        &self,
        swap: &NormalizedSwap,
        dex_price: &Rational,
        cex_price: &Rational,
    ) -> Rational {
        // Calculate the price differences between DEX and CEX
        let delta_price = cex_price - dex_price;

        // Calculate the potential profit
        delta_price * swap.amount_in.to_scaled_rational(18)
    }

    pub fn rational_dex_price(
        &self,
        swap: &Actions,
        metadata: &Metadata,
    ) -> Option<(Rational, Rational, Rational)> {
<<<<<<< HEAD
        let Actions::Swap(swap) = swap else {
            return None
        };
=======
        let Actions::Swap(swap) = swap else { return None };
>>>>>>> f1347d70

        let Some(decimals_in) = TOKEN_TO_DECIMALS.get(&swap.token_in.0) else {
            error!(missing_token=?swap.token_in, "missing token in token to decimal map");
            return None
        };
        //TODO(JOE): this is ugly asf, but we should have some metrics shit so we can
        // log it
        let Some(decimals_out) = TOKEN_TO_DECIMALS.get(&swap.token_out.0) else {
            error!(missing_token=?swap.token_in, "missing token in token to decimal map");
            return None
        };

        let adjusted_in = swap.amount_in.to_scaled_rational(*decimals_in);
        let adjusted_out = swap.amount_out.to_scaled_rational(*decimals_out);

        let centralized_prices = metadata.token_prices.get(&swap.token_out)?;

        Some((
            (adjusted_out / adjusted_in),
            centralized_prices.0.clone(),
            centralized_prices.1.clone(),
        ))
    }
}

#[async_trait::async_trait]
impl Inspector for CexDexInspector {
    async fn process_tree(
        &self,
        tree: Arc<TimeTree<Actions>>,
        meta_data: Arc<Metadata>,
    ) -> Vec<(ClassifiedMev, Box<dyn SpecificMev>)> {
        let intersting_state =
            tree.inspect_all(|node| node.subactions.iter().any(|action| action.is_swap()));

        intersting_state
            .into_par_iter()
            .filter_map(|(tx, nested_swaps)| {
                let gas_details = tree.get_gas_details(tx)?;
                // Flatten the nested Vec<Vec<V>> into a Vec<V>
                let swaps = nested_swaps.into_iter().collect::<Vec<_>>();
                let root = tree.get_root(tx)?;
                let eoa = root.head.address;
                let mev_contract = root.head.data.get_too_address();
                self.process_swap(tx, mev_contract, eoa, meta_data.clone(), gas_details, swaps)
            })
            .collect::<Vec<_>>()
    }
}<|MERGE_RESOLUTION|>--- conflicted
+++ resolved
@@ -151,13 +151,7 @@
         swap: &Actions,
         metadata: &Metadata,
     ) -> Option<(Rational, Rational, Rational)> {
-<<<<<<< HEAD
-        let Actions::Swap(swap) = swap else {
-            return None
-        };
-=======
         let Actions::Swap(swap) = swap else { return None };
->>>>>>> f1347d70
 
         let Some(decimals_in) = TOKEN_TO_DECIMALS.get(&swap.token_in.0) else {
             error!(missing_token=?swap.token_in, "missing token in token to decimal map");
