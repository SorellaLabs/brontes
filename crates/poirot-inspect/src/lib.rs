--- conflicted
+++ resolved
@@ -23,15 +23,10 @@
 pub struct ClassifiedMev {
     // can be multiple for sandwich
     pub tx_hash:     Vec<H256>,
-<<<<<<< HEAD
     pub mev_bot:     Address,
     pub gas_details: Vec<GasDetails>,
     pub tokens:      Vec<Address>,
     pub protocols:   Vec<(String, Address)>,
-=======
-    pub contract:    Address,
-    pub gas_details: Vec<GasDetails>,
->>>>>>> 258d4e6a
 
     pub block_number:                 u64,
     // results
