[package]
name = "poirot-inspect"
version = "0.1.0"
edition = "2021"

# See more keys and their definitions at https://doc.rust-lang.org/cargo/reference/manifest.html

[dependencies]
clickhouse = { git = "https://github.com/SorellaLabs/clickhouse.rs" }
hyper-tls = "0.5.0"
hyper.workspace = true
serde.workspace = true
async-trait.workspace = true
poirot-types.workspace = true
reth-primitives.workspace = true
# error handling
thiserror.workspace = true

# serde
serde_with = { version = "3.3.0", features = ["macros"] }

# numbers
malachite.workspace = true

<<<<<<< HEAD
sorella-db-clients = { git = "https://github.com/SorellaLabs/Database", package = "sorella-db-clients", branch = "modifications" }
=======
sorella-db-clients = { git = "https://github.com/SorellaLabs/Database", package = "sorella-db-clients" , branch = "modifications"}
reth-primitives.workspace = true
>>>>>>> d8e212f4
<|MERGE_RESOLUTION|>--- conflicted
+++ resolved
@@ -22,9 +22,4 @@
 # numbers
 malachite.workspace = true
 
-<<<<<<< HEAD
-sorella-db-clients = { git = "https://github.com/SorellaLabs/Database", package = "sorella-db-clients", branch = "modifications" }
-=======
-sorella-db-clients = { git = "https://github.com/SorellaLabs/Database", package = "sorella-db-clients" , branch = "modifications"}
-reth-primitives.workspace = true
->>>>>>> d8e212f4
+sorella-db-clients = { git = "https://github.com/SorellaLabs/Database", package = "sorella-db-clients", branch = "modifications" }