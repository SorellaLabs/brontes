--- conflicted
+++ resolved
@@ -101,11 +101,7 @@
     pub borrower:     Address,
     pub loaned_token: Address,
     pub loan_amount:  U256,
-<<<<<<< HEAD
     pub collateral:   Hashmap<Address, U256>
-=======
-    pub collateral:   HashMap<Address, U256>
->>>>>>> 969a2ce2
 }
 
 #[derive(Debug, Clone, Serialize, Row)]
@@ -116,11 +112,7 @@
     pub borrower:         Address,
     pub repayed_token:    Address,
     pub repayment_amount: U256,
-<<<<<<< HEAD
-    pub collateral:       Hashmap<Address, U256>
-=======
     pub collateral:       HashMap<Address, U256>
->>>>>>> 969a2ce2
 }
 
 pub trait NormalizedAction: Send + Sync + Clone {
