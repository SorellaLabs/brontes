use clickhouse::Row;
use reth_primitives::{Address, H256};
use serde::{Deserialize, Serialize};

use crate::{
    normalized_actions::{NormalizedLiquidation, NormalizedSwap},
    tree::GasDetails,
};

#[derive(Debug, Serialize, Deserialize, Row)]
pub struct MevBlock {
    block_hash:            H256,
    block_number:          u64,
    builder_address:       Address,
    proposer:              Address,
    proposer_rewards:      u64,
    mev_count:             u64,
    cumulative_gas_used:   u64,
    cumulative_gas_paid:   u64,
    bribe_amount:          u64,
    submission_eth_price:  u64,
    finalized_eth_price:   u64,
    submission_profit_usd: u64,
    finalized_profit_usd:  u64
}

#[derive(Debug, Serialize, Deserialize, Row)]
pub struct ClassifiedMev {
    // can be multiple for sandwich
    pub block_number:          u64,
    pub tx_hash:               H256,
    pub mev_bot:               Address,
    pub mev_type:              MevType,
    pub submission_profit_usd: f64,
<<<<<<< HEAD
    pub finalized_profit_usd: f64,
    pub submission_bribe_usd: f64,
    pub finalized_bribe_usd: f64,
=======
    pub submission_bribe_uds:  f64,
    pub finalized_bribe_usd:   f64
>>>>>>> ea20d68c
}

#[derive(Debug, Serialize, Deserialize)]
pub enum MevType {
    Sandwich,
    CexDex,
    Liquidation,
    Unknown
}

impl Row for MevType {
    const COLUMN_NAMES: &'static [&'static str] = &["mev_type"];
}

pub trait SpecificMev: Serialize + Row {
    const MEV_TYPE: MevType;
}

#[derive(Debug, Serialize, Row)]
pub struct Sandwich {
    pub front_run:             H256,
    pub front_run_gas_details: GasDetails,
    pub front_run_swaps:       Vec<NormalizedSwap>,
    pub victim:                Vec<H256>,
    pub victim_gas_details:    Vec<GasDetails>,
    pub victim_swaps:          Vec<NormalizedSwap>,
    pub back_run:              H256,
    pub back_run_gas_details:  GasDetails,
    pub back_run_swaps:        Vec<NormalizedSwap>,
    pub mev_bot:               Address
}

impl SpecificMev for Sandwich {
    const MEV_TYPE: MevType = MevType::Sandwich;
}

#[derive(Debug, Serialize, Row)]
pub struct CexDex {
<<<<<<< HEAD
    pub tx_hash: H256,
    pub swaps: Vec<NormalizedSwap>,
    pub cex_prices: Vec<f64>,
    pub dex_prices: Vec<f64>,
    pub gas_details: Vec<GasDetails>,
}

pub struct Liquidation {
    pub trigger: H256,
    pub liquidation_tx_hash: H256,
    pub liquidation_gas_details: GasDetails,
    pub liquidation_swaps: Vec<NormalizedSwap>,
    pub liquidation: Vec<NormalizedLiquidation>,
=======
    pub swaps:       Vec<NormalizedSwap>,
    pub cex_prices:  Vec<f64>,
    pub dex_prices:  Vec<f64>,
    pub gas_details: Vec<GasDetails>
}

impl SpecificMev for CexDex {
    const MEV_TYPE: MevType = MevType::CexDex;
>>>>>>> ea20d68c
}<|MERGE_RESOLUTION|>--- conflicted
+++ resolved
@@ -9,37 +9,32 @@
 
 #[derive(Debug, Serialize, Deserialize, Row)]
 pub struct MevBlock {
-    block_hash:            H256,
-    block_number:          u64,
-    builder_address:       Address,
-    proposer:              Address,
-    proposer_rewards:      u64,
-    mev_count:             u64,
-    cumulative_gas_used:   u64,
-    cumulative_gas_paid:   u64,
-    bribe_amount:          u64,
-    submission_eth_price:  u64,
-    finalized_eth_price:   u64,
+    block_hash: H256,
+    block_number: u64,
+    builder_address: Address,
+    proposer: Address,
+    proposer_rewards: u64,
+    mev_count: u64,
+    cumulative_gas_used: u64,
+    cumulative_gas_paid: u64,
+    bribe_amount: u64,
+    submission_eth_price: u64,
+    finalized_eth_price: u64,
     submission_profit_usd: u64,
-    finalized_profit_usd:  u64
+    finalized_profit_usd: u64,
 }
 
 #[derive(Debug, Serialize, Deserialize, Row)]
 pub struct ClassifiedMev {
     // can be multiple for sandwich
-    pub block_number:          u64,
-    pub tx_hash:               H256,
-    pub mev_bot:               Address,
-    pub mev_type:              MevType,
+    pub block_number: u64,
+    pub tx_hash: H256,
+    pub mev_bot: Address,
+    pub mev_type: MevType,
     pub submission_profit_usd: f64,
-<<<<<<< HEAD
     pub finalized_profit_usd: f64,
     pub submission_bribe_usd: f64,
     pub finalized_bribe_usd: f64,
-=======
-    pub submission_bribe_uds:  f64,
-    pub finalized_bribe_usd:   f64
->>>>>>> ea20d68c
 }
 
 #[derive(Debug, Serialize, Deserialize)]
@@ -47,7 +42,7 @@
     Sandwich,
     CexDex,
     Liquidation,
-    Unknown
+    Unknown,
 }
 
 impl Row for MevType {
@@ -60,16 +55,16 @@
 
 #[derive(Debug, Serialize, Row)]
 pub struct Sandwich {
-    pub front_run:             H256,
+    pub front_run: H256,
     pub front_run_gas_details: GasDetails,
-    pub front_run_swaps:       Vec<NormalizedSwap>,
-    pub victim:                Vec<H256>,
-    pub victim_gas_details:    Vec<GasDetails>,
-    pub victim_swaps:          Vec<NormalizedSwap>,
-    pub back_run:              H256,
-    pub back_run_gas_details:  GasDetails,
-    pub back_run_swaps:        Vec<NormalizedSwap>,
-    pub mev_bot:               Address
+    pub front_run_swaps: Vec<NormalizedSwap>,
+    pub victim: Vec<H256>,
+    pub victim_gas_details: Vec<GasDetails>,
+    pub victim_swaps: Vec<NormalizedSwap>,
+    pub back_run: H256,
+    pub back_run_gas_details: GasDetails,
+    pub back_run_swaps: Vec<NormalizedSwap>,
+    pub mev_bot: Address,
 }
 
 impl SpecificMev for Sandwich {
@@ -78,12 +73,15 @@
 
 #[derive(Debug, Serialize, Row)]
 pub struct CexDex {
-<<<<<<< HEAD
     pub tx_hash: H256,
     pub swaps: Vec<NormalizedSwap>,
     pub cex_prices: Vec<f64>,
     pub dex_prices: Vec<f64>,
     pub gas_details: Vec<GasDetails>,
+}
+
+impl SpecificMev for CexDex {
+    const MEV_TYPE: MevType = MevType::CexDex;
 }
 
 pub struct Liquidation {
@@ -92,14 +90,4 @@
     pub liquidation_gas_details: GasDetails,
     pub liquidation_swaps: Vec<NormalizedSwap>,
     pub liquidation: Vec<NormalizedLiquidation>,
-=======
-    pub swaps:       Vec<NormalizedSwap>,
-    pub cex_prices:  Vec<f64>,
-    pub dex_prices:  Vec<f64>,
-    pub gas_details: Vec<GasDetails>
-}
-
-impl SpecificMev for CexDex {
-    const MEV_TYPE: MevType = MevType::CexDex;
->>>>>>> ea20d68c
 }