<<<<<<< HEAD
use crate::normalized_actions::NormalizedAction;
=======
>>>>>>> 7ab5a946
use reth_primitives::{Address, H256};
use std::collections::HashMap;
use tracing::error;

pub struct Node<V: NormalizedAction> {
    pub inner: Vec<Node<V>>,
    pub frozen: bool,

    /// This only has values when the node is frozen
    pub subactions: Vec<V>,
    pub address: Address,
    pub data: V,
}

impl<V: NormalizedAction> Node<V> {
    pub fn is_frozen(&self) -> bool {
        self.frozen
    }

    pub fn freeze(&mut self) {
        self.subactions = self.get_all_sub_actions();
        self.frozen = true
    }

    /// The address here is the from address for the trace
    pub fn insert(&mut self, address: Address, n: Node<V>) -> bool {
        if self.frozen {
            return false;
        }

        if address == self.address {
            let mut cur_stack = self.current_call_stack();
            cur_stack.pop();
            if !cur_stack.contains(&address) {
                self.inner.iter_mut().for_each(|n| n.freeze());
                self.inner.push(n);
                return true;
            }
        }

        let last = self.inner.last_mut().expect("building tree went wrong");
        return last.insert(address, n);
    }

    pub fn get_all_sub_actions(&self) -> Vec<V> {
        if self.frozen {
            self.subactions.clone()
        } else {
            self.inner.iter().flat_map(|inner| inner.get_all_sub_actions()).collect()
        }
    }

    pub fn current_call_stack(&self) -> Vec<Address> {
        let Some(mut stack) = self.inner.last().map(|n| n.current_call_stack()) else {
            return vec![self.address];
        };

        stack.push(self.address);

        stack
    }

    pub fn inspect<F>(&mut self, result: &mut Vec<Vec<V>>, call: &F) -> bool
    where
        F: Fn(&mut Vec<V>) -> bool,
    {
        let mut subactions = self.get_all_sub_actions();

        // the previous sub-action was best
        if !call(&mut subactions) {
            return false;
        }
        let lower_has_better = self.inner.iter_mut().map(|i| i.inspect(result, call)).any(|f| f);

        // if all child nodes don't have a best sub-action. Then the current node is the best.
        if !lower_has_better {
            result.push(subactions);
            return true;
        }
<<<<<<< HEAD
        // lower node has a better subaction.
        return false;
=======
        // lower node has a better sub-action.
        return false
>>>>>>> 7ab5a946
    }

    pub fn map<F>(&mut self, call: &F)
    where
        F: Fn(&mut Node<V>) -> bool,
    {
        if call(self) {
            self.inner.iter_mut().for_each(|i| i.map(call))
        }
    }
}

pub struct Root<V: NormalizedAction> {
    pub head: Node<V>,
    pub tx_hash: H256,
}

impl<V: NormalizedAction> Root<V> {
    pub fn insert(&mut self, from: Address, node: Node<V>) {
        if !self.head.insert(from, node) {
            error!("failed to insert node");
        }
    }

    pub fn inspect<F>(&mut self, call: &F) -> Vec<Vec<V>>
    where
        F: Fn(&mut Vec<V>) -> bool,
    {
        let mut result = Vec::new();
        self.head.inspect(&mut result, call);

        result
    }

    pub fn map<F>(&mut self, call: &F)
    where
        F: Fn(&mut Node<V>) -> bool,
    {
        self.head.map(call)
    }
}

pub struct TimeTree<V: NormalizedAction> {
    pub roots: Vec<Root<V>>,
}

impl<V: NormalizedAction> TimeTree<V> {
    pub fn new(txes: usize) -> Self {
        Self { roots: Vec::with_capacity(txes) }
    }

    pub fn insert_root(&mut self, root: Root<V>) {
        self.roots.push(root);
    }

    pub fn insert_node(&mut self, from: Address, node: Node<V>) {
        self.roots.last_mut().expect("no root_nodes inserted").insert(from, node);
    }

    pub fn inspect<F>(&mut self, hash: H256, call: F) -> Vec<Vec<V>>
    where
        F: Fn(&mut Vec<V>) -> bool,
    {
        if let Some(root) = self.roots.iter_mut().find(|r| r.tx_hash == hash) {
            return root.inspect(&call);
        } else {
            vec![]
        }
    }

    pub fn inspect_all<F>(&mut self, call: F) -> HashMap<H256, Vec<Vec<V>>>
    where
        F: Fn(&mut Vec<V>) -> bool,
    {
        self.roots.iter_mut().map(|r| (r.tx_hash, r.inspect(&call))).collect()
    }

    /// returns true if the mapper wants to execute on a lower node
    pub fn map<F>(&mut self, call: &F)
    where
        F: Fn(&mut Node<V>) -> bool,
    {
        self.roots.iter_mut().for_each(|root| root.map(call));
    }
}<|MERGE_RESOLUTION|>--- conflicted
+++ resolved
@@ -1,7 +1,4 @@
-<<<<<<< HEAD
 use crate::normalized_actions::NormalizedAction;
-=======
->>>>>>> 7ab5a946
 use reth_primitives::{Address, H256};
 use std::collections::HashMap;
 use tracing::error;
@@ -81,13 +78,8 @@
             result.push(subactions);
             return true;
         }
-<<<<<<< HEAD
-        // lower node has a better subaction.
+        // lower node has a better sub-action.
         return false;
-=======
-        // lower node has a better sub-action.
-        return false
->>>>>>> 7ab5a946
     }
 
     pub fn map<F>(&mut self, call: &F)
