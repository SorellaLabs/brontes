[package]
name = "brontes-pricing"
version = "0.1.0"
edition = "2021"

[[bench]]
name = "bench"
harness = false

[dependencies]
#brontes 
brontes-types.workspace = true

itertools = "0.12.0"
redefined.workspace = true

futures.workspace = true
thiserror.workspace = true

# reth 
reth-rpc-types.workspace = true
reth-primitives.workspace = true
reth-db.workspace = true
reth-codecs.workspace = true

# tracing
tracing.workspace = true
# async
rayon.workspace = true
tokio = { workspace = true, features = ["full"] }

# numbers
malachite = { workspace = true, features = ["enable_serde"] }

# serde
serde = { workspace = true, features = ["derive"] }
serde_json.workspace = true
erased-serde = "0.3.31"
serde_with.workspace = true
serde_repr.workspace = true
alloy-rlp = { workspace = true, features = ["arrayvec"] }

# pathfinding 
pathfinding = "4.8.1"
rustc-hash = "1.1.0"
indexmap = "=2.2.2"

# misc
phf.workspace = true
strum = { workspace = true, features = ["derive"] }
auto_impl.workspace = true
alloy-primitives = { workspace = true, features = ["serde"] }
alloy-sol-types.workspace = true
alloy-sol-macro = { workspace = true, features = ["json"] }
alloy-dyn-abi.workspace = true
parking_lot.workspace = true
petgraph = "0.6.4"
derive_more.workspace = true
async-trait.workspace = true
num-bigfloat = "1.7.0"
parity-scale-codec = { version = "3.2.1", features = ["derive", "bytes"] }
codecs-derive.workspace = true
proptest = "1.4"
proptest-derive = "0.4"
arbitrary = "1.3"
rand = "0.8.5"
modular-bitfield = "0.11.2"
bytes = "1.5"
eyre.workspace = true
rkyv.workspace = true
dashmap = "5.5.3"

criterion = { version = "0.5", features = [
  "async",
  "async_tokio",
], optional = true }

[dev-dependencies]
pricing-test-utils = { path = "./pricing-test-utils" }
brontes-pricing = { workspace = true, features = ["tests"] }
brontes-core = { workspace = true, features = ["tests"] }
brontes-database = { workspace = true, features = ["tests"] }
brontes-classifier = { workspace = true, features = ["tests"] }
brontes-types = { workspace = true, features = ["tests"] }
reth-tracing-ext = { workspace = true, features = ["tests"] }
brontes-macros.workspace = true
dotenv.workspace = true
tokio.workspace = true
<<<<<<< HEAD
reth-tracing-ext.workspace = true
reth-provider.workspace = true
criterion = { version = "0.5" }
=======
>>>>>>> 54a2812c
rand = "0.8.5"
eyre.workspace = true

[features]
default = []
tests = ["criterion"]
uni-v3-ticks = []
local-reth = [
  "reth-tracing-ext/local-reth",
  "pricing-test-utils/local-reth",
  "brontes-types/local-reth",
  "brontes-core/local-reth",
  "brontes-classifier/local-reth",
  "brontes-database/local-reth",
]
local-clickhouse = [
  "pricing-test-utils/local-clickhouse",
  "reth-tracing-ext/local-clickhouse",
  "brontes-core/local-clickhouse",
  "brontes-classifier/local-clickhouse",
  "brontes-database/local-clickhouse",
]<|MERGE_RESOLUTION|>--- conflicted
+++ resolved
@@ -86,12 +86,8 @@
 brontes-macros.workspace = true
 dotenv.workspace = true
 tokio.workspace = true
-<<<<<<< HEAD
 reth-tracing-ext.workspace = true
 reth-provider.workspace = true
-criterion = { version = "0.5" }
-=======
->>>>>>> 54a2812c
 rand = "0.8.5"
 eyre.workspace = true
 
