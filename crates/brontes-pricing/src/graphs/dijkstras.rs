--- conflicted
+++ resolved
@@ -227,12 +227,8 @@
 /// assert_eq!(vec![101], build_path(&101, &parents));
 /// ```
 #[allow(clippy::implicit_hasher)]
-<<<<<<< HEAD
-#[allow(unused)]
-=======
 #[allow(dead_code)]
 //TODO: Will prune if not used
->>>>>>> 65e62d08
 pub fn build_path<N, C>(target: &N, parents: &HashMap<N, (N, C)>) -> Vec<N>
 where
     N: Eq + Hash + Clone,
