--- conflicted
+++ resolved
@@ -125,11 +125,7 @@
     IN: IntoIterator<Item = (N, C)>,
     FS: Fn(&N) -> bool + Send + Sync,
 {
-<<<<<<< HEAD
-    let k = k.unwrap_or(usize::MAX);
-=======
     let iter_k = k.unwrap_or(usize::MAX);
->>>>>>> 7d5e4122
     let tp = rayon::ThreadPoolBuilder::default()
         .num_threads(4)
         .thread_name(|i| format!("yen thread {i}"))
@@ -147,24 +143,15 @@
     // A min-heap to store our lowest-cost route candidate
     let mut k_routes = BinaryHeap::new();
     let start = SystemTime::now();
-<<<<<<< HEAD
-    for ki in 0..(k - 1) {
-        if routes.len() <= ki || routes.len() == k {
-=======
     for ki in 0..(iter_k - 1) {
         if routes.len() <= ki || routes.len() == iter_k {
->>>>>>> 7d5e4122
             // We have no more routes to explore, or we have found enough.
             break
         }
 
-<<<<<<< HEAD
-        if SystemTime::now().duration_since(start).unwrap() > extra_path_timeout {
-=======
         if SystemTime::now().duration_since(start).unwrap() > extra_path_timeout
             && k.map(|k| k >= routes.len()).unwrap_or(true)
         {
->>>>>>> 7d5e4122
             tracing::debug!("timeout for extra routes hit");
             break
         }
