use std::{
    cmp::max,
    collections::{HashMap, HashSet},
    ops::{Deref, DerefMut},
    time::{Duration, SystemTime},
};

use alloy_primitives::Address;
use brontes_types::pair::Pair;
use itertools::Itertools;
use petgraph::prelude::*;
use tracing::{error, info};

use super::yens::yen;
use crate::{LoadState, PoolPairInfoDirection, PoolPairInformation, Protocol, SubGraphEdge};

#[derive(Debug, Clone, Copy, PartialEq, Eq, Hash, PartialOrd, Ord)]
pub struct EdgeWithInsertBlock {
    pub inner:        PoolPairInformation,
    pub insert_block: u64,
}

impl EdgeWithInsertBlock {
    pub fn new(
        pool_addr: Address,
        dex: Protocol,
        token0: Address,
        token1: Address,
        block_added: u64,
    ) -> Self {
        Self {
            inner:        PoolPairInformation::new(pool_addr, dex, token0, token1),
            insert_block: block_added,
        }
    }
}

impl Deref for EdgeWithInsertBlock {
    type Target = PoolPairInformation;

    fn deref(&self) -> &Self::Target {
        &self.inner
    }
}

impl DerefMut for EdgeWithInsertBlock {
    fn deref_mut(&mut self) -> &mut Self::Target {
        &mut self.inner
    }
}
/// [`AllPairGraph`] Represents the interconnected network of token pairs in
/// decentralized exchanges (DEXs), crucial for the BrontesBatchPricer system's
/// ability to analyze and calculate token prices.
///
/// [`AllPairGraph`] forms a graph structure where each node represents a token
/// and each edge a connection between tokens, typically through a liquidity
/// pool. This structure allows for efficient navigation and identification of
/// trading routes, and for determining the relative prices of tokens.
///
/// The graph is dynamic, adapting to the ever-changing landscape of the DEX
/// environment. It incorporates new tokens and pools as they emerge, and
/// adjusts or removes connections when changes in liquidity or pool validity
/// occur. This ensures that the representation of the token network remains
/// accurate and current.
///
/// The ability to assess the number of connections a token has, as well as to
/// identify paths for trading between any two tokens, is fundamental to the
/// system. It enables the evaluation of liquidity and trading opportunities.
/// The graph also provides the capability to exclude certain paths or
/// connections, catering to scenarios where specific routes might
/// be temporarily infeasible or less desirable.
#[derive(Debug, Clone)]
pub struct AllPairGraph {
    graph:          UnGraph<(), Vec<EdgeWithInsertBlock>, usize>,
    token_to_index: HashMap<Address, usize>,
}

impl AllPairGraph {
    pub fn init_from_hashmap(all_pool_data: HashMap<(Address, Protocol), Pair>) -> Self {
        let mut graph = UnGraph::<(), Vec<EdgeWithInsertBlock>, usize>::default();

        let mut token_to_index = HashMap::new();
        let mut connections: HashMap<(usize, usize), Vec<EdgeWithInsertBlock>> = HashMap::new();

        let t0 = SystemTime::now();

        all_pool_data
            .into_iter()
            .sorted()
            .for_each(|((pool_addr, dex), pair)| {
                if !dex.has_state_updater() {
                    return
                }
                // because this is undirected, doesn't matter what order the nodes are connected
                // so we sort so we can just have a collection of edges for just one
                // way
                let ordered_pair = pair.ordered();

                // fetch the node or create node it if it doesn't exist
                let addr0 = *token_to_index
                    .entry(ordered_pair.0)
                    .or_insert_with(|| graph.add_node(()).index());

                // fetch the node or create node it if it doesn't exist
                let addr1 = *token_to_index
                    .entry(ordered_pair.1)
                    .or_insert_with(|| graph.add_node(()).index());

                let info = EdgeWithInsertBlock::new(pool_addr, dex, pair.0, pair.1, 0);
                connections.entry((addr0, addr1)).or_default().push(info);
            });

        let t1 = SystemTime::now();
        let delta = t1.duration_since(t0).unwrap().as_micros();
        info!("linked all graph edges in {}us", delta);
        let t0 = SystemTime::now();

        graph.extend_with_edges(
            connections
                .into_iter()
<<<<<<< HEAD
=======
                .sorted()
>>>>>>> 7d5e4122
                .map(|((n0, n1), v)| (n0, n1, v))
                .collect::<Vec<_>>(),
        );

        let t1 = SystemTime::now();
        let delta = t1.duration_since(t0).unwrap().as_micros();

        info!(
            nodes=%graph.node_count(),
            edges=%graph.edge_count(),
            tokens=%token_to_index.len(),
            "built graph in {}us", delta
        );

        Self { graph, token_to_index }
    }

    pub fn edge_count(&self, n0: Address, n1: Address) -> usize {
        let Some(n0) = self.token_to_index.get(&n0) else {
            return 0;
        };
        let Some(n1) = self.token_to_index.get(&n1) else {
            return 0;
        };
        let n0 = *n0;
        let n1 = *n1;

        let Some(edge) = self.graph.find_edge(n0.into(), n1.into()) else {
            return 0;
        };
        self.graph.edge_weight(edge).unwrap().len()
    }

    pub fn remove_empty_address(
        &mut self,
        pool_pair: Pair,
        pool_addr: Address,
    ) -> Option<(Address, Protocol, Pair)> {
        let n0 = self.token_to_index.get(&pool_pair.0)?;
        let n1 = self.token_to_index.get(&pool_pair.1)?;

        let edge = self.graph.find_edge((*n0).into(), (*n1).into())?;
        let weights = self.graph.edge_weight_mut(edge)?;
        let bad_pool = weights.iter().find(|e| e.pool_addr == pool_addr).cloned()?;
        weights.retain(|e| e.pool_addr != pool_addr);
        if weights.is_empty() {
            self.graph.remove_edge(edge);
        }

        Some((bad_pool.pool_addr, bad_pool.dex_type, pool_pair))
    }

    pub fn add_node(&mut self, pair: Pair, pool_addr: Address, dex: Protocol, block: u64) {
        let pool_pair = EdgeWithInsertBlock::new(pool_addr, dex, pair.0, pair.1, block);

        let node_0 = *self
            .token_to_index
            .entry(pair.0)
            .or_insert(self.graph.add_node(()).index());

        let node_1 = *self
            .token_to_index
            .entry(pair.1)
            .or_insert(self.graph.add_node(()).index());

        if let Some(edge) = self.graph.find_edge(node_0.into(), node_1.into()) {
            let mut pools = self.graph.edge_weight(edge).unwrap().clone();
            pools.push(pool_pair);
            self.graph.update_edge(node_0.into(), node_1.into(), pools);
        } else {
            let pair = vec![pool_pair];

            self.graph.add_edge(node_0.into(), node_1.into(), pair);
        }
    }

    pub fn get_paths_ignoring(
        &self,
        pair: Pair,
        ignore: &HashSet<Pair>,
        block: u64,
        connectivity_wight: usize,
        connections: Option<usize>,
        timeout: Duration,
    ) -> Vec<Vec<Vec<SubGraphEdge>>> {
        if pair.0 == pair.1 {
            error!("Invalid pair, both tokens have the same address");
            return vec![]
        }

        let Some(start_idx) = self.token_to_index.get(&pair.0) else {
            let addr = pair.0;
            error!(?addr, "no node for address");
            return vec![];
        };
        let Some(end_idx) = self.token_to_index.get(&pair.1) else {
            let addr = pair.1;
            error!(?addr, "no node for address");
            return vec![];
        };

        yen(
            start_idx,
            |cur_node| {
                let cur_node: NodeIndex<usize> = (*cur_node).into();
                let edges = self.graph.edges(cur_node).collect_vec();
                let edge_len = edges.len() as isize;
                let weight = max(1, connectivity_wight as isize - edge_len);

                edges
                    .into_iter()
                    .filter(|f| {
                        if f.weight().iter().all(|e| e.insert_block > block) {
                            return false
                        }

                        let edge = f.weight().first().unwrap();
                        let created_pair = Pair(edge.token_0, edge.token_1).ordered();
                        !ignore.contains(&created_pair)
                    })
                    .filter(|e| !(e.source() == cur_node && e.target() == cur_node))
                    .map(|e| if e.source() == cur_node { e.target() } else { e.source() })
                    .map(|n| (n.index(), weight))
                    .collect_vec()
            },
            |node| node == end_idx,
            |node0, node1| (*node0, *node1),
            connections,
            10_000,
            timeout,
        )
        .into_iter()
        .map(|(nodes, _)| {
            let path_length = nodes.len();
            nodes
                .into_iter()
                // default entry
                .filter(|(n0, n1)| n0 != n1)
                .enumerate()
                .map(|(i, (node0, node1))| {
                    self.graph
                        .edge_weight(
                            self.graph
                                .find_edge(node0.into(), node1.into())
                                .expect("no edge found"),
                        )
                        .unwrap()
                        .clone()
                        .into_iter()
                        .filter(|info| info.insert_block <= block)
                        .map(|info| {
                            let created_pair = Pair(info.token_0, info.token_1).ordered();
                            if ignore.contains(&created_pair) {
                                tracing::error!("ignore pair found in result");
                            }
                            let index = *self.token_to_index.get(&info.token_0).unwrap();
                            SubGraphEdge::new(
                                PoolPairInfoDirection {
                                    info:       *info,
                                    token_0_in: node0 == index,
                                },
                                i as u8,
                                (path_length - i) as u8,
                            )
                        })
                        .collect_vec()
                })
                .collect_vec()
        })
        .collect_vec()
    }

    pub fn get_all_known_addresses(&self) -> Vec<Address> {
        self.token_to_index.keys().copied().collect_vec()
    }
}<|MERGE_RESOLUTION|>--- conflicted
+++ resolved
@@ -118,10 +118,7 @@
         graph.extend_with_edges(
             connections
                 .into_iter()
-<<<<<<< HEAD
-=======
                 .sorted()
->>>>>>> 7d5e4122
                 .map(|((n0, n1), v)| (n0, n1, v))
                 .collect::<Vec<_>>(),
         );
