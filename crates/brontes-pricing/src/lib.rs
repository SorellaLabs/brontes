#![allow(unused)]
pub mod exchanges;
mod graph;
pub mod types;
use std::{
    collections::{hash_map::Entry, HashMap, HashSet, VecDeque},
    sync::Arc,
    task::Poll,
};

use alloy_primitives::{Address, U256};
use brontes_types::{
    exchanges::StaticBindingsDb,
    extra_processing::Pair,
    normalized_actions::{Actions, NormalizedAction, NormalizedSwap},
    traits::TracingProvider,
};
use ethers::core::k256::elliptic_curve::bigint::Zero;
use exchanges::lazy::{LazyExchangeLoader, LazyResult};
pub use exchanges::*;
use futures::{Future, Stream, StreamExt};
pub use graph::PairGraph;
use graph::{PoolPairInfoDirection, PoolPairInformation};
use tokio::sync::mpsc::UnboundedReceiver;
use tracing::{debug, error, info, warn};
use types::{DexPrices, DexQuotes, PoolKeyWithDirection, PoolStateSnapShot, PoolUpdate};

use crate::types::{PoolKey, PoolKeysForPair, PoolState};

pub struct StateBuffer {
    pub updates:   HashMap<u64, VecDeque<(Address, PoolUpdate)>>,
    pub overrides: HashMap<u64, HashSet<Address>>,
}
impl StateBuffer {
    pub fn new() -> Self {
        Self { updates: HashMap::default(), overrides: HashMap::default() }
    }
}

pub struct BrontesBatchPricer<T: TracingProvider> {
    quote_asset: Address,
    run:         u64,
    batch_id:    u64,

    update_rx: UnboundedReceiver<PoolUpdate>,

    current_block:   u64,
    completed_block: u64,

    buffer: StateBuffer,

    new_graph_pairs: HashMap<u64, Vec<(Address, StaticBindingsDb, Pair)>>,

    /// holds all token pairs for the given chunk.
    pair_graph:      PairGraph,
    /// lazy loads dex pairs so we only fetch init state that is needed
    lazy_loader:     LazyExchangeLoader<T>,
    /// mutable version of the pool. used for producing deltas
    mut_state:       HashMap<Address, PoolState>,
    /// tracks the last updated key for the given pool
    last_update:     HashMap<Address, PoolKey>,
    /// quotes
    dex_quotes:      HashMap<u64, DexQuotes>,
    /// the pool-key with finalized state
    finalized_state: HashMap<PoolKey, PoolStateSnapShot>,
}

impl<T: TracingProvider> BrontesBatchPricer<T> {
    pub fn new(
        quote_asset: Address,
        run: u64,
        batch_id: u64,
        pair_graph: PairGraph,
        update_rx: UnboundedReceiver<PoolUpdate>,
        provider: Arc<T>,
        current_block: u64,
        new_graph_pairs: HashMap<u64, Vec<(Address, StaticBindingsDb, Pair)>>,
    ) -> Self {
        Self {
            new_graph_pairs,
            quote_asset,
            buffer: StateBuffer::new(),
            run,
            batch_id,
            update_rx,
            pair_graph,
            finalized_state: HashMap::default(),
            dex_quotes: HashMap::default(),
            lazy_loader: LazyExchangeLoader::new(provider),
            mut_state: HashMap::default(),
            last_update: HashMap::default(),
            current_block,
            completed_block: current_block,
        }
    }

    // will always be in order
    fn on_message(&mut self, msg: PoolUpdate) {
        // we want to capture these
        if msg.block > self.current_block {
            self.current_block = msg.block;
            for (pool_addr, dex, pair) in self
                .new_graph_pairs
                .remove(&self.current_block)
                .unwrap_or_default()
            {
                self.pair_graph.add_node(pair, pool_addr, dex);
            }
        }

        if msg.action.is_transfer() {
            let pair = msg.get_pair(self.quote_asset);

            self.update_dex_quotes(msg.block, msg.tx_idx, msg.get_pair(self.quote_asset).unwrap());
            self.update_dex_quotes(
                msg.block,
                msg.tx_idx,
                msg.get_pair(self.quote_asset).unwrap().flip(),
            );
            return
        }

        let addr = msg.get_pool_address();

        // if we already have the state, we want to buffer the update to allow for all
        // init fetches to be done so that we can then go through and apply all
        // price transitions correctly to ensure order
        if self.mut_state.contains_key(&addr) || self.lazy_loader.is_loading(&addr) {
            self.buffer
                .updates
                .entry(msg.block)
                .or_default()
                .push_back((addr, msg));
        } else {
            self.on_new_pool(msg)
        }
    }

    fn queue_loading(&mut self, pair: Pair, trigger_update: PoolUpdate) {
        for pool_info in self
            .pair_graph
            .get_path(pair)
            .flatten()
            .filter(|f| {
                !(self.mut_state.contains_key(&f.info.pool_addr)
                    || self.lazy_loader.is_loading(&f.info.pool_addr))
            })
            .collect::<Vec<_>>()
        {
            // load exchange
            self.lazy_loader.lazy_load_exchange(
                pool_info.info.pool_addr,
                trigger_update.block,
                pool_info.info.dex_type,
            );

            // we buffer the update for all of the pool state with there specific addresses
            // this is so that when the pool resolves,
            self.buffer
                .updates
                .entry(trigger_update.block)
                .or_default()
                .push_back((pool_info.info.pool_addr, trigger_update.clone()));
        }
    }

    fn on_new_pool(&mut self, msg: PoolUpdate) {
        let Some(pair) = msg.get_pair(self.quote_asset) else {
            warn!(pool_update=?msg, "was not able to derive pair from update");
            return
        };

        // we add support for fetching the pair as well as each individual token with
        // the given quote asset
        let mut trigger_update = msg.clone();
        trigger_update.logs = vec![];

        // add first direction
        let pair0 = Pair(pair.0, self.quote_asset);
        trigger_update.action = make_fake_swap(pair0);
        self.queue_loading(pair0, trigger_update.clone());

        // add second direction
        let pair1 = Pair(pair.1, self.quote_asset);
        trigger_update.action = make_fake_swap(pair1);
        self.queue_loading(pair1, trigger_update);

        // add default pair
        self.queue_loading(pair, msg.clone());
        // flipped default
        self.queue_loading(pair.flip(), msg.clone());
    }

    fn update_dex_quotes(&mut self, block: u64, tx_idx: u64, pool_pair: Pair) {
        if pool_pair.0 == pool_pair.1 {
            return
        }

        let pool_keys = self
            .pair_graph
            .get_path(pool_pair)
            .map(|pairs| {
                PoolKeysForPair(
                    pairs
                        .into_iter()
                        .filter_map(|pair_details| {
                            Some(PoolKeyWithDirection::new(
                                *self.last_update.get(&pair_details.info.pool_addr)?,
                                pair_details.get_base_token(),
                            ))
                        })
                        .collect::<Vec<_>>(),
                )
            })
            .collect::<Vec<_>>();

        if pool_keys.is_empty() {
            debug!(?pool_pair, "no keys found for pair");
            return
        }

        match self.dex_quotes.entry(block) {
            Entry::Occupied(mut quotes) => {
                let q = quotes.get_mut();
                let size = q.0.len();
                // make sure to pad the vector to the proper index
                for _ in size..=tx_idx as usize {
                    q.0.push(None)
                }
                // take the empty if exists
                let tx = q.0.get_mut(tx_idx as usize).unwrap();

                if let Some(tx) = tx.as_mut() {
                    tx.insert(pool_pair, pool_keys);
                } else {
                    let mut tx_pairs = HashMap::default();
                    tx_pairs.insert(pool_pair, pool_keys);
                    *tx = Some(tx_pairs)
                }
            }
            Entry::Vacant(v) => {
                // pad the vec to the tx index
                let mut vec = Vec::new();
                for _ in 0..tx_idx as usize {
                    vec.push(None);
                }
                // insert
                let mut map = HashMap::new();
                map.insert(pool_pair, pool_keys);

                vec.push(Some(map));
                v.insert(DexQuotes(vec));
            }
        }
    }

    // doesn't apply the state transfer given the pool is from end of block
    fn init_new_pool_override(&mut self, addr: Address, msg: PoolUpdate) {
        let tx_idx = msg.tx_idx;
        let block = msg.block;
        let Some(pool_pair) = msg.get_pair(self.quote_asset) else { return };

        if let Some((key, state)) = self.mut_state.get_mut(&addr).map(|inner| {
            let nonce = inner.nonce();
            let snap = inner.into_snapshot();

            let key = PoolKey {
                pool:         addr,
                run:          self.run,
                batch:        self.batch_id,
                update_nonce: nonce,
            };
            (key, snap)
        }) {
            // insert new state snapshot with new key
            self.finalized_state.insert(key, state);
            // update address to new key
            self.last_update.insert(addr, key);

            let pair0 = Pair(pool_pair.0, self.quote_asset);
            let pair1 = Pair(pool_pair.1, self.quote_asset);

            self.update_dex_quotes(block, tx_idx, pool_pair);
            self.update_dex_quotes(block, tx_idx, pool_pair.flip());
            self.update_dex_quotes(block, tx_idx, pair0);
            self.update_dex_quotes(block, tx_idx, pair1);
        }
    }

    fn update_known_state(&mut self, addr: Address, msg: PoolUpdate) {
        let tx_idx = msg.tx_idx;
        let block = msg.block;
        let Some(pool_pair) = msg.get_pair(self.quote_asset) else { return };

        if let Some((key, state)) = self.mut_state.get_mut(&addr).map(|inner| {
            // if we have the pair loaded. increment_state
            let (nonce, snapshot) = inner.increment_state(msg);
            let key = PoolKey {
                pool:         addr,
                run:          self.run,
                batch:        self.batch_id,
                update_nonce: nonce,
            };
            (key, snapshot)
        }) {
            // insert new state snapshot with new key
            self.finalized_state.insert(key, state);
            // update address to new key
            self.last_update.insert(addr, key);

            let pair0 = Pair(pool_pair.0, self.quote_asset);
            let pair1 = Pair(pool_pair.1, self.quote_asset);

            self.update_dex_quotes(block, tx_idx, pool_pair);
            self.update_dex_quotes(block, tx_idx, pool_pair.flip());
            self.update_dex_quotes(block, tx_idx, pair0);
            self.update_dex_quotes(block, tx_idx, pair1);
        }
    }

    fn can_progress(&self) -> bool {
        self.lazy_loader.requests_for_block(&self.completed_block) == 0
            && self.completed_block < self.current_block
    }

    fn try_resolve_block(&mut self) -> Option<(u64, DexPrices)> {
        // if there are still requests for the given block or the current block isn't
        // complete yet, then we wait
        if !self.can_progress() {
            return None
        }
        // if all block requests are complete, lets apply all the state transitions we
        // had for the given block which will allow us to generate all pricing
        if let (Some(buffer), Some(overrides)) = (
            self.buffer.updates.remove(&self.completed_block),
            self.buffer.overrides.remove(&self.completed_block),
        ) {
            for (address, update) in buffer {
                if overrides.contains(&address) {
                    self.init_new_pool_override(address, update)
                } else {
                    self.update_known_state(address, update);
                }
            }
        }

        let block = self.completed_block;

        let res = self
            .dex_quotes
            .remove(&self.completed_block)
            .unwrap_or(DexQuotes(vec![]));

        info!(
            block_number = self.completed_block,
            dex_quotes_length = res.0.len(),
            "got dex quotes"
        );

        let state = self.finalized_state.clone().into();
        self.completed_block += 1;

        Some((block, DexPrices::new(state, res)))
    }

    fn on_pool_resolve(&mut self, state: LazyResult) {
        let LazyResult { block, state, load_result } = state;
        if let Some(state) = state {
            let nonce = state.nonce();
            let snap = state.into_snapshot();
            let addr = state.address();

            let key = PoolKey {
                pool:         addr,
                run:          self.run,
                batch:        self.batch_id,
                update_nonce: nonce,
            };

            // init caches
            self.finalized_state.insert(key, snap);
            self.last_update.insert(addr, key);
            self.mut_state.insert(addr, state);

            if !load_result.is_ok() {
                self.buffer.overrides.entry(block).or_default().insert(addr);
            }
        } else {
            error!("failed to load a pool");
        }
    }

    fn on_close(&mut self) -> Option<(u64, DexPrices)> {
        info!(?self.completed_block,"getting ready to calc dex prices");
        // if all block requests are complete, lets apply all the state transitions we
        // had for the given block which will allow us to generate all pricing
        if let (Some(buffer), Some(overrides)) = (
            self.buffer.updates.remove(&self.completed_block),
            self.buffer.overrides.remove(&self.completed_block),
        ) {
            for (address, update) in buffer {
                if overrides.contains(&address) {
                    self.init_new_pool_override(address, update)
                } else {
                    self.update_known_state(address, update);
                }
            }
        }

        let block = self.completed_block;

        let res = self
            .dex_quotes
            .remove(&self.completed_block)
            .unwrap_or(DexQuotes(vec![]));

        info!(dex_quotes = res.0.len(), "got dex quotes");

        let state = self.finalized_state.clone().into();
        self.completed_block += 1;

        Some((block, DexPrices::new(state, res)))
    }
}

impl<T: TracingProvider> Stream for BrontesBatchPricer<T> {
    type Item = (u64, DexPrices);

    fn poll_next(
        mut self: std::pin::Pin<&mut Self>,
        cx: &mut std::task::Context<'_>,
    ) -> std::task::Poll<Option<Self::Item>> {
        // because of how heavy this loop is when running, we want to give back to the
        // runtime scheduler less in order to boost performance
        let mut work = 1024;
        loop {
            if let Poll::Ready(s) = self
                .update_rx
                .poll_recv(cx)
                .map(|inner| inner.map(|update| self.on_message(update)))
            {
<<<<<<< HEAD
                if let Some(Some(data)) = s {
                    return Poll::Ready(Some(data))
                }

                if s.is_none() && self.lazy_loader.is_empty() {
=======
                if s.is_none() && self.lazy_loader.is_empty() {
                    return Poll::Ready(self.on_close())
                }

                if self.lazy_loader.is_empty() && self.new_graph_pairs.is_empty() {
>>>>>>> 133d444d
                    return Poll::Ready(self.on_close())
                }
            }

            // drain all loaded pools
            while let Poll::Ready(Some(state)) = self.lazy_loader.poll_next_unpin(cx) {
                self.on_pool_resolve(state)
            }

            let block_prices = self.try_resolve_block();
            if block_prices.is_some() {
                return Poll::Ready(block_prices)
            }

            work -= 1;
            if work == 0 {
                cx.waker().wake_by_ref();
                return Poll::Pending
            }
        }
    }
}

const fn make_fake_swap(pair: Pair) -> Actions {
    Actions::Swap(NormalizedSwap {
        index:      0,
        from:       Address::ZERO,
        recipient:  Address::ZERO,
        pool:       Address::ZERO,
        token_in:   pair.0,
        token_out:  pair.1,
        amount_in:  U256::ZERO,
        amount_out: U256::ZERO,
    })
}

#[cfg(test)]
pub mod test {
    use std::env;

    use brontes_classifier::*;
    use brontes_core::{decoding::parser::TraceParser, init_trace_parser, init_tracing};
    use brontes_database_libmdbx::{
        tables::{AddressToProtocol, AddressToTokens},
        Libmdbx,
    };
    use reth_db::{cursor::DbCursorRO, transaction::DbTx};
    use tokio::sync::mpsc::unbounded_channel;

    use super::*;

    async fn init(
        libmdbx: &Libmdbx,
        rx: UnboundedReceiver<PoolUpdate>,
        quote: Address,
        block: u64,
        parser: &TraceParser<'_, Box<dyn TracingProvider>>,
    ) -> BrontesBatchPricer<Box<dyn TracingProvider>> {
        let tx = libmdbx.ro_tx().unwrap();
        let binding_tx = libmdbx.ro_tx().unwrap();
        let mut all_addr_to_tokens = tx.cursor_read::<AddressToTokens>().unwrap();
        let mut pairs = HashMap::new();

        let pairs = libmdbx.addresses_inited_before(start_block).unwrap();

        let mut rest_pairs = HashMap::default();
        for i in start_block + 1..=end_block {
            let pairs = libmdbx.addresses_init_block(i).unwrap();
            rest_pairs.insert(i, pairs);
        }

        info!("initing pair graph");
        let pair_graph = PairGraph::init_from_hashmap(pairs);

        BrontesBatchPricer::new(quote, 0, 0, pair_graph, rx, parser.get_tracer(), block, rest_pairs)
    }
    #[tokio::test]
    async fn test_pool() {
        dotenv::dotenv().ok();
        init_tracing();
        info!("initing tests");

        let brontes_db_endpoint = env::var("BRONTES_DB_PATH").expect("No BRONTES_DB_PATH in .env");
        let libmdbx = Libmdbx::init_db(brontes_db_endpoint, None).unwrap();
        let (tx, rx) = unbounded_channel();

        let (a, b) = unbounded_channel();
        let tracer =
            brontes_core::init_trace_parser(tokio::runtime::Handle::current(), a, &libmdbx, 10);
        let quote = "0xA0b86991c6218b36c1d19D4a2e9Eb0cE3606eB48"
            .parse()
            .unwrap();

        let mut pricer = init(&libmdbx, rx, quote, 18500000, &tracer).await;

        info!("starting tests");

        let handle = tokio::spawn(async move {
            let res = pricer.next().await;
            (pricer, res)
        });
        // weth
        let t0: Address = "0xC02aaA39b223FE8D0A0e5C4F27eAD9083C756Cc2"
            .parse()
            .unwrap();

        // usdt
        let t1: Address = "0xdAC17F958D2ee523a2206206994597C13D831ec7"
            .parse()
            .unwrap();

        // shib
        let t3: Address = "0x3e34eabf5858a126cb583107e643080cee20ca64"
            .parse()
            .unwrap();

        // lets send pools we want to be able to swap through
        let mut poolupdate = PoolUpdate {
            block:  18500000,
            tx_idx: 0,
            logs:   vec![],
            action: BrontesBatchPricer::<Box<dyn TracingProvider>>::make_fake_swap(t0, t1),
        };

        // send these two txes for the given block
        let _ = tx.send(poolupdate.clone()).unwrap();
        poolupdate.tx_idx = 69;
        poolupdate.action = BrontesBatchPricer::<Box<dyn TracingProvider>>::make_fake_swap(t0, t3);
        let _ = tx.send(poolupdate.clone()).unwrap();

        info!("triggering next block");
        // trigger next block
        poolupdate.block += 1;
        poolupdate.action = BrontesBatchPricer::<Box<dyn TracingProvider>>::make_fake_swap(t1, t3);
        let _ = tx.send(poolupdate.clone()).unwrap();

        let (handle, dex_prices) = handle.await.unwrap();

        let (block, prices) = dex_prices.unwrap();
        info!(?prices, "got prices");

        // default pairs
        let p0 = Pair(t0, t1);
        let p1 = p0.clone().flip();

        let p2 = Pair(t0, t3);
        let p3 = p2.clone().flip();

        // pairs with quote
        let p4 = Pair(t0, quote);
        let p5 = Pair(t1, quote);
        let p6 = Pair(t3, quote);

        // we should have p0 and p1 at index 0 in the vector
        assert!(prices.price_after(p0, 0).is_some());
        assert!(prices.price_after(p1, 0).is_some());
        assert!(prices.price_after(p4, 0).is_some());
        assert!(prices.price_after(p5, 0).is_some());

        // we should have t0, t3 and t1, t3 at 69
        assert!(prices.price_after(p2, 69).is_some());
        assert!(prices.price_after(p3, 69).is_some());
        assert!(prices.price_after(p4, 69).is_some());
        assert!(prices.price_after(p6, 69).is_some());
    }

    // TODO: test on:
    // 0xc04c9540da17ee0e1043e3e07087e1f1149c788e5fe70773f64866f81269c6e6
    // TODO: 0x58cb209340e36a688ad75bc1166b6ad9f427840a8206a015e45bca6a41cb30b1
}<|MERGE_RESOLUTION|>--- conflicted
+++ resolved
@@ -439,19 +439,11 @@
                 .poll_recv(cx)
                 .map(|inner| inner.map(|update| self.on_message(update)))
             {
-<<<<<<< HEAD
-                if let Some(Some(data)) = s {
-                    return Poll::Ready(Some(data))
-                }
-
-                if s.is_none() && self.lazy_loader.is_empty() {
-=======
                 if s.is_none() && self.lazy_loader.is_empty() {
                     return Poll::Ready(self.on_close())
                 }
 
                 if self.lazy_loader.is_empty() && self.new_graph_pairs.is_empty() {
->>>>>>> 133d444d
                     return Poll::Ready(self.on_close())
                 }
             }
