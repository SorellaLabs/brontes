--- conflicted
+++ resolved
@@ -28,21 +28,14 @@
 
 The bi-exponential decay function is used to assign different weights to trades occurring before and after the block time. This approach allows us to skew the weighting to favour the post block time trades in consideration of the fact that arbitrageurs gain certainty in their DEX execution.
 
-<<<<<<< HEAD
+
 $$
-=======
-\\[\
->>>>>>> 16acab39
 Weight(t) =
 \begin{cases}
 e^{-\lambda_{pre} \cdot (BlockTime - t)} & \text{if } t < BlockTime \\\\
 e^{-\lambda_{post} \cdot (t - BlockTime)} & \text{if } t \geq BlockTime
 \end{cases}
-<<<<<<< HEAD
 $$
-=======
-\\]
->>>>>>> 16acab39
 
 Where:
 
@@ -51,23 +44,15 @@
 - \\( \lambda\_{pre} \\) is the decay rate before the block time.
 - \\( \lambda\_{post} \\) is the decay rate after the block time.
 
-<<<<<<< HEAD
+
 Proposed values are [here](https://www.desmos.com/calculator/7ktqmde9ab)
 
-=======
->>>>>>> 16acab39
+
 ### Adjusted Volume Weighted Average Price (VWAP)
 
 To integrate both volume information and the bi-exponential time decay into the VWAP, we adjust the calculation as follows:
 
-<<<<<<< HEAD
 $$
 AdjustedVWAP = \frac{\sum (Price_i \times Volume_i \times TimingWeight_i)}{\sum (Volume_i \times TimingWeight_i)}
 $$
-=======
-\\[\
-AdjustedVWAP = \frac{\sum (Price_i \times Volume_i \times TimingWeight_i)}{\sum (Volume_i \times TimingWeight_i)}
-\\]
 
-Proposed values are [here](https://www.desmos.com/calculator/7ktqmde9ab)
->>>>>>> 16acab39
