--- conflicted
+++ resolved
@@ -8,12 +8,7 @@
 name: CI
 
 jobs:
-<<<<<<< HEAD
   build-fmt: 
-=======
-  clippy:
-    name: "clippy"
->>>>>>> 07704936
     runs-on: ubuntu-latest
     steps:
       - uses: actions/checkout@v4
@@ -31,7 +26,6 @@
         shell: bash
       - run: git config --global url."https://${{ secrets.CI }}@github.com/".insteadOf "git@github.com:"
         shell: bash
-<<<<<<< HEAD
 
       - name: Install toolchain
         uses: actions-rs/toolchain@v1
@@ -43,39 +37,12 @@
       - uses: Swatinem/rust-cache@v1
         with:
           cache-on-failure: true
-=======
->>>>>>> 07704936
 
       - name: "clippy all"
         run: cargo clippy --workspace --lib --examples --tests --benches --all-features
         env:
           RUSTFLAGS: -D warnings
 
-  build:
-      name: "build and fmt"
-      runs-on: ubuntu-latest
-      timeout-minutes: 30
-      steps:
-        - uses: actions/checkout@v4
-        - uses: dtolnay/rust-toolchain@nightly
-          with:
-              toolchain: nightly-2024-02-03
-        - uses: Swatinem/rust-cache@v2
-          with:
-            cache-on-failure: true
-
-        # allow for downloads
-        - run: git config --global url."https://x-access-token:${{ secrets.CI }}@github.com/".insteadOf "https://github.com/"
-          shell: bash
-        - run: git config --global url."https://${{ secrets.CI }}@github.com/".insteadOf "git@github.com:"
-          shell: bash
-
-        - name: "build nightly"
-          run: cargo build --workspace --all-features
-          env:
-            RUSTFLAGS: -D warnings
-
-<<<<<<< HEAD
       - name: cargo fmt
         run: cargo +nightly clippy -- -D clippy::all && cargo +nightly fmt --all -- --check 
   test: 
@@ -97,7 +64,3 @@
       - name: cargo test
         run: 
           ssh brontes_server -tt "cd brontes && bash --login -c 'source ~/.bashrc && git pull && git checkout ${{ steps.branch-names.outputs.current_branch }} && git pull && rustup default nightly && cargo +nightly test'" 
-=======
-        - name: "cargo fmt"
-          run: cargo fmt --all --check
->>>>>>> 07704936
